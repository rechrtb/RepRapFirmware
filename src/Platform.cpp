/****************************************************************************************************

 RepRapFirmware - Platform: RepRapPro Ormerod with Duet controller

 Platform contains all the code and definitions to deal with machine-dependent things such as control
 pins, bed area, number of extruders, tolerable accelerations and speeds and so on.

 -----------------------------------------------------------------------------------------------------

 Version 0.1

 18 November 2012

 Adrian Bowyer
 RepRap Professional Ltd
 http://reprappro.com

 Licence: GPL

 ****************************************************************************************************/

#include "Platform.h"

#include "Heating/Heat.h"
#include "Movement/DDA.h"
#include "Movement/Move.h"
#include "Network.h"
#include "PrintMonitor.h"
#include "FilamentMonitors/FilamentMonitor.h"
#include "RepRap.h"
#include "Scanner.h"
#include "Version.h"
#include "SoftTimer.h"
#include "Logger.h"
#include "Tasks.h"
#include "Libraries/Math/Isqrt.h"
#include "Wire.h"

#include "sam/drivers/tc/tc.h"
#include "sam/drivers/hsmci/hsmci.h"

#include "sd_mmc.h"

#if defined(DUET_NG)
# include "TMC2660.h"
#elif defined(DUET_M)
# include "TMC22xx.h"
#endif

#if HAS_WIFI_NETWORKING
# include "FirmwareUpdater.h"
#endif

#if SUPPORT_12864_LCD
# include "Display/Display.h"
#endif

#include <climits>

#if !defined(HAS_LWIP_NETWORKING) || !defined(HAS_WIFI_NETWORKING) || !defined(HAS_CPU_TEMP_SENSOR) || !defined(HAS_HIGH_SPEED_SD) \
 || !defined(HAS_SMART_DRIVERS) || !defined(HAS_STALL_DETECT) || !defined(HAS_VOLTAGE_MONITOR) || !defined(HAS_VREF_MONITOR) || !defined(ACTIVE_LOW_HEAT_ON) \
 || !defined(SUPPORT_NONLINEAR_EXTRUSION)
# error Missing feature definition
#endif

#if USE_CACHE

#include "sam/drivers/cmcc/cmcc.h"

inline void EnableCache()
{
	cmcc_invalidate_all(CMCC);
	cmcc_enable(CMCC);
}

inline void DisableCache()
{
	cmcc_disable(CMCC);
}

#else

inline void EnableCache() {}
inline void DisableCache() {}

#endif

#if HAS_VOLTAGE_MONITOR

inline constexpr float AdcReadingToPowerVoltage(uint16_t adcVal)
{
	return adcVal * (PowerMonitorVoltageRange/4096.0);
}

inline constexpr uint16_t PowerVoltageToAdcReading(float voltage)
{
	return (uint16_t)(voltage * (4096.0/PowerMonitorVoltageRange));
}

constexpr uint16_t driverPowerOnAdcReading = PowerVoltageToAdcReading(10.0);			// minimum voltage at which we initialise the drivers
constexpr uint16_t driverPowerOffAdcReading = PowerVoltageToAdcReading(9.5);			// voltages below this flag the drivers as unusable
constexpr uint16_t driverOverVoltageAdcReading = PowerVoltageToAdcReading(29.0);		// voltages above this cause driver shutdown
constexpr uint16_t driverNormalVoltageAdcReading = PowerVoltageToAdcReading(27.5);		// voltages at or below this are normal

#endif

static uint32_t fanInterruptCount = 0;				// accessed only in ISR, so no need to declare it volatile
const uint32_t fanMaxInterruptCount = 32;			// number of fan interrupts that we average over
static volatile uint32_t fanLastResetTime = 0;		// time (microseconds) at which we last reset the interrupt count, accessed inside and outside ISR
static volatile uint32_t fanInterval = 0;			// written by ISR, read outside the ISR

const float MinStepPulseTiming = 0.2;				// we assume that we always generate step high and low times at least this wide without special action

const LogicalPin Heater0LogicalPin = 0;
const LogicalPin Fan0LogicalPin = 20;
const LogicalPin EndstopXLogicalPin = 40;
const LogicalPin Special0LogicalPin = 60;

#ifdef DUET_NG
const LogicalPin DueX5Gpio0LogicalPin = 100;
const LogicalPin AdditionalExpansionLogicalPin = 120;
#endif

//#define MOVE_DEBUG

#ifdef MOVE_DEBUG
unsigned int numInterruptsScheduled = 0;
unsigned int numInterruptsExecuted = 0;
uint32_t nextInterruptTime = 0;
uint32_t nextInterruptScheduledAt = 0;
uint32_t lastInterruptTime = 0;
#endif

//#define SOFT_TIMER_DEBUG

#ifdef SOFT_TIMER_DEBUG
unsigned int numSoftTimerInterruptsExecuted = 0;
uint32_t lastSoftTimerInterruptScheduledAt = 0;
#endif

// Global functions

// Urgent initialisation function
// This is called before general init has been done, and before constructors for C++ static data have been called.
// Therefore, be very careful what you do here!
extern "C" void UrgentInit()
{
#if defined(DUET_NG)
	// When the reset button is pressed on pre-production Duet WiFi boards, if the TMC2660 drivers were previously enabled then we get
	// uncommanded motor movements if the STEP lines pick up any noise. Try to reduce that by initialising the pins that control the drivers early here.
	// On the production boards the ENN line is pulled high by an external pullup resistor and that prevents motor movements.
	for (size_t drive = 0; drive < DRIVES; ++drive)
	{
		pinMode(STEP_PINS[drive], OUTPUT_LOW);
		pinMode(DIRECTION_PINS[drive], OUTPUT_LOW);
		pinMode(ENABLE_PINS[drive], OUTPUT_HIGH);
	}
#endif

#if defined(DUET_M)
	// The prototype boards don't have a pulldown on LCD_BEEP, which causes a hissing sound from the beeper on the 12864 display until the pin is initialised
	pinMode(LcdBeepPin, OUTPUT_LOW);

	// On the prototype boards the stepper driver expansion ports don't have external pullup resistors on their enable pins
	pinMode(ENABLE_PINS[5], OUTPUT_HIGH);
	pinMode(ENABLE_PINS[6], OUTPUT_HIGH);
#endif
}

//*************************************************************************************************
// Platform class

uint8_t Platform::softwareResetDebugInfo = 0;			// extra info for debugging

Platform::Platform() :
		logger(nullptr), board(DEFAULT_BOARD_TYPE), active(false), errorCodeBits(0),
#if HAS_SMART_DRIVERS
		nextDriveToPoll(0),
		onBoardDriversFanRunning(false), offBoardDriversFanRunning(false), onBoardDriversFanStartMillis(0), offBoardDriversFanStartMillis(0),
#endif
		lastFanCheckTime(0), auxGCodeReply(nullptr), tickState(0), debugCode(0), lastWarningMillis(0), deliberateError(false), i2cInitialised(false)
{
	// Files
	massStorage = new MassStorage(this);
}

//*******************************************************************************************************************

// Initialise the Platform. Note: this is the first module to be initialised, so don't call other modules from here!
void Platform::Init()
{
	pinMode(DiagPin, OUTPUT_LOW);				// set up diag LED for debugging and turn it off

	// Deal with power first
	pinMode(ATX_POWER_PIN, OUTPUT_LOW);
	deferredPowerDown = false;

	SetBoardType(BoardType::Auto);

	// Real-time clock
	realTime = 0;

	// Comms
	baudRates[0] = MAIN_BAUD_RATE;
	baudRates[1] = AUX_BAUD_RATE;
#ifdef SERIAL_AUX2_DEVICE
	baudRates[2] = AUX2_BAUD_RATE;
#endif
	commsParams[0] = 0;
	commsParams[1] = 1;							// by default we require a checksum on data from the aux port, to guard against overrun errors
#ifdef SERIAL_AUX2_DEVICE
	commsParams[2] = 0;
#endif

	usbMutex.Create();
	auxMutex.Create();
	auxDetected = false;
	auxSeq = 0;

	SERIAL_MAIN_DEVICE.begin(baudRates[0]);
	SERIAL_AUX_DEVICE.begin(baudRates[1]);		// this can't be done in the constructor because the Arduino port initialisation isn't complete at that point
#ifdef SERIAL_AUX2_DEVICE
	SERIAL_AUX2_DEVICE.begin(baudRates[2]);
	aux2Mutex.Create();
#endif

	compatibility = Compatibility::marlin;		// default to Marlin because the common host programs expect the "OK" response to commands

	// File management
	massStorage->Init();

	ARRAY_INIT(ipAddress, DefaultIpAddress);
	ARRAY_INIT(netMask, DefaultNetMask);
	ARRAY_INIT(gateWay, DefaultGateway);

#if SAM4E || SAM4S || SAME70
	// Read the unique ID of the MCU
	memset(uniqueId, 0, sizeof(uniqueId));

	DisableCache();
	cpu_irq_disable();
	const uint32_t rc = flash_read_unique_id(uniqueId, 4);
	cpu_irq_enable();
	EnableCache();

	if (rc == 0)
	{
		// Put the checksum at the end
		// We only print 30 5-bit characters = 128 data bits + 22 checksum bits. So compress the 32 checksum bits into 22.
		uniqueId[4] = uniqueId[0] ^ uniqueId[1] ^ uniqueId[2] ^ uniqueId[3];
		uniqueId[4] ^= (uniqueId[4] >> 10);

		// On the Duet Ethernet and SAM E70, use the unique chip ID as most of the MAC address.
		// The unique ID is 128 bits long whereas the whole MAC address is only 48 bits,
		// so we can't guarantee that each Duet will get a unique MAC address this way.
		memset(defaultMacAddress, 0, sizeof(defaultMacAddress));
		defaultMacAddress[0] = 0xBE;					// use a fixed first byte with the locally-administered bit set
		const uint8_t * const idBytes = reinterpret_cast<const uint8_t *>(uniqueId);
		for (size_t i = 0; i < 15; ++i)
		{
			defaultMacAddress[(i % 5) + 1] ^= idBytes[i];
		}
	}
	else
	{
		ARRAY_INIT(defaultMacAddress, DefaultMacAddress);
	}
#elif defined(DUET_06_085)
	ARRAY_INIT(defaultMacAddress, DefaultMacAddress);

	// Motor current setting on Duet 0.6 and 0.8.5
	InitI2c();
	mcpExpansion.setMCP4461Address(0x2E);		// not required for mcpDuet, as this uses the default address
	ARRAY_INIT(potWipes, POT_WIPES);
	senseResistor = SENSE_RESISTOR;
	maxStepperDigipotVoltage = MAX_STEPPER_DIGIPOT_VOLTAGE;
	stepperDacVoltageRange = STEPPER_DAC_VOLTAGE_RANGE;
	stepperDacVoltageOffset = STEPPER_DAC_VOLTAGE_OFFSET;
#elif defined(__ALLIGATOR__)
	pinMode(EthernetPhyResetPin, INPUT);													// Init Ethernet Phy Reset Pin

	// Alligator Init DAC for motor current vref
	ARRAY_INIT(spiDacCS, SPI_DAC_CS);
	dacAlligator.Init(spiDacCS[0]);
	dacPiggy.Init(spiDacCS[1]);
	// Get macaddress from EUI48 eeprom
	eui48MacAddress.Init(Eui48csPin);
	if (!eui48MacAddress.getEUI48(defaultMacAddress))
	{
		ARRAY_INIT(defaultMacAddress, DefaultMacAddress);
	}

	Microstepping::Init();																	// Init Motor FAULT detect Pin
	pinMode(ExpansionVoltageLevelPin, ExpansionVoltageLevel==3 ? OUTPUT_LOW : OUTPUT_HIGH); // Init Expansion Voltage Level Pin
	pinMode(MotorFaultDetectPin,INPUT);														// Init Motor FAULT detect Pin
	pinMode(ExpansionPiggyDetectPin,INPUT);													// Init Expansion Piggy module presence Pin
	pinMode(FTDIconverterResetPin,INPUT);													// Init FTDI Serial Converter Reset Pin
	pinMode(SpiEEPROMcsPin,OUTPUT_HIGH);													// Init Spi EEPROM Cs pin, not implemented, default unselected
	pinMode(SpiFLASHcsPin,OUTPUT_HIGH);														// Init Spi FLASH Cs pin, not implemented, default unselected
#endif

	// DRIVES
	ARRAY_INIT(endStopPins, END_STOP_PINS);
	ARRAY_INIT(maxFeedrates, MAX_FEEDRATES);
	ARRAY_INIT(accelerations, ACCELERATIONS);
	ARRAY_INIT(driveStepsPerUnit, DRIVE_STEPS_PER_UNIT);
	ARRAY_INIT(instantDvs, INSTANT_DVS);
	maxPrintingAcceleration = maxTravelAcceleration = 10000.0;

	// Z PROBE
	zProbeType = ZProbeType::none;				// default is to use no Z probe
	zProbePin = Z_PROBE_PIN;
	zProbeAdcChannel = PinToAdcChannel(zProbePin);
	SetZProbeDefaults();
	InitZProbe();								// this also sets up zProbeModulationPin

	// AXES
	ARRAY_INIT(axisMaxima, AXIS_MAXIMA);
	ARRAY_INIT(axisMinima, AXIS_MINIMA);
	axisMaximaProbed = axisMinimaProbed = 0;

	idleCurrentFactor = DefaultIdleCurrentFactor;

	// SD card interfaces
	for (size_t i = 0; i < NumSdCards; ++i)
	{
		const Pin p = SdCardDetectPins[i];
		if (p != NoPin)
		{
			setPullup(p, true);
		}
	}

	// Motors
	// Disable parallel writes to all pins. We re-enable them for the step pins.
	PIOA->PIO_OWDR = 0xFFFFFFFF;
	PIOB->PIO_OWDR = 0xFFFFFFFF;
	PIOC->PIO_OWDR = 0xFFFFFFFF;
#ifdef PIOD
	PIOD->PIO_OWDR = 0xFFFFFFFF;
#endif
#ifdef PIOE
	PIOE->PIO_OWDR = 0xFFFFFFFF;
#endif

	for (size_t drive = 0; drive < DRIVES; drive++)
	{
		enableValues[drive] = 0;					// assume active low enable signal
		directions[drive] = true;					// drive moves forwards by default

		// Map axes and extruders straight through
		if (drive < MaxAxes)
		{
			axisDrivers[drive].numDrivers = 1;
			axisDrivers[drive].driverNumbers[0] = (uint8_t)drive;
			endStopPos[drive] = EndStopPosition::lowEndStop;		// default to low endstop
			endStopInputType[drive] = EndStopInputType::activeHigh;	// assume all endstops use active high logic e.g. normally-closed switch to ground
		}

		driveDriverBits[drive] = driveDriverBits[drive + DRIVES] = CalcDriverBitmap(drive);

		// Set up the control pins and endstops
		pinMode(STEP_PINS[drive], OUTPUT_LOW);
		pinMode(DIRECTION_PINS[drive], OUTPUT_LOW);
		pinMode(ENABLE_PINS[drive], OUTPUT_HIGH);				// this is OK for the TMC2660 CS pins too

		const PinDescription& pinDesc = g_APinDescription[STEP_PINS[drive]];
		pinDesc.pPort->PIO_OWER = pinDesc.ulPin;				// enable parallel writes to the step pins

		motorCurrents[drive] = 0.0;
		motorCurrentFraction[drive] = 1.0;
		driverState[drive] = DriverStatus::disabled;

		// Enable pullup resistors on endstop inputs here if necessary.
#if defined(DUET_NG) || defined(DUET_06_085)
		// The Duets have hardware pullup resistors/LEDs except for the two on the CONN_LCD connector.
		// They have RC filtering on the main endstop inputs, so best not to enable the pullup resistors on these.
		// 2017-12-19: some users are having trouble with the endstops not being recognised in recent firmware versions.
		// Probably the LED+resistor isn't pulling them up fast enough. So enable the pullup resistors again.
		// Note: if we don't have a DueX board connected, the pullups on endstop inputs 5-9 must always be enabled.
		// Also the pullups on endstop inputs 10-11 must always be enabled.
		setPullup(endStopPins[drive], true);					// enable pullup on endstop input
#elif defined(__RADDS__) || defined(__ALLIGATOR__)
		// I don't know whether RADDS and Alligator have hardware pullup resistors or not. I'll assume they might not.
		setPullup(endStopPins[drive], true);
#endif
	}

	for (uint32_t& entry : slowDriverStepTimingClocks)
	{
		entry = 0;												// reset all to zero as we have no known slow drivers yet
	}
	slowDriversBitmap = 0;										// assume no drivers need extended step pulse timing

	for (size_t extr = 0; extr < MaxExtruders; ++extr)
	{
		extruderDrivers[extr] = (uint8_t)(extr + MinAxes);		// set up default extruder drive mapping
		SetPressureAdvance(extr, 0.0);							// no pressure advance
#if SUPPORT_NONLINEAR_EXTRUSION
		nonlinearExtrusionA[extr] = nonlinearExtrusionB[extr] = 0.0;
		nonlinearExtrusionLimit[extr] = DefaultNonlinearExtrusionLimit;
#endif
	}

#if defined(DUET_NG)
	// Test for presence of a DueX2 or DueX5 expansion board and work out how many TMC2660 drivers we have
	// The SX1509B has an independent power on reset, so give it some time
	delay(200);
	expansionBoard = DuetExpansion::DueXnInit();
	switch (expansionBoard)
	{
	case ExpansionBoardType::DueX2:
		numSmartDrivers = 7;
		break;
	case ExpansionBoardType::DueX5:
		numSmartDrivers = 10;
		break;
	case ExpansionBoardType::none:
	case ExpansionBoardType::DueX0:
	default:
		numSmartDrivers = 5;									// assume that any additional drivers are dumb enable/step/dir ones
		break;
	}

	if (expansionBoard != ExpansionBoardType::none)
	{
		for (size_t i =  0; i < ARRAY_SIZE(DUEX_END_STOP_PINS); ++i)
		{
			endStopPins[5 + i] = DUEX_END_STOP_PINS[i];			// reassign endstop pins 5-9
		}
	}

	DuetExpansion::AdditionalOutputInit();

#elif defined(DUET_M)
	numSmartDrivers = 5;										// TODO for now we assume that additional drivers are dumb
#endif

#if HAS_SMART_DRIVERS
	// Initialise TMC driver module
	driversPowered = false;
	SmartDrivers::Init(ENABLE_PINS, numSmartDrivers);
	temperatureShutdownDrivers = temperatureWarningDrivers = shortToGroundDrivers = openLoadDrivers = 0;
	onBoardDriversFanRunning = offBoardDriversFanRunning = false;
#endif

#if HAS_STALL_DETECT
	stalledDrivers = 0;
	logOnStallDrivers = pauseOnStallDrivers = rehomeOnStallDrivers = 0;
	stalledDriversToLog = stalledDriversToPause = stalledDriversToRehome = 0;
#endif

#if HAS_VOLTAGE_MONITOR
	autoSaveEnabled = false;
	autoSaveState = AutoSaveState::starting;
#endif

	extrusionAncilliaryPwmValue = 0.0;

	ARRAY_INIT(tempSensePins, TEMP_SENSE_PINS);
	ARRAY_INIT(heatOnPins, HEAT_ON_PINS);
	ARRAY_INIT(spiTempSenseCsPins, SpiTempSensorCsPins);

	configuredHeaters = 0;
	for (int8_t bedHeater : DefaultBedHeaters)
	{
		if (bedHeater >= 0)
		{
			configuredHeaters |= (1 << bedHeater);
		}
	}
	for (int8_t chamberHeater : DefaultChamberHeaters)
	{
		if (chamberHeater >= 0)
		{
			configuredHeaters |= (1 << chamberHeater);
		}
	}
	heatSampleTicks = HEAT_SAMPLE_TIME * SecondsToMillis;

	// Enable pullups on all the SPI CS pins. This is required if we are using more than one device on the SPI bus.
	// Otherwise, when we try to initialise the first device, the other devices may respond as well because their CS lines are not high.
	for (size_t i = 0; i < MaxSpiTempSensors; ++i)
	{
		setPullup(SpiTempSensorCsPins[i], true);
	}

	for (size_t heater = 0; heater < Heaters; heater++)
	{
		if (heatOnPins[heater] != NoPin)
		{
			pinMode(heatOnPins[heater],
#if ACTIVE_LOW_HEAT_ON
				OUTPUT_LOW
#else
				OUTPUT_HIGH
#endif
			);
		}
		pinMode(tempSensePins[heater], AIN);
		filteredAdcChannels[heater] = PinToAdcChannel(tempSensePins[heater]);	// translate the pin number to the SAM ADC channel number;
	}

#if HAS_VREF_MONITOR
	// Set up the VSSA and VREF measurement channels
	pinMode(VssaSensePin, AIN);
	filteredAdcChannels[VssaFilterIndex] = PinToAdcChannel(VssaSensePin);		// translate the pin number to the SAM ADC channel number
	pinMode(VrefSensePin, AIN);
	filteredAdcChannels[VrefFilterIndex] = PinToAdcChannel(VrefSensePin);		// translate the pin number to the SAM ADC channel number
#endif

#if HAS_CPU_TEMP_SENSOR
	filteredAdcChannels[CpuTempFilterIndex] = GetTemperatureAdcChannel();
#endif

	// Initialise all the ADC filters and enable the corresponding ADC channels
	for (size_t filter = 0; filter < NumAdcFilters; ++filter)
	{
		adcFilters[filter].Init(0);
		AnalogInEnableChannel(filteredAdcChannels[filter], true);
	}

	// Fans
	InitFans();

	// Hotend configuration
	nozzleDiameter = NOZZLE_DIAMETER;
	filamentWidth = FILAMENT_WIDTH;

#if SUPPORT_INKJET
	// Inkjet

	inkjetBits = INKJET_BITS;
	if (inkjetBits >= 0)
	{
		inkjetFireMicroseconds = INKJET_FIRE_MICROSECONDS;
		inkjetDelayMicroseconds = INKJET_DELAY_MICROSECONDS;

		inkjetSerialOut = INKJET_SERIAL_OUT;
		pinMode(inkjetSerialOut, OUTPUT_LOW);

		inkjetShiftClock = INKJET_SHIFT_CLOCK;
		pinMode(inkjetShiftClock, OUTPUT_LOW);

		inkjetStorageClock = INKJET_STORAGE_CLOCK;
		pinMode(inkjetStorageClock, OUTPUT_LOW);

		inkjetOutputEnable = INKJET_OUTPUT_ENABLE;
		pinMode(inkjetOutputEnable, OUTPUT_HIGH);

		inkjetClear = INKJET_CLEAR;
		pinMode(inkjetClear, OUTPUT_HIGH);
	}
#endif

#if HAS_CPU_TEMP_SENSOR
	// MCU temperature monitoring
	highestMcuTemperature = 0;									// the highest output we have seen from the ADC filter
	lowestMcuTemperature = 4095 * ThermistorAverageReadings;	// the lowest output we have seen from the ADC filter
	mcuTemperatureAdjust = 0.0;
#endif

#if HAS_VOLTAGE_MONITOR
	// Power monitoring
	vInMonitorAdcChannel = PinToAdcChannel(PowerMonitorVinDetectPin);
	pinMode(PowerMonitorVinDetectPin, AIN);
	AnalogInEnableChannel(vInMonitorAdcChannel, true);
	currentVin = highestVin = 0;
	lowestVin = 9999;
	numUnderVoltageEvents = previousUnderVoltageEvents = numOverVoltageEvents = previousOverVoltageEvents = 0;
#endif

	// Clear the spare pin configuration
	memset(logicalPinModes, PIN_MODE_NOT_CONFIGURED, sizeof(logicalPinModes));		// set all pins to "not configured"

	// Kick everything off
	InitialiseInterrupts();		// also sets 'active' to true
}

void Platform::SetZProbeDefaults()
{
	switchZProbeParameters.Init(0.0);
	irZProbeParameters.Init(Z_PROBE_STOP_HEIGHT);
	alternateZProbeParameters.Init(Z_PROBE_STOP_HEIGHT);
}

void Platform::InitZProbe()
{
	zProbeOnFilter.Init(0);
	zProbeOffFilter.Init(0);

#ifdef DUET_06_085
	zProbeModulationPin = (board == BoardType::Duet_07 || board == BoardType::Duet_085) ? Z_PROBE_MOD_PIN07 : Z_PROBE_MOD_PIN06;
#else
	zProbeModulationPin = Z_PROBE_MOD_PIN;
#endif

	switch (zProbeType)
	{
	case ZProbeType::analog:
	case ZProbeType::dumbModulated:
		AnalogInEnableChannel(zProbeAdcChannel, true);
		pinMode(zProbePin, AIN);
		pinMode(zProbeModulationPin, OUTPUT_HIGH);		// enable the IR LED
		break;

	case ZProbeType::alternateAnalog:
		AnalogInEnableChannel(zProbeAdcChannel, true);
		pinMode(zProbePin, AIN);
		pinMode(zProbeModulationPin, OUTPUT_LOW);		// enable the alternate sensor
		break;

	case ZProbeType::e0Switch:
		AnalogInEnableChannel(zProbeAdcChannel, false);
		pinMode(zProbePin, INPUT_PULLUP);
		pinMode(endStopPins[E0_AXIS], INPUT);
		pinMode(zProbeModulationPin, OUTPUT_LOW);		// we now set the modulation output high during probing only when using probe types 4 and higher
		break;

	case ZProbeType::digital:
	case ZProbeType::unfilteredDigital:
	case ZProbeType::blTouch:
	case ZProbeType::zMotorStall:
	default:
		AnalogInEnableChannel(zProbeAdcChannel, false);
		pinMode(zProbePin, INPUT_PULLUP);
		pinMode(zProbeModulationPin, OUTPUT_LOW);		// we now set the modulation output high during probing only when using probe types 4 and higher
		break;

	case ZProbeType::e1Switch:
		AnalogInEnableChannel(zProbeAdcChannel, false);
		pinMode(zProbePin, INPUT_PULLUP);
		pinMode(endStopPins[E0_AXIS + 1], INPUT);
		pinMode(zProbeModulationPin, OUTPUT_LOW);		// we now set the modulation output high during probing only when using probe types 4 and higher
		break;

	case ZProbeType::zSwitch:
		AnalogInEnableChannel(zProbeAdcChannel, false);
		pinMode(zProbePin, INPUT_PULLUP);
		pinMode(endStopPins[Z_AXIS], INPUT);
		pinMode(zProbeModulationPin, OUTPUT_LOW);		// we now set the modulation output high during probing only when using probe types 4 and higher
		break;
	}
}

// Return the Z probe data.
// The ADC readings are 12 bits, so we convert them to 10-bit readings for compatibility with the old firmware.
int Platform::GetZProbeReading() const
{
	int zProbeVal = 0;			// initialised to avoid spurious compiler warning
	if (zProbeType == ZProbeType::unfilteredDigital || (zProbeOnFilter.IsValid() && zProbeOffFilter.IsValid()))
	{
		switch (zProbeType)
		{
		case ZProbeType::analog:				// Simple or intelligent IR sensor
		case ZProbeType::alternateAnalog:		// Alternate sensor
		case ZProbeType::e0Switch:				// Switch connected to E0 endstop input
		case ZProbeType::digital:				// Switch connected to Z probe input
		case ZProbeType::e1Switch:				// Switch connected to E1 endstop input
		case ZProbeType::zSwitch:				// Switch connected to Z endstop input
		case ZProbeType::blTouch:
			zProbeVal = (int) ((zProbeOnFilter.GetSum() + zProbeOffFilter.GetSum()) / (8 * Z_PROBE_AVERAGE_READINGS));
			break;

		case ZProbeType::dumbModulated:		// Dumb modulated IR sensor.
			// We assume that zProbeOnFilter and zProbeOffFilter average the same number of readings.
			// Because of noise, it is possible to get a negative reading, so allow for this.
			zProbeVal = (int) (((int32_t) zProbeOnFilter.GetSum() - (int32_t) zProbeOffFilter.GetSum()) / (int)(4 * Z_PROBE_AVERAGE_READINGS));
			break;

		case ZProbeType::unfilteredDigital:		// Switch connected to Z probe input, no filtering
			zProbeVal = GetRawZProbeReading()/4;
			break;

		case ZProbeType::zMotorStall:
#if HAS_STALL_DETECT
			{
				const bool stalled = (reprap.GetMove().GetKinematics().GetKinematicsType() == KinematicsType::coreXZ)
										? AnyAxisMotorStalled(X_AXIS) || AnyAxisMotorStalled(Z_AXIS)
										: AnyAxisMotorStalled(Z_AXIS);
				zProbeVal = (stalled) ? 1000 : 0;
			}
#else
			zProbeVal = 1000;
#endif
			break;

		default:
			return 0;
		}
	}

	return (GetCurrentZProbeParameters().invertReading) ? 1000 - zProbeVal : zProbeVal;
}

// Return the Z probe secondary values.
int Platform::GetZProbeSecondaryValues(int& v1, int& v2)
{
	if (zProbeOnFilter.IsValid() && zProbeOffFilter.IsValid())
	{
		switch (zProbeType)
		{
		case ZProbeType::dumbModulated:		// modulated IR sensor
			v1 = (int) (zProbeOnFilter.GetSum() / (4 * Z_PROBE_AVERAGE_READINGS));	// pass back the reading with IR turned on
			return 1;
		default:
			break;
		}
	}
	return 0;
}

// Get our best estimate of the Z probe temperature
float Platform::GetZProbeTemperature()
{
	for (size_t i = 0; i < NumBedHeaters; i++)
	{
		const int8_t bedHeater = reprap.GetHeat().GetBedHeater(i);
		if (bedHeater >= 0)
		{
			TemperatureError err;
			const float temp = reprap.GetHeat().GetTemperature(bedHeater, err);
			if (err == TemperatureError::success)
			{
				return temp;
			}
		}
	}
	return 25.0;							// assume 25C if we can't read the bed temperature
}

float Platform::ZProbeStopHeight()
{
	return GetCurrentZProbeParameters().GetStopHeight(GetZProbeTemperature());
}

float Platform::GetZProbeDiveHeight() const
{
	return GetCurrentZProbeParameters().diveHeight;
}

float Platform::GetZProbeStartingHeight()
{
	const ZProbe& params = GetCurrentZProbeParameters();
	return params.diveHeight + max<float>(params.GetStopHeight(GetZProbeTemperature()), 0.0);
}

float Platform::GetZProbeTravelSpeed() const
{
	return GetCurrentZProbeParameters().travelSpeed;
}

void Platform::SetZProbeType(unsigned int pt)
{
	zProbeType = (pt < (unsigned int)ZProbeType::numTypes) ? (ZProbeType)pt : ZProbeType::none;
	InitZProbe();
}

void Platform::SetProbing(bool isProbing)
{
	if (zProbeType > ZProbeType::alternateAnalog)
	{
		// For Z probe types other than 1/2/3 we set the modulation pin high at the start of a probing move and low at the end
		digitalWrite(zProbeModulationPin, isProbing);
	}
}

const ZProbe& Platform::GetZProbeParameters(ZProbeType probeType) const
{
	switch (probeType)
	{
	case ZProbeType::analog:
	case ZProbeType::dumbModulated:
	case ZProbeType::digital:
	case ZProbeType::unfilteredDigital:
	case ZProbeType::blTouch:
	case ZProbeType::zMotorStall:
		return irZProbeParameters;
	case ZProbeType::alternateAnalog:
		return alternateZProbeParameters;
	case ZProbeType::e0Switch:
	case ZProbeType::e1Switch:
	case ZProbeType::zSwitch:
	default:
		return switchZProbeParameters;
	}
}

void Platform::SetZProbeParameters(ZProbeType probeType, const ZProbe& params)
{
	switch (probeType)
	{
	case ZProbeType::analog:
	case ZProbeType::dumbModulated:
	case ZProbeType::digital:
	case ZProbeType::unfilteredDigital:
	case ZProbeType::blTouch:
	case ZProbeType::zMotorStall:
		irZProbeParameters = params;
		break;

	case ZProbeType::alternateAnalog:
		alternateZProbeParameters = params;
		break;

	case ZProbeType::e0Switch:
	case ZProbeType::e1Switch:
	case ZProbeType::zSwitch:
	default:
		switchZProbeParameters = params;
		break;
	}
}

// Program the Z probe, returning true if error
bool Platform::ProgramZProbe(GCodeBuffer& gb, const StringRef& reply)
{
	if (gb.Seen('S'))
	{
		uint32_t zProbeProgram[MaxZProbeProgramBytes];
		size_t len = MaxZProbeProgramBytes;
		gb.GetUnsignedArray(zProbeProgram, len, false);
		if (len != 0)
		{
			for (size_t i = 0; i < len; ++i)
			{
				if (zProbeProgram[i] > 255)
				{
					reply.copy("Out of range value in program bytes");
					return true;
				}
			}
			zProbeProg.SendProgram(zProbeProgram, len);
			return false;
		}
	}
	reply.copy("No program bytes provided");
	return true;
}

// Set the state of the Z probe modulation pin
void Platform::SetZProbeModState(bool b) const
{
	IoPort::WriteDigital(zProbeModulationPin, b);
}

// Return true if we are using a bed probe to home Z
bool Platform::HomingZWithProbe() const
{
	return zProbeType != ZProbeType::none && (endStopInputType[Z_AXIS] == EndStopInputType::zProbe || endStopPos[Z_AXIS] == EndStopPosition::noEndStop);
}

// Check the prerequisites for updating the main firmware. Return True if satisfied, else print a message to 'reply' and return false.
bool Platform::CheckFirmwareUpdatePrerequisites(const StringRef& reply)
{
	FileStore * const firmwareFile = OpenFile(GetSysDir(), IAP_FIRMWARE_FILE, OpenMode::read);
	if (firmwareFile == nullptr)
	{
		reply.printf("Firmware binary \"%s\" not found", IAP_FIRMWARE_FILE);
		return false;
	}

	// Check that the binary looks sensible. The first word is the initial stack pointer, which should be the top of RAM.
	uint32_t firstDword;
	bool ok = firmwareFile->Read(reinterpret_cast<char*>(&firstDword), sizeof(firstDword)) == (int)sizeof(firstDword);
	firmwareFile->Close();
	if (!ok || firstDword !=
#if SAM3XA
						IRAM1_ADDR + IRAM1_SIZE
#else
						IRAM_ADDR + IRAM_SIZE
#endif
			)
	{
		reply.printf("Firmware binary \"%s\" is not valid for this electronics", IAP_FIRMWARE_FILE);
		return false;
	}

	if (!GetMassStorage()->FileExists(GetSysDir(), IAP_UPDATE_FILE))
	{
		reply.printf("In-application programming binary \"%s\" not found", IAP_UPDATE_FILE);
		return false;
	}

	return true;
}

// Update the firmware. Prerequisites should be checked before calling this.
void Platform::UpdateFirmware()
{
	FileStore * const iapFile = OpenFile(GetSysDir(), IAP_UPDATE_FILE, OpenMode::read);
	if (iapFile == nullptr)
	{
		MessageF(FirmwareUpdateMessage, "IAP not found\n");
		return;
	}

#if SUPPORT_12864_LCD
	reprap.GetDisplay().UpdatingFirmware();			// put the firmware update message on the display
#endif

	// The machine will be unresponsive for a few seconds, don't risk damaging the heaters...
	reprap.EmergencyStop();

	// Step 0 - disable the cache because it seems to interfere with flash memory access
	DisableCache();

	// Step 1 - Write update binary to Flash and overwrite the remaining space with zeros
	// Leave the last 1KB of Flash memory untouched, so we can reuse the NvData after this update

#if !defined(IFLASH_PAGE_SIZE) && defined(IFLASH0_PAGE_SIZE)
# define IFLASH_PAGE_SIZE	IFLASH0_PAGE_SIZE
#endif

	// Use a 32-bit aligned buffer. This gives us the option of calling the EFC functions directly in future.
	uint32_t data32[IFLASH_PAGE_SIZE/4];
	char* const data = reinterpret_cast<char *>(data32);

#if SAM4E || SAM4S || SAME70
	// The EWP command is not supported for non-8KByte sectors in the SAM4 series.
	// So we have to unlock and erase the complete 64Kb sector first.
	flash_unlock(IAP_FLASH_START, IAP_FLASH_END, nullptr, nullptr);
	flash_erase_sector(IAP_FLASH_START);

	for (uint32_t flashAddr = IAP_FLASH_START; flashAddr < IAP_FLASH_END; flashAddr += IFLASH_PAGE_SIZE)
	{
		const int bytesRead = iapFile->Read(data, IFLASH_PAGE_SIZE);

		if (bytesRead > 0)
		{
			// Do we have to fill up the remaining buffer with zeros?
			if (bytesRead != IFLASH_PAGE_SIZE)
			{
				memset(data + bytesRead, 0, sizeof(data[0]) * (IFLASH_PAGE_SIZE - bytesRead));
			}

			// Write one page at a time
			cpu_irq_disable();
			const uint32_t rc = flash_write(flashAddr, data, IFLASH_PAGE_SIZE, 0);
			cpu_irq_enable();

			if (rc != FLASH_RC_OK)
			{
				MessageF(FirmwareUpdateErrorMessage, "flash write failed, code=%" PRIu32 ", address=0x%08" PRIx32 "\n", rc, flashAddr);
				return;
			}
			// Verify written data
			if (memcmp(reinterpret_cast<void *>(flashAddr), data, bytesRead) != 0)
			{
				MessageF(FirmwareUpdateErrorMessage, "verify during flash write failed, address=0x%08" PRIx32 "\n", flashAddr);
				return;
			}
		}
		else
		{
			// Fill up the remaining space with zeros
			memset(data, 0, sizeof(data[0]) * sizeof(data));
			cpu_irq_disable();
			flash_write(flashAddr, data, IFLASH_PAGE_SIZE, 0);
			cpu_irq_enable();
		}
	}

	// Re-lock the whole area
	flash_lock(IAP_FLASH_START, IAP_FLASH_END, nullptr, nullptr);

#else	// SAM3X code

	for (uint32_t flashAddr = IAP_FLASH_START; flashAddr < IAP_FLASH_END; flashAddr += IFLASH_PAGE_SIZE)
	{
		const int bytesRead = iapFile->Read(data, IFLASH_PAGE_SIZE);

		if (bytesRead > 0)
		{
			// Do we have to fill up the remaining buffer with zeros?
			if (bytesRead != IFLASH_PAGE_SIZE)
			{
				memset(data + bytesRead, 0, sizeof(data[0]) * (IFLASH_PAGE_SIZE - bytesRead));
			}

			// Write one page at a time
			cpu_irq_disable();

			const char* op = "unlock";
			uint32_t rc = flash_unlock(flashAddr, flashAddr + IFLASH_PAGE_SIZE - 1, nullptr, nullptr);

			if (rc == FLASH_RC_OK)
			{
				op = "write";
				rc = flash_write(flashAddr, data, IFLASH_PAGE_SIZE, 1);
			}
			if (rc == FLASH_RC_OK)
			{
				op = "lock";
				rc = flash_lock(flashAddr, flashAddr + IFLASH_PAGE_SIZE - 1, nullptr, nullptr);
			}
			cpu_irq_enable();

			if (rc != FLASH_RC_OK)
			{
				MessageF(FirmwareUpdateErrorMessage, "flash %s failed, code=%" PRIu32 ", address=0x%08" PRIx32 "\n", op, rc, flashAddr);
				return;
			}
			// Verify written data
			if (memcmp(reinterpret_cast<void *>(flashAddr), data, bytesRead) != 0)
			{
				MessageF(FirmwareUpdateErrorMessage, "verify during flash write failed, address=0x%08" PRIx32 "\n", flashAddr);
				return;
			}
		}
		else
		{
			// Fill up the remaining space
			memset(data, 0, sizeof(data[0]) * sizeof(data));
			cpu_irq_disable();
			flash_unlock(flashAddr, flashAddr + IFLASH_PAGE_SIZE - 1, nullptr, nullptr);
			flash_write(flashAddr, data, IFLASH_PAGE_SIZE, 1);
			flash_lock(flashAddr, flashAddr + IFLASH_PAGE_SIZE - 1, nullptr, nullptr);
			cpu_irq_enable();
		}
	}
#endif

	iapFile->Close();

	Message(LcdMessage, "Updating main firmware\n");
	Message(UsbMessage, "Shutting down USB interface to update main firmware. Try reconnecting after 30 seconds.\n");

	// Allow time for the firmware update message to be sent
	const uint32_t now = millis();
	while (FlushMessages() && millis() - now < 2000) { }

	// Step 2 - Let the firmware do whatever is necessary before we exit this program
	reprap.Exit();

	// Step 3 - Reallocate the vector table and program entry point to the new IAP binary
	// This does essentially what the Atmel AT02333 paper suggests (see 3.2.2 ff)

	// Disable all IRQs
	SysTick->CTRL  = SysTick_CTRL_CLKSOURCE_Msk;	// disable the system tick exception
	cpu_irq_disable();
	for (size_t i = 0; i < 8; i++)
	{
		NVIC->ICER[i] = 0xFFFFFFFF;					// Disable IRQs
		NVIC->ICPR[i] = 0xFFFFFFFF;					// Clear pending IRQs
	}

	// Disable all PIO IRQs, because the core assumes they are all disabled when setting them up
	PIOA->PIO_IDR = 0xFFFFFFFF;
	PIOB->PIO_IDR = 0xFFFFFFFF;
	PIOC->PIO_IDR = 0xFFFFFFFF;
#ifdef PIOD
	PIOD->PIO_IDR = 0xFFFFFFFF;
#endif
#ifdef ID_PIOE
	PIOE->PIO_IDR = 0xFFFFFFFF;
#endif

	// Newer versions of iap4e.bin reserve space above the stack for us to pass the firmware filename
	static const char filename[] = "0:/sys/" IAP_FIRMWARE_FILE;
	const uint32_t topOfStack = *reinterpret_cast<uint32_t *>(IAP_FLASH_START);
	if (topOfStack + sizeof(filename) <=
#if SAM3XA
						IRAM1_ADDR + IRAM1_SIZE
#else
						IRAM_ADDR + IRAM_SIZE
#endif
	   )
	{
		memcpy(reinterpret_cast<char*>(topOfStack), filename, sizeof(filename));
	}

#if defined(DUET_NG) || defined(DUET_M)
	IoPort::WriteDigital(Z_PROBE_MOD_PIN, false);	// turn the DIAG LED off
#endif

	wdt_restart(WDT);								// kick the watchdog one last time

#if SAM4E || SAME70
	rswdt_restart(RSWDT);							// kick the secondary watchdog
#endif

	// Modify vector table location
	__DSB();
	__ISB();
	SCB->VTOR = ((uint32_t)IAP_FLASH_START & SCB_VTOR_TBLOFF_Msk);
	__DSB();
	__ISB();

	cpu_irq_enable();

	__asm volatile ("mov r3, %0" : : "r" (IAP_FLASH_START) : "r3");
#ifdef RTOS
	// We are using separate process and handler stacks. Put the process stack 1K bytes below the handler stack.
	__asm volatile ("ldr r1, [r3]");
	__asm volatile ("msr msp, r1");
	__asm volatile ("sub r1, #1024");
	__asm volatile ("mov sp, r1");
#else
	__asm volatile ("ldr sp, [r3]");
#endif
	__asm volatile ("isb");
	__asm volatile ("ldr r1, [r3, #4]");
	__asm volatile ("orr r1, r1, #1");
	__asm volatile ("bx r1");
}

// Send the beep command to the aux channel. There is no flow control on this port, so it can't block for long.
void Platform::Beep(int freq, int ms)
{
	MessageF(LcdMessage, "{\"beep_freq\":%d,\"beep_length\":%d}\n", freq, ms);
}

// Send a short message to the aux channel. There is no flow control on this port, so it can't block for long.
void Platform::SendAuxMessage(const char* msg)
{
	OutputBuffer *buf;
	if (OutputBuffer::Allocate(buf))
	{
		buf->copy("{\"message\":");
		buf->EncodeString(msg, strlen(msg), false, true);
		buf->cat("}\n");
		auxOutput.Push(buf);
		FlushAuxMessages();
	}
}

void Platform::Exit()
{
	StopLogging();
	massStorage->CloseAllFiles();

	// Release the aux output stack (should release the others too!)
	while (auxGCodeReply != nullptr)
	{
		auxGCodeReply = OutputBuffer::Release(auxGCodeReply);
	}

	// Stop processing data. Don't try to send a message because it will probably never get there.
	active = false;

	// Close down USB and serial ports
	SERIAL_MAIN_DEVICE.end();
	SERIAL_AUX_DEVICE.end();
#ifdef SERIAL_AUX2_DEVICE
	SERIAL_AUX2_DEVICE.end();
#endif

}

Compatibility Platform::Emulating() const
{
	return (compatibility == Compatibility::reprapFirmware) ? Compatibility::me : compatibility;
}

void Platform::SetEmulating(Compatibility c)
{
	if (c != Compatibility::me && c != Compatibility::reprapFirmware && c != Compatibility::marlin)
	{
		Message(ErrorMessage, "Attempt to emulate unsupported firmware.\n");
	}
	else
	{
		if (c == Compatibility::reprapFirmware)
		{
			c = Compatibility::me;
		}
		compatibility = c;
	}
}

void Platform::UpdateNetworkAddress(uint8_t dst[4], const uint8_t src[4])
{
	for (uint8_t i = 0; i < 4; i++)
	{
		dst[i] = src[i];
	}
	reprap.GetNetwork().SetEthernetIPAddress(ipAddress, gateWay, netMask);
}

void Platform::SetIPAddress(uint8_t ip[])
{
	UpdateNetworkAddress(ipAddress, ip);
}

void Platform::SetGateWay(uint8_t gw[])
{
	UpdateNetworkAddress(gateWay, gw);
}

void Platform::SetNetMask(uint8_t nm[])
{
	UpdateNetworkAddress(netMask, nm);
}

// Flush messages to aux, returning true if there is more to send
bool Platform::FlushAuxMessages()
{
	// Write non-blocking data to the AUX line
	MutexLocker lock(auxMutex);
	OutputBuffer *auxOutputBuffer = auxOutput.GetFirstItem();
	if (auxOutputBuffer != nullptr)
	{
		const size_t bytesToWrite = min<size_t>(SERIAL_AUX_DEVICE.canWrite(), auxOutputBuffer->BytesLeft());
		if (bytesToWrite > 0)
		{
			SERIAL_AUX_DEVICE.write(auxOutputBuffer->Read(bytesToWrite), bytesToWrite);
		}

		if (auxOutputBuffer->BytesLeft() == 0)
		{
			auxOutputBuffer = OutputBuffer::Release(auxOutputBuffer);
			auxOutput.SetFirstItem(auxOutputBuffer);
		}
	}
	return auxOutput.GetFirstItem() != nullptr;
}

// Flush messages to USB and aux, returning true if there is more to send
bool Platform::FlushMessages()
{
	const bool auxHasMore = FlushAuxMessages();

#ifdef SERIAL_AUX2_DEVICE
	// Write non-blocking data to the second AUX line
	bool aux2hasMore;
	{
		MutexLocker lock(aux2MutexHandle);
		OutputBuffer *aux2OutputBuffer = aux2Output.GetFirstItem();
		if (aux2OutputBuffer != nullptr)
		{
			size_t bytesToWrite = min<size_t>(SERIAL_AUX2_DEVICE.canWrite(), aux2OutputBuffer->BytesLeft());
			if (bytesToWrite > 0)
			{
				SERIAL_AUX2_DEVICE.write(aux2OutputBuffer->Read(bytesToWrite), bytesToWrite);
			}

			if (aux2OutputBuffer->BytesLeft() == 0)
			{
				aux2OutputBuffer = OutputBuffer::Release(aux2OutputBuffer);
				aux2Output.SetFirstItem(aux2OutputBuffer);
			}
		}
		aux2hasMore = (aux2Output.GetFirstItem() != nullptr);
	}
#endif

	// Write non-blocking data to the USB line
	bool usbHasMore;
	{
		MutexLocker lock(usbMutex);
		OutputBuffer *usbOutputBuffer = usbOutput.GetFirstItem();
		if (usbOutputBuffer != nullptr)
		{
			if (!SERIAL_MAIN_DEVICE)
			{
				// If the USB port is not opened, free the data left for writing
				OutputBuffer::ReleaseAll(usbOutputBuffer);
				usbOutput.SetFirstItem(nullptr);
			}
			else
			{
				// Write as much data as we can...
				size_t bytesToWrite = min<size_t>(SERIAL_MAIN_DEVICE.canWrite(), usbOutputBuffer->BytesLeft());
				if (bytesToWrite > 0)
				{
					SERIAL_MAIN_DEVICE.write(usbOutputBuffer->Read(bytesToWrite), bytesToWrite);
				}

				if (usbOutputBuffer->BytesLeft() == 0 || usbOutputBuffer->GetAge() > SERIAL_MAIN_TIMEOUT)
				{
					usbOutputBuffer = OutputBuffer::Release(usbOutputBuffer);
					usbOutput.SetFirstItem(usbOutputBuffer);
				}
			}
		}
		usbHasMore = (usbOutput.GetFirstItem() != nullptr);
	}

	return auxHasMore
#ifdef SERIAL_AUX2_DEVICE
		|| aux2HasMore
#endif
		|| usbHasMore;
}

void Platform::Spin()
{
	if (!active)
	{
		return;
	}

	massStorage->Spin();

	// Try to flush messages to serial ports
	(void)FlushMessages();

	// Check the MCU max and min temperatures
#if HAS_CPU_TEMP_SENSOR
	if (adcFilters[CpuTempFilterIndex].IsValid())
	{
		const uint32_t currentMcuTemperature = adcFilters[CpuTempFilterIndex].GetSum();
		if (currentMcuTemperature > highestMcuTemperature)
		{
			highestMcuTemperature= currentMcuTemperature;
		}
		if (currentMcuTemperature < lowestMcuTemperature)
		{
			lowestMcuTemperature = currentMcuTemperature;
		}
	}
#endif

	// Diagnostics test
	if (debugCode == (int)DiagnosticTestType::TestSpinLockup)
	{
		for (;;) {}
	}

#if HAS_SMART_DRIVERS
	// Check whether the TMC drivers need to be initialised.
	// The tick ISR also looks for over-voltage events, but it just disables the driver without changing driversPowerd or numOverVoltageEvents
	if (driversPowered)
	{
		if (currentVin < driverPowerOffAdcReading)
		{
			++numUnderVoltageEvents;
			driversPowered = false;
		}
		else if (currentVin > driverOverVoltageAdcReading)
		{
			driversPowered = false;
			++numOverVoltageEvents;
		}
		else
		{
			// Check one TMC2660 for temperature warning or temperature shutdown
			if (enableValues[nextDriveToPoll] >= 0)				// don't poll driver if it is flagged "no poll"
			{
				const uint32_t stat = SmartDrivers::GetAccumulatedStatus(nextDriveToPoll, 0);
				const DriversBitmap mask = MakeBitmap<DriversBitmap>(nextDriveToPoll);
				if (stat & TMC_RR_OT)
				{
					temperatureShutdownDrivers |= mask;
					temperatureWarningDrivers &= ~mask;			// no point in setting warning as well as error
				}
				else
				{
					temperatureShutdownDrivers &= ~mask;
					if (stat & TMC_RR_OTPW)
					{
						temperatureWarningDrivers |= mask;
					}
					else
					{
						temperatureWarningDrivers &= ~mask;
					}
				}
				if (stat & TMC_RR_S2G)
				{
					shortToGroundDrivers |= mask;
				}
				else
				{
					shortToGroundDrivers &= ~mask;
				}
				if ((stat & (TMC_RR_OLA | TMC_RR_OLB)) != 0 && (stat & TMC_RR_STST) == 0)
				{
					openLoadDrivers |= mask;
				}
				else
				{
					openLoadDrivers &= ~mask;
				}
#if HAS_STALL_DETECT
				if ((stat & TMC_RR_SG) != 0)
				{
					if ((stalledDrivers & mask) == 0)
					{
						// This stall is new and we are printing, so check whether we need to perform some action in response to the stall
						if ((rehomeOnStallDrivers & mask) != 0)
						{
							stalledDriversToRehome |= mask;
						}
						else if ((pauseOnStallDrivers & mask) != 0)
						{
							stalledDriversToPause |= mask;
						}
						else if ((logOnStallDrivers & mask) != 0)
						{
							stalledDriversToLog |= mask;
						}
					}
					stalledDrivers |= mask;
				}
				else
				{
					stalledDrivers &= ~mask;
				}
#endif
			}

#if HAS_STALL_DETECT
			// Action any pause or rehome actions due to motor stalls. This may have to be done more than once.
			if (stalledDriversToRehome != 0)
			{
				if (reprap.GetGCodes().ReHomeOnStall(stalledDriversToRehome))
				{
					stalledDriversToRehome = 0;
				}
			}
			else if (stalledDriversToPause != 0)
			{
				if (reprap.GetGCodes().PauseOnStall(stalledDriversToPause))
				{
					stalledDriversToPause = 0;
				}
			}
#endif
			// Advance drive number ready for next time
			++nextDriveToPoll;
			if (nextDriveToPoll == numSmartDrivers)
			{
				nextDriveToPoll = 0;
			}
		}
	}
	else if (currentVin >= driverPowerOnAdcReading && currentVin <= driverNormalVoltageAdcReading)
	{
		driversPowered = true;
	}
	SmartDrivers::Spin(driversPowered);
#endif

	const uint32_t now = millis();

	// Update the time
	if (realTime != 0)
	{
		if (now - timeLastUpdatedMillis >= 1000)
		{
			++realTime;							// this assumes that time_t is a seconds-since-epoch counter, which is not guaranteed by the C standard
			timeLastUpdatedMillis += 1000;
		}
	}

	// Thermostatically-controlled fans (do this after getting TMC driver status)
	if (now - lastFanCheckTime >= FanCheckInterval)
	{
		lastFanCheckTime = now;
		bool thermostaticFanRunning = false;
		for (size_t fan = 0; fan < NUM_FANS; ++fan)
		{
			if (fans[fan].Check())
			{
				thermostaticFanRunning = true;
			}
		}

		if (deferredPowerDown && !thermostaticFanRunning)
		{
			AtxPowerOff(false);
		}

		// Check whether it is time to report any faults (do this after checking fans in case driver cooling fans are turned on)
		if (now - lastWarningMillis > MinimumWarningInterval)
		{
			bool reported = false;
#if HAS_SMART_DRIVERS
			ReportDrivers(ErrorMessage, shortToGroundDrivers, "short-to-ground", reported);
			ReportDrivers(ErrorMessage, temperatureShutdownDrivers, "over temperature shutdown", reported);
			// Don't report open load because we get too many spurious open load reports
			//ReportDrivers(openLoadDrivers, "Error: Open load", reported);

			// Don't warn about a hot driver if we recently turned on a fan to cool it
			if (temperatureWarningDrivers != 0)
			{
				// Don't warn about over-temperature drivers if we have recently turned on a fan to cool them
				const bool onBoardOtw = (temperatureWarningDrivers & ((1u << 5) - 1)) != 0;
				const bool offBoardOtw = (temperatureWarningDrivers & ~((1u << 5) - 1)) != 0;
				if (   (onBoardOtw && (!onBoardDriversFanRunning || now - onBoardDriversFanStartMillis >= DriverCoolingTimeout))
					|| (offBoardOtw && (!offBoardDriversFanRunning || now - offBoardDriversFanStartMillis >= DriverCoolingTimeout))
				   )
				{
					ReportDrivers(WarningMessage, temperatureWarningDrivers, "high temperature", reported);
				}
			}
#endif

#if HAS_STALL_DETECT
			// Check for stalled drivers that need to be reported and logged
			if (stalledDriversToLog != 0 && reprap.GetGCodes().IsReallyPrinting())
			{
				String<ScratchStringLength> scratchString;
				ListDrivers(scratchString.GetRef(), stalledDriversToLog);
				stalledDriversToLog = 0;
				float liveCoordinates[DRIVES];
				reprap.GetMove().LiveCoordinates(liveCoordinates, reprap.GetCurrentXAxes(), reprap.GetCurrentYAxes());
				MessageF(WarningMessage, "Driver(s)%s stalled at Z height %.2f", scratchString.c_str(), (double)liveCoordinates[Z_AXIS]);
				reported = true;
			}
#endif

#if HAS_VOLTAGE_MONITOR
			if (numOverVoltageEvents != previousOverVoltageEvents)
			{
				MessageF(WarningMessage, "VIN over-voltage event (%.1fV)", (double)GetCurrentPowerVoltage());
				previousOverVoltageEvents = numOverVoltageEvents;
				reported = true;
			}
			if (numUnderVoltageEvents != previousUnderVoltageEvents)
			{
				MessageF(WarningMessage, "VIN under-voltage event (%.1fV)", (double)GetCurrentPowerVoltage());
				previousUnderVoltageEvents = numUnderVoltageEvents;
				reported = true;
			}
#endif

			// Check for a VSSA fault
#if HAS_VREF_MONITOR
			constexpr uint32_t MaxVssaFilterSum = (15 * 4096 * ThermistorAverageReadings * 4)/2200;
			if (adcFilters[VssaFilterIndex].GetSum() > MaxVssaFilterSum)
			{
				Message(ErrorMessage, "VSSA fault, check thermistor wiring\n");
				reported = true;
			}
#elif defined(DUET_NG)
			if (   (board == BoardType::DuetWiFi_102 || board == BoardType::DuetEthernet_102)
				&& digitalRead(VssaSensePin)
			   )
			{
				Message(ErrorMessage, "VSSA fault, check thermistor wiring\n");
				reported = true;
			}
#endif
			if (reported)
			{
				lastWarningMillis = now;
			}
		}
	}

#if HAS_VOLTAGE_MONITOR
	// Check for auto-pause, shutdown or resume
	if (autoSaveEnabled)
	{
		switch (autoSaveState)
		{
		case AutoSaveState::starting:
			if (currentVin >= autoResumeReading)
			{
				autoSaveState = AutoSaveState::normal;
			}
			break;

		case AutoSaveState::normal:
			if (currentVin < autoPauseReading)
			{
				if (reprap.GetGCodes().LowVoltagePause())
				{
					autoSaveState = AutoSaveState::autoPaused;
				}
			}
			break;

		case AutoSaveState::autoPaused:
			if (currentVin >= autoResumeReading)
			{
				if (reprap.GetGCodes().LowVoltageResume())
				{
					autoSaveState = AutoSaveState::normal;
				}
			}
			break;

		default:
			break;
		}
	}
#endif

	// Flush the log file it it is time. This may take some time, so do it last.
	if (logger != nullptr)
	{
		logger->Flush(false);
	}
}

#if HAS_SMART_DRIVERS

// Report driver status conditions that require attention.
// Sets 'reported' if we reported anything, else leaves 'reported' alone.
void Platform::ReportDrivers(MessageType mt, DriversBitmap whichDrivers, const char* text, bool& reported)
{
	if (whichDrivers != 0)
	{
		String<ScratchStringLength> scratchString;
		scratchString.printf("%s on drivers", text);
		for (unsigned int drive = 0; whichDrivers != 0; ++drive)
		{
			if ((whichDrivers & 1) != 0)
			{
				scratchString.catf(" %u", drive);
			}
			whichDrivers >>= 1;
		}
		MessageF(mt, "%s\n", scratchString.c_str());
		reported = true;
	}
}

#endif

#if HAS_STALL_DETECT

// Return true if any motor driving this axis is stalled
bool Platform::AnyAxisMotorStalled(size_t drive) const
{
	const size_t numAxes = reprap.GetGCodes().GetTotalAxes();
	if (drive < numAxes)
	{
		for (size_t i = 0; i < axisDrivers[drive].numDrivers; ++i)
		{
			if ((SmartDrivers::GetLiveStatus(axisDrivers[drive].driverNumbers[i]) & TMC_RR_SG) != 0)
			{
				return true;
			}
		}
		return false;
	}

	return (SmartDrivers::GetLiveStatus(extruderDrivers[drive - numAxes]) & TMC_RR_SG) != 0;
}

// Return true if the motor driving this extruder is stalled
bool Platform::ExtruderMotorStalled(size_t extruder) const pre(drive < DRIVES)
{
	return (SmartDrivers::GetLiveStatus(extruderDrivers[extruder]) & TMC_RR_SG) != 0;
}

#endif

#if HAS_VOLTAGE_MONITOR

void Platform::DisableAutoSave()
{
	autoSaveEnabled = false;
}

bool Platform::IsPowerOk() const
{
	return !autoSaveEnabled || currentVin > autoPauseReading;
}

bool Platform::HasVinPower() const
{
	return driversPowered;			// not quite right because drivers are disabled if we get over-voltage too, but OK for the status report
}

void Platform::EnableAutoSave(float saveVoltage, float resumeVoltage)
{
	autoPauseReading = PowerVoltageToAdcReading(saveVoltage);
	autoResumeReading = PowerVoltageToAdcReading(resumeVoltage);
	autoSaveEnabled = true;
}

bool Platform::GetAutoSaveSettings(float& saveVoltage, float&resumeVoltage)
{
	if (autoSaveEnabled)
	{
		saveVoltage = AdcReadingToPowerVoltage(autoPauseReading);
		resumeVoltage = AdcReadingToPowerVoltage(autoResumeReading);
	}
	return autoSaveEnabled;
}

#endif

// Save some resume information
bool Platform::WriteFanSettings(FileStore *f) const
{
	bool ok = true;
	for (size_t fanNum = 0; ok && fanNum < NUM_FANS; ++fanNum)
	{
		ok = fans[fanNum].WriteSettings(f, fanNum);
	}
	return ok;
}

#if HAS_CPU_TEMP_SENSOR

float Platform::AdcReadingToCpuTemperature(uint32_t adcVal) const
{
	const float voltage = (float)adcVal * (3.3/(float)(4096 * ThermistorAverageReadings));
#if SAM4E || SAM4S
	return (voltage - 1.44) * (1000.0/4.7) + 27.0 + mcuTemperatureAdjust;			// accuracy at 27C is +/-13C
#elif SAM3XA
	return (voltage - 0.8) * (1000.0/2.65) + 27.0 + mcuTemperatureAdjust;			// accuracy at 27C is +/-45C
#else
# error undefined CPU temp conversion
#endif
}

#endif

// Perform a software reset. 'stk' points to the program counter on the stack if the cause is an exception, otherwise it is nullptr.
void Platform::SoftwareReset(uint16_t reason, const uint32_t *stk)
{
	cpu_irq_disable();							// disable interrupts before we call any flash functions. We don't enable them again.
	wdt_restart(WDT);							// kick the watchdog

#if SAM4E || SAME70
	rswdt_restart(RSWDT);						// kick the secondary watchdog
#endif

	DisableCache();								// disable the cache, it seems to upset flash memory access

	if (reason == (uint16_t)SoftwareResetReason::erase)
	{
		EraseAndReset();
 	}
	else
	{
		if (reason != (uint16_t)SoftwareResetReason::user)
		{
			if (SERIAL_MAIN_DEVICE.canWrite() == 0)
			{
				reason |= (uint16_t)SoftwareResetReason::inUsbOutput;	// if we are resetting because we are stuck in a Spin function, record whether we are trying to send to USB
			}
#if HAS_LWIP_NETWORKING
			if (reprap.GetNetwork().InNetworkStack())
			{
				reason |= (uint16_t)SoftwareResetReason::inLwipSpin;
			}
#endif
			if (SERIAL_AUX_DEVICE.canWrite() == 0
#ifdef SERIAL_AUX2_DEVICE
				|| SERIAL_AUX2_DEVICE.canWrite() == 0
#endif
			   )
			{
				reason |= (uint16_t)SoftwareResetReason::inAuxOutput;	// if we are resetting because we are stuck in a Spin function, record whether we are trying to send to aux
			}
		}
		reason |= (uint8_t)reprap.GetSpinningModule();
		reason |= (softwareResetDebugInfo & 0x07) << 5;
		if (deliberateError)
		{
			reason |= (uint16_t)SoftwareResetReason::deliberate;
		}

		// Record the reason for the software reset
		// First find a free slot (wear levelling)
		size_t slot = SoftwareResetData::numberOfSlots;
		SoftwareResetData srdBuf[SoftwareResetData::numberOfSlots];

#if SAM4E || SAM4S || SAME70
		if (flash_read_user_signature(reinterpret_cast<uint32_t*>(srdBuf), sizeof(srdBuf)/sizeof(uint32_t)) == FLASH_RC_OK)
#elif SAM3XA
		DueFlashStorage::read(SoftwareResetData::nvAddress, srdBuf, sizeof(srdBuf));
#else
# error
#endif
		{
			while (slot != 0 && srdBuf[slot - 1].isVacant())
			{
				--slot;
			}
		}

		if (slot == SoftwareResetData::numberOfSlots)
		{
			// No free slots, so erase the area
#if SAM4E || SAM4S || SAME70
			flash_erase_user_signature();
#endif
			memset(srdBuf, 0xFF, sizeof(srdBuf));
			slot = 0;
		}
		srdBuf[slot].magic = SoftwareResetData::magicValue;
		srdBuf[slot].resetReason = reason;
		srdBuf[slot].when = (uint32_t)realTime;			// some compilers/libraries use 64-bit time_t
		srdBuf[slot].neverUsedRam = Tasks::GetNeverUsedRam();
		srdBuf[slot].hfsr = SCB->HFSR;
		srdBuf[slot].cfsr = SCB->CFSR;
		srdBuf[slot].icsr = SCB->ICSR;
		srdBuf[slot].bfar = SCB->BFAR;
		if (stk != nullptr)
		{
			srdBuf[slot].sp = reinterpret_cast<uint32_t>(stk);
			for (size_t i = 0; i < ARRAY_SIZE(srdBuf[slot].stack); ++i)
			{
				srdBuf[slot].stack[i] = stk[i];
			}
		}

		// Save diagnostics data to Flash
#if SAM4E || SAM4S || SAME70
		flash_write_user_signature(srdBuf, sizeof(srdBuf)/sizeof(uint32_t));
#else
		DueFlashStorage::write(SoftwareResetData::nvAddress, srdBuf, sizeof(srdBuf));
#endif
	}

	RSTC->RSTC_MR = RSTC_MR_KEY_PASSWD;			// ignore any signal on the NRST pin for now so that the reset reason will show as Software
	Reset();
	for(;;) {}
}

//*****************************************************************************************************************
// Interrupts

#if HAS_LWIP_NETWORKING

void NETWORK_TC_HANDLER()
{
	tc_get_status(NETWORK_TC, NETWORK_TC_CHAN);
	reprap.GetNetwork().Interrupt();
}

#endif

static void FanInterrupt(CallbackParameter)
{
	++fanInterruptCount;
	if (fanInterruptCount == fanMaxInterruptCount)
	{
		const uint32_t now = micros();
		fanInterval = now - fanLastResetTime;
		fanLastResetTime = now;
		fanInterruptCount = 0;
	}
}

void Platform::InitialiseInterrupts()
{
#if SAM4E || SAM7E
	NVIC_SetPriority(WDT_IRQn, NvicPriorityWatchdog);			// set priority for watchdog interrupts
#endif

#ifdef RTOS
	NVIC_SetPriority(HSMCI_IRQn, NvicPriorityHSMCI);			// set priority for SD interface interrupts
#else
	// Set the tick interrupt to the highest priority. We need to to monitor the heaters and kick the watchdog.
	NVIC_SetPriority(SysTick_IRQn, NvicPrioritySystick);		// set priority for tick interrupts
#endif

#if SAM4E || SAME70
	NVIC_SetPriority(UART0_IRQn, NvicPriorityPanelDueUart);		// set priority for UART interrupt
	NVIC_SetPriority(UART1_IRQn, NvicPriorityWiFiUart);			// set priority for WiFi UART interrupt
#elif SAM4S
	NVIC_SetPriority(UART1_IRQn, NvicPriorityPanelDueUart);		// set priority for UART interrupt
#else
	NVIC_SetPriority(UART_IRQn, NvicPriorityPanelDueUart);		// set priority for UART interrupt
#endif

#if HAS_SMART_DRIVERS
	NVIC_SetPriority(SERIAL_TMC_DRV_IRQn, NvicPriorityDriversSerialTMC);
#endif

	// Timer interrupt for stepper motors
	// The clock rate we use is a compromise. Too fast and the 64-bit square roots take a long time to execute. Too slow and we lose resolution.
	// We choose a clock divisor of 128 which gives
	// 1.524us resolution on the Duet 085 (84MHz clock)
	// 1.067us resolution on the Duet WiFi (120MHz clock)
	// 0.853us resolution on the SAM E70 (150MHz clock)
	pmc_set_writeprotect(false);
	pmc_enable_periph_clk(STEP_TC_ID);
	tc_init(STEP_TC, STEP_TC_CHAN, TC_CMR_WAVE | TC_CMR_WAVSEL_UP | TC_CMR_TCCLKS_TIMER_CLOCK4 | TC_CMR_EEVT_XC0);	// must set TC_CMR_EEVT nonzero to get RB compare interrupts
	STEP_TC->TC_CHANNEL[STEP_TC_CHAN].TC_IDR = ~(uint32_t)0; // interrupts disabled for now
#if SAM4S || SAME70		// if 16-bit TCs
	STEP_TC->TC_CHANNEL[STEP_TC_CHAN].TC_IER = TC_IER_COVFS;	// enable the overflow interrupt so that we can use it to extend the count to 32-bits
#endif
	tc_start(STEP_TC, STEP_TC_CHAN);
	tc_get_status(STEP_TC, STEP_TC_CHAN);					// clear any pending interrupt
	NVIC_SetPriority(STEP_TC_IRQN, NvicPriorityStep);		// set priority for this IRQ
	NVIC_EnableIRQ(STEP_TC_IRQN);

#if HAS_LWIP_NETWORKING
	pmc_enable_periph_clk(NETWORK_TC_ID);
# if SAME70
	// Timer interrupt to keep the networking timers running (called at 18Hz, which is almost as low as we can get because the timer is 16-bit)
	tc_init(NETWORK_TC, NETWORK_TC_CHAN, TC_CMR_WAVE | TC_CMR_WAVSEL_UP_RC | TC_CMR_TCCLKS_TIMER_CLOCK4);
	const uint32_t rc = (VARIANT_MCK/128)/18;				// 128 because we selected TIMER_CLOCK4 above (16-bit counter)
# else
	// Timer interrupt to keep the networking timers running (called at 16Hz)
	tc_init(NETWORK_TC, NETWORK_TC_CHAN, TC_CMR_WAVE | TC_CMR_WAVSEL_UP_RC | TC_CMR_TCCLKS_TIMER_CLOCK2);
	const uint32_t rc = (VARIANT_MCK/8)/16;					// 8 because we selected TIMER_CLOCK2 above (32-bit counter)
# endif
	tc_write_ra(NETWORK_TC, NETWORK_TC_CHAN, rc/2);			// 50% high, 50% low
	tc_write_rc(NETWORK_TC, NETWORK_TC_CHAN, rc);
	tc_start(NETWORK_TC, NETWORK_TC_CHAN);
	NETWORK_TC ->TC_CHANNEL[NETWORK_TC_CHAN].TC_IER = TC_IER_CPCS;
	NETWORK_TC ->TC_CHANNEL[NETWORK_TC_CHAN].TC_IDR = ~TC_IER_CPCS;
	NVIC_SetPriority(NETWORK_TC_IRQN, NvicPriorityNetworkTick);
	NVIC_EnableIRQ(NETWORK_TC_IRQN);

	// Set up the Ethernet interface priority here to because we have access to the priority definitions
# if SAME70
	NVIC_SetPriority(GMAC_IRQn, NvicPriorityEthernet);
# else
	NVIC_SetPriority(EMAC_IRQn, NvicPriorityEthernet);
# endif
#endif

	NVIC_SetPriority(PIOA_IRQn, NvicPriorityPins);
	NVIC_SetPriority(PIOB_IRQn, NvicPriorityPins);
	NVIC_SetPriority(PIOC_IRQn, NvicPriorityPins);
#ifdef ID_PIOD
	NVIC_SetPriority(PIOD_IRQn, NvicPriorityPins);
#endif
#ifdef ID_PIOE
	NVIC_SetPriority(PIOE_IRQn, NvicPriorityPins);
#endif

#if SAME70
	NVIC_SetPriority(USBHS_IRQn, NvicPriorityUSB);
#elif SAM4E || SAM4S
	NVIC_SetPriority(UDP_IRQn, NvicPriorityUSB);
#elif SAM3XA
	NVIC_SetPriority(UOTGHS_IRQn, NvicPriorityUSB);
#else
# error
#endif

#if defined(DUET_NG) || defined(DUET_M) || defined(DUET_06_085)
	NVIC_SetPriority(I2C_IRQn, NvicPriorityTwi);
#endif

	// Interrupt for 4-pin PWM fan sense line
	if (coolingFanRpmPin != NoPin)
	{
		attachInterrupt(coolingFanRpmPin, FanInterrupt, INTERRUPT_MODE_FALLING, nullptr);
	}

	// Tick interrupt for ADC conversions
	tickState = 0;
	currentFilterNumber = 0;

	// Set up the timeout of the regulator watchdog, and set up the backup watchdog if there is one
	// The clock frequency for both watchdogs is 32768/128 = 256Hz
	const uint16_t timeout = 32768/128;												// set watchdog timeout to 1 second (max allowed value is 4095 = 16 seconds)
	wdt_init(WDT, WDT_MR_WDRSTEN, timeout, timeout);								// reset the processor on a watchdog fault

#if SAM4E || SAME70
	// The RSWDT must be initialised *after* the main WDT
	const uint16_t rsTimeout = 16384/128;											// set secondary watchdog timeout to 0.5 second (max allowed value is 4095 = 16 seconds)
	rswdt_init(RSWDT, RSWDT_MR_WDFIEN, rsTimeout, rsTimeout);						// generate an interrupt on a watchdog fault
	NVIC_EnableIRQ(WDT_IRQn);														// enable the watchdog interrupt
#endif

	active = true;							// this enables the tick interrupt, which keeps the watchdog happy
}

//*************************************************************************************************

// Debugging variables
//extern "C" uint32_t longestWriteWaitTime, shortestWriteWaitTime, longestReadWaitTime, shortestReadWaitTime;
//extern uint32_t maxRead, maxWrite;

#if SAM4E || SAM4S || SAME70

// Print the unique processor ID
void Platform::PrintUniqueId(MessageType mtype)
{
	// Print the unique ID and checksum as 30 base5 alphanumeric digits
	char digits[30 + 5 + 1];			// 30 characters, 5 separators, 1 null terminator
	char *digitPtr = digits;
	for (size_t i = 0; i < 30; ++i)
	{
		if ((i % 5) == 0 && i != 0)
		{
			*digitPtr++ = '-';
		}
		const size_t index = (i * 5) / 32;
		const size_t shift = (i * 5) % 32;
		uint32_t val = uniqueId[index] >> shift;
		if (shift > 32 - 5)
		{
			// We need some bits from the next dword too
			val |= uniqueId[index + 1] << (32 - shift);
		}
		val &= 31;
		char c;
		if (val < 10)
		{
			c = val + '0';
		}
		else
		{
			c = val + ('A' - 10);
			// We have 26 letters in the usual A-Z alphabet and we only need 22 of them plus 0-9.
			// So avoid using letters C, E, I and O which are easily mistaken for G, F, 1 and 0.
			if (c >= 'C')
			{
				++c;
			}
			if (c >= 'E')
			{
				++c;
			}
			if (c >= 'I')
			{
				++c;
			}
			if (c >= 'O')
			{
				++c;
			}
		}
		*digitPtr++ = c;
	}
	*digitPtr = 0;
	MessageF(mtype, "Board ID: %s\n", digits);
}

#endif

// Return diagnostic information
void Platform::Diagnostics(MessageType mtype)
{
#if USE_CACHE
	// Get the cache statistics before we start messing around with the cache
	const uint32_t cacheCount = cmcc_get_monitor_cnt(CMCC);
#endif

	Message(mtype, "=== Platform ===\n");

	// Show the up time and reason for the last reset
	const uint32_t now = (uint32_t)(millis64()/1000u);		// get up time in seconds
	const char* resetReasons[8] = { "power up", "backup", "watchdog", "software",
#ifdef DUET_NG
	// On the SAM4E a watchdog reset may be reported as a user reset because of the capacitor on the NRST pin.
	// The SAM4S is the same but the Duet M has a diode in the reset circuit to avoid this problem.
									"reset button or watchdog",
#else
									"reset button",
#endif
									"?", "?", "?" };
	MessageF(mtype, "Last reset %02d:%02d:%02d ago, cause: %s\n",
			(unsigned int)(now/3600), (unsigned int)((now % 3600)/60), (unsigned int)(now % 60),
			resetReasons[(REG_RSTC_SR & RSTC_SR_RSTTYP_Msk) >> RSTC_SR_RSTTYP_Pos]);

	// Show the reset code stored at the last software reset
	{
		SoftwareResetData srdBuf[SoftwareResetData::numberOfSlots];
		memset(srdBuf, 0, sizeof(srdBuf));
		int slot = -1;

#if SAM4E || SAM4S || SAME70
		// Work around bug in ASF flash library: flash_read_user_signature calls a RAMFUNC without disabling interrupts first.
		// This caused a crash (watchdog timeout) sometimes if we run M122 while a print is in progress
		const irqflags_t flags = cpu_irq_save();
		DisableCache();
		const uint32_t rc = flash_read_user_signature(reinterpret_cast<uint32_t*>(srdBuf), sizeof(srdBuf)/sizeof(uint32_t));
		EnableCache();
		cpu_irq_restore(flags);

		if (rc == FLASH_RC_OK)
#else
		DueFlashStorage::read(SoftwareResetData::nvAddress, srdBuf, sizeof(srdBuf));
#endif
		{
			// Find the last slot written
			slot = SoftwareResetData::numberOfSlots;
			do
			{
				--slot;
			}
			while (slot >= 0 && srdBuf[slot].magic == 0xFFFF);
		}

		if (slot >= 0 && srdBuf[slot].magic == SoftwareResetData::magicValue)
		{
			const uint32_t reason = srdBuf[slot].resetReason & 0xF0;
			const char* const reasonText = (reason == (uint32_t)SoftwareResetReason::user) ? "User"
											: (reason == (uint32_t)SoftwareResetReason::NMI) ? "NMI"
												: (reason == (uint32_t)SoftwareResetReason::hardFault) ? "Hard fault"
													: (reason == (uint32_t)SoftwareResetReason::stuckInSpin) ? "Stuck in spin loop"
														: (reason == (uint32_t)SoftwareResetReason::wdtFault) ? "Watchdog timeout"
															: (reason == (uint32_t)SoftwareResetReason::otherFault) ? "Other fault"
																: (reason == (uint32_t)SoftwareResetReason::stackOverflow) ? "Stack overflow"
																	: (reason == (uint32_t)SoftwareResetReason::assertCalled) ? "Assertion failed"
																		: "Unknown";
			String<ScratchStringLength> scratchString;
			if (srdBuf[slot].when != 0)
			{
				const time_t when = (time_t)srdBuf[slot].when;
				const struct tm * const timeInfo = gmtime(&when);
				scratchString.printf("at %04u-%02u-%02u %02u:%02u",
								timeInfo->tm_year + 1900, timeInfo->tm_mon + 1, timeInfo->tm_mday, timeInfo->tm_hour, timeInfo->tm_min);
			}
			else
			{
				scratchString.copy("time unknown");
			}

			MessageF(mtype, "Last software reset %s, reason: %s%s, spinning module %s, available RAM %" PRIu32 " bytes (slot %d)\n",
								scratchString.c_str(),
								(srdBuf[slot].resetReason & (uint32_t)SoftwareResetReason::deliberate) ? "deliberate " : "",
								reasonText, moduleName[srdBuf[slot].resetReason & 0x0F], srdBuf[slot].neverUsedRam, slot);
			// Our format buffer is only 256 characters long, so the next 2 lines must be written separately
			MessageF(mtype, "Software reset code 0x%04x HFSR 0x%08" PRIx32 ", CFSR 0x%08" PRIx32 ", ICSR 0x%08" PRIx32 ", BFAR 0x%08" PRIx32 ", SP 0x%08" PRIx32 "\n",
				srdBuf[slot].resetReason, srdBuf[slot].hfsr, srdBuf[slot].cfsr, srdBuf[slot].icsr, srdBuf[slot].bfar, srdBuf[slot].sp);
			if (srdBuf[slot].sp != 0xFFFFFFFF)
			{
				// We saved a stack dump, so print it
				scratchString.Clear();
				for (size_t i = 0; i < ARRAY_SIZE(srdBuf[slot].stack); ++i)
				{
					scratchString.catf(" %08" PRIx32, srdBuf[slot].stack[i]);
				}
				MessageF(mtype, "Stack:%s\n", scratchString.c_str());
			}
		}
		else
		{
			Message(mtype, "Last software reset details not available\n");
		}
	}

	// Show the current error codes
	MessageF(mtype, "Error status: %" PRIu32 "\n", errorCodeBits);

	// Show the number of free entries in the file table
	MessageF(mtype, "Free file entries: %u\n", massStorage->GetNumFreeFiles());

	// Show the HSMCI CD pin and speed
#if HAS_HIGH_SPEED_SD
	MessageF(mtype, "SD card 0 %s, interface speed: %.1fMBytes/sec\n", (massStorage->IsCardDetected(0) ? "detected" : "not detected"), (double)((float)hsmci_get_speed() * 0.000001));
#else
	MessageF(mtype, "SD card 0 %s\n", (massStorage->IsCardDetected(0) ? "detected" : "not detected"));
#endif

	// Show the longest SD card write time
	MessageF(mtype, "SD card longest block write time: %.1fms\n", (double)FileStore::GetAndClearLongestWriteTime());

#if HAS_CPU_TEMP_SENSOR
	// Show the MCU temperatures
	const uint32_t currentMcuTemperature = adcFilters[CpuTempFilterIndex].GetSum();
	MessageF(mtype, "MCU temperature: min %.1f, current %.1f, max %.1f\n",
		(double)AdcReadingToCpuTemperature(lowestMcuTemperature), (double)AdcReadingToCpuTemperature(currentMcuTemperature), (double)AdcReadingToCpuTemperature(highestMcuTemperature));
	lowestMcuTemperature = highestMcuTemperature = currentMcuTemperature;
#endif

#if HAS_VOLTAGE_MONITOR
	// Show the supply voltage
	MessageF(mtype, "Supply voltage: min %.1f, current %.1f, max %.1f, under voltage events: %" PRIu32 ", over voltage events: %" PRIu32 "\n",
		(double)AdcReadingToPowerVoltage(lowestVin), (double)AdcReadingToPowerVoltage(currentVin), (double)AdcReadingToPowerVoltage(highestVin),
				numUnderVoltageEvents, numOverVoltageEvents);
	lowestVin = highestVin = currentVin;
#endif

#if HAS_SMART_DRIVERS
	// Show the motor stall status
	for (size_t drive = 0; drive < numSmartDrivers; ++drive)
	{
		String<100> driverStatus;
		SmartDrivers::AppendDriverStatus(drive, driverStatus.GetRef());
		MessageF(mtype, "Driver %u:%s\n", drive, driverStatus.c_str());
	}
#endif

#ifdef DUET_NG
	if (expansionBoard == ExpansionBoardType::DueX2 || expansionBoard == ExpansionBoardType::DueX5)
	{
		const bool stalled = digitalRead(DueX_SG);
		MessageF(mtype, "Expansion motor(s) stall indication: %s\n", (stalled) ? "yes" : "no");
	}
#endif

	// Show current RTC time
	Message(mtype, "Date/time: ");
	struct tm timeInfo;
	if (gmtime_r(&realTime, &timeInfo) != nullptr)
	{
		MessageF(mtype, "%04u-%02u-%02u %02u:%02u:%02u\n",
				timeInfo.tm_year + 1900, timeInfo.tm_mon + 1, timeInfo.tm_mday,
				timeInfo.tm_hour, timeInfo.tm_min, timeInfo.tm_sec);
	}
	else
	{
		Message(mtype, "not set\n");
	}

#if USE_CACHE
	MessageF(mtype, "Cache data hit count %" PRIu32 "\n", cacheCount);
#endif

// Debug
//MessageF(mtype, "TC_FMR = %08x, PWM_FPE = %08x, PWM_FSR = %08x\n", TC2->TC_FMR, PWM->PWM_FPE, PWM->PWM_FSR);
//MessageF(mtype, "PWM2 period %08x, duty %08x\n", PWM->PWM_CH_NUM[2].PWM_CPRD, PWM->PWM_CH_NUM[2].PWM_CDTY);
//MessageF(mtype, "Shortest/longest times read %.1f/%.1f write %.1f/%.1f ms, %u/%u\n",
//		(float)shortestReadWaitTime/1000, (float)longestReadWaitTime/1000, (float)shortestWriteWaitTime/1000, (float)longestWriteWaitTime/1000,
//		maxRead, maxWrite);
//longestWriteWaitTime = longestReadWaitTime = 0; shortestReadWaitTime = shortestWriteWaitTime = 1000000;

	reprap.Timing(mtype);

#ifdef MOVE_DEBUG
	MessageF(mtype, "Interrupts scheduled %u, done %u, last %u, next %u sched at %u, now %u\n",
			numInterruptsScheduled, numInterruptsExecuted, lastInterruptTime, nextInterruptTime, nextInterruptScheduledAt, GetInterruptClocks());
#endif

#ifdef SOFT_TIMER_DEBUG
	MessageF(mtype, "Soft timer interrupts executed %u, next %u scheduled at %u, now %u\n",
		numSoftTimerInterruptsExecuted, STEP_TC->TC_CHANNEL[STEP_TC_CHAN].TC_RB, lastSoftTimerInterruptScheduledAt, GetInterruptClocks());
#endif
}

bool Platform::DiagnosticTest(GCodeBuffer& gb, const StringRef& reply, int d)
{
	static const uint32_t dummy[2] = { 0, 0 };

	switch (d)
	{
	case (int)DiagnosticTestType::PrintTestReport:
		{
			const MessageType mtype = gb.GetResponseMessageType();
			bool testFailed = false;

			// Check the SD card detect and speed
			if (!massStorage->IsCardDetected(0))
			{
				Message(AddError(mtype), "SD card 0 not detected\n");
				testFailed = true;
			}
#if HAS_HIGH_SPEED_SD
			else if (hsmci_get_speed() != ExpectedSdCardSpeed)
			{
				MessageF(AddError(mtype), "SD card speed %.2fMbytes/sec is unexpected\n", (double)((float)hsmci_get_speed() * 0.000001));
				testFailed = true;
			}
#endif
			else
			{
				Message(mtype, "SD card interface OK\n");
			}

#if HAS_CPU_TEMP_SENSOR
			// Check the MCU temperature
			{
				float tempMinMax[2];
				size_t numTemps = 2;
				bool seen = false;
				if (gb.TryGetFloatArray('T', numTemps, tempMinMax, reply, seen, false))
				{
					return true;
				}
				if (!seen)
				{
					reply.copy("Missing T parameter");
					return true;
				}

				const float currentMcuTemperature = AdcReadingToCpuTemperature(adcFilters[CpuTempFilterIndex].GetSum());
				if (currentMcuTemperature < tempMinMax[0])
				{
					MessageF(AddError(mtype), "MCU temperature %.1f is lower than expected\n", (double)currentMcuTemperature);
					testFailed = true;
				}
				else if (currentMcuTemperature > tempMinMax[1])
				{
					MessageF(AddError(mtype), "MCU temperature %.1f is higher than expected\n", (double)currentMcuTemperature);
					testFailed = true;
				}
				else
				{
					Message(mtype, "MCU temperature reading OK\n");
				}
			}
#endif

#if HAS_VOLTAGE_MONITOR
			// Check the supply voltage
			{
				float voltageMinMax[2];
				size_t numVoltages = 2;
				bool seen = false;
				if (gb.TryGetFloatArray('V', numVoltages, voltageMinMax, reply, seen, false))
				{
					return true;
				}
				if (!seen)
				{
					reply.copy("Missing V parameter");
					return true;
				}

				const float voltage = AdcReadingToPowerVoltage(currentVin);
				if (voltage < voltageMinMax[0])
				{
					MessageF(AddError(mtype), "Voltage reading %.1f is lower than expected\n", (double)voltage);
					testFailed = true;
				}
				else if (voltage > voltageMinMax[1])
				{
					MessageF(AddError(mtype), "Voltage reading %.1f is higher than expected\n", (double)voltage);
					testFailed = true;
				}
				else
				{
					Message(mtype, "Voltage reading OK\n");
				}
			}
#endif

#if HAS_SMART_DRIVERS
			// Check the stepper driver status
			bool driversOK = true;
			for (size_t driver = 0; driver < numSmartDrivers; ++driver)
			{
				const uint32_t stat = SmartDrivers::GetAccumulatedStatus(driver, 0xFFFFFFFF);
				if ((stat & (TMC_RR_OT || TMC_RR_OTPW)) != 0)
				{
					MessageF(AddError(mtype), "Driver %u reports over temperature\n", driver);
					driversOK = false;
				}
				if ((stat & TMC_RR_S2G) != 0)
				{
					MessageF(AddError(mtype), "Driver %u reports short-to-ground\n", driver);
					driversOK = false;
				}
			}
			if (driversOK)
			{
				Message(mtype, "Driver status OK\n");
			}
			else
			{
				testFailed = true;
			}
#endif
			Message(mtype, (testFailed) ? "***** ONE OR MORE CHECKS FAILED *****\n" : "All checks passed\n");

#if SAM4E || SAM4S || SAME70
			if (!testFailed)
			{
				PrintUniqueId(mtype);
			}
#endif
		}
		break;

	case (int)DiagnosticTestType::TestWatchdog:
		deliberateError = true;
		SysTick->CTRL &= ~(SysTick_CTRL_TICKINT_Msk);	// disable the system tick interrupt so that we get a watchdog timeout reset
		break;

	case (int)DiagnosticTestType::TestSpinLockup:
		deliberateError = true;
		debugCode = d;									// tell the Spin function to loop
		break;

	case (int)DiagnosticTestType::TestSerialBlock:		// write an arbitrary message via debugPrintf()
		deliberateError = true;
		debugPrintf("Diagnostic Test\n");
		break;

	case (int)DiagnosticTestType::DivideByZero:			// do an integer divide by zero to test exception handling
		deliberateError = true;
		(void)RepRap::DoDivide(1, 0);					// call function in another module so it can't be optimised away
		break;

	case (int)DiagnosticTestType::UnalignedMemoryAccess:	// do an unaligned memory access to test exception handling
		deliberateError = true;
		SCB->CCR |= SCB_CCR_UNALIGN_TRP_Msk;			// by default, unaligned memory accesses are allowed, so change that
		__DMB();										// make sure that instruction completes, don't allow prefetch
		(void)*(reinterpret_cast<const volatile char*>(dummy) + 1);
		break;

	case (int)DiagnosticTestType::BusFault:
		deliberateError = true;
		// Read from the "Undefined (Abort)" area
#if SAME70
		// FIXME: The SAME70 provides an MPU, maybe we should configure it as well?
		// I guess this can wait until we have the RTOS working though.
		Message(WarningMessage, "There is no abort area on the SAME70");
#elif SAM4E || SAM4S
		(void)*(reinterpret_cast<const volatile char*>(0x20800000));
#elif SAM3XA
		(void)*(reinterpret_cast<const volatile char*>(0x20200000));
#else
# error
#endif
		break;

	case (int)DiagnosticTestType::PrintMoves:
		DDA::PrintMoves();
		break;

	case (int)DiagnosticTestType::TimeSquareRoot:		// Show the square root calculation time. The displayed value is subject to interrupts.
		{
			uint32_t tim1 = 0;
			bool ok1 = true;
			for (uint32_t i = 0; i < 100; ++i)
			{
				const uint32_t num1 = 0x7265ac3d + i;
				const uint32_t now1 = Platform::GetInterruptClocks();
				const uint32_t num1a = isqrt64((uint64_t)num1 * num1);
				tim1 += Platform::GetInterruptClocks() - now1;
				if (num1a != num1)
				{
					ok1 = false;
				}
			}

			uint32_t tim2 = 0;
			bool ok2 = true;
			for (uint32_t i = 0; i < 100; ++i)
			{
				const uint32_t num2 = 0x0000a4c5 + i;
				const uint32_t now2 = Platform::GetInterruptClocks();
				const uint32_t num2a = isqrt64((uint64_t)num2 * num2);
				tim2 += Platform::GetInterruptClocks() - now2;
				if (num2a != num2)
				{
					ok2 = false;
				}
			}
			reply.printf("Square roots: 62-bit %.2fus %s, 32-bit %.2fus %s\n",
					(double)(tim1 * 10000)/DDA::stepClockRate, (ok1) ? "ok" : "ERROR",
							(double)(tim2 * 10000)/DDA::stepClockRate, (ok2) ? "ok" : "ERROR");
		}
		break;

#ifdef DUET_NG
	case (int)DiagnosticTestType::PrintExpanderStatus:
		reply.printf("Expander status %04X\n", DuetExpansion::DiagnosticRead());
		break;
#endif

	default:
		break;
	}

	return false;
}

#if HAS_SMART_DRIVERS

// This is called when a fan that monitors driver temperatures is turned on when it was off
void Platform::DriverCoolingFansOn(uint32_t driverChannelsMonitored)
{
	if (driverChannelsMonitored & 1)
	{
		onBoardDriversFanStartMillis = millis();
		onBoardDriversFanRunning = true;
	}
	if (driverChannelsMonitored & 2)
	{
		offBoardDriversFanStartMillis = millis();
		offBoardDriversFanRunning = true;
	}
}

#endif

// Power is a fraction in [0,1]
void Platform::SetHeater(size_t heater, float power, PwmFrequency freq)
{
	if (heatOnPins[heater] != NoPin)
	{
		if (freq == 0)
		{
			freq = (reprap.GetHeat().IsBedOrChamberHeater(heater)) ? SlowHeaterPwmFreq : NormalHeaterPwmFreq;	// use sefault PWM frequency
		}
		const float pwm =
#if ACTIVE_LOW_HEAT_ON
			1.0 - power;
#else
			power;
#endif
		IoPort::WriteAnalog(heatOnPins[heater], pwm, freq);
	}
}

void Platform::UpdateConfiguredHeaters()
{
	configuredHeaters = 0;

	// Check bed heaters
	for (size_t i = 0; i < NumBedHeaters; i++)
	{
		const int8_t bedHeater = reprap.GetHeat().GetBedHeater(i);
		if (bedHeater >= 0)
		{
			configuredHeaters |= (1 << bedHeater);
		}
	}

	// Check chamber heaters
	for (size_t i = 0; i < NumChamberHeaters; i++)
	{
		const int8_t chamberHeater = reprap.GetHeat().GetChamberHeater(i);
		if (chamberHeater >= 0)
		{
			configuredHeaters |= (1 << chamberHeater);
		}
	}

	// Check tool heaters
	for(size_t heater = 0; heater < Heaters; heater++)
	{
		if (reprap.IsHeaterAssignedToTool(heater))
		{
			configuredHeaters |= (1 << heater);
		}
	}
}

EndStopHit Platform::Stopped(size_t drive) const
{
	const size_t numAxes = reprap.GetGCodes().GetTotalAxes();
	if (drive < numAxes)
	{
		switch (endStopInputType[drive])
		{
		case EndStopInputType::zProbe:
			{
				const EndStopHit rslt = GetZProbeResult();
				return (rslt == EndStopHit::lowHit && endStopPos[drive] == EndStopPosition::highEndStop)
						? EndStopHit::highHit
							: rslt;
			}

#if HAS_STALL_DETECT
		case EndStopInputType::motorStall:
			{
				bool motorIsStalled;
				switch (reprap.GetMove().GetKinematics().GetKinematicsType())
				{
				case KinematicsType::coreXY:
					// Both X and Y motors are involved in homing X or Y
					motorIsStalled = (drive == X_AXIS || drive == Y_AXIS)
										? AnyAxisMotorStalled(X_AXIS) || AnyAxisMotorStalled(Y_AXIS)
											: AnyAxisMotorStalled(drive);
					break;

				case KinematicsType::coreXYU:
					// Both X and Y motors are involved in homing X or Y, and both U and V motors are involved in homing U
					motorIsStalled = (drive == X_AXIS || drive == Y_AXIS)
										? AnyAxisMotorStalled(X_AXIS) || AnyAxisMotorStalled(Y_AXIS)
											: (drive == U_AXIS)
												? AnyAxisMotorStalled(U_AXIS) || AnyAxisMotorStalled(V_AXIS)
													: AnyAxisMotorStalled(drive);
					break;

				case KinematicsType::coreXZ:
					// Both X and Z motors are involved in homing X or Z
					motorIsStalled = (drive == X_AXIS || drive == Z_AXIS)
										? AnyAxisMotorStalled(X_AXIS) || AnyAxisMotorStalled(Z_AXIS)
											: AnyAxisMotorStalled(drive);
					break;

				default:
					motorIsStalled = AnyAxisMotorStalled(drive);
					break;
				}
				return (!motorIsStalled) ? EndStopHit::noStop
						: (endStopPos[drive] == EndStopPosition::highEndStop) ? EndStopHit::highHit
							: EndStopHit::lowHit;
			}
			break;
#endif

		case EndStopInputType::activeLow:
			if (endStopPins[drive] != NoPin)
			{
				const bool b = IoPort::ReadPin(endStopPins[drive]);
				return (b) ? EndStopHit::noStop : (endStopPos[drive] == EndStopPosition::highEndStop) ? EndStopHit::highHit : EndStopHit::lowHit;
			}
			break;

		case EndStopInputType::activeHigh:
			if (endStopPins[drive] != NoPin)
			{
				const bool b = !IoPort::ReadPin(endStopPins[drive]);
				return (b) ? EndStopHit::noStop : (endStopPos[drive] == EndStopPosition::highEndStop) ? EndStopHit::highHit : EndStopHit::lowHit;
			}
			break;

		default:
			break;
		}
	}
#if HAS_STALL_DETECT
	else if (drive < DRIVES)
	{
		// Endstop is for an extruder drive, so use stall detection
		return (ExtruderMotorStalled(drive - numAxes)) ? EndStopHit::highHit : EndStopHit::noStop;
	}
#endif
	return EndStopHit::noStop;
}

// Return the state of the endstop input, regardless of whether we are actually using it as an endstop
bool Platform::EndStopInputState(size_t drive) const
{
	return endStopPins[drive] != NoPin && IoPort::ReadPin(endStopPins[drive]);
}

// Get the statues of all the endstop inputs, regardless of what they are used for. Used for triggers.
uint32_t Platform::GetAllEndstopStates() const
{
	uint32_t rslt = 0;
	for (unsigned int drive = 0; drive < DRIVES; ++drive)
	{
		const Pin pin = endStopPins[drive];
		if (pin != NoPin && IoPort::ReadPin(pin))
		{
			rslt |= (1u << drive);
		}
	}
	return rslt;
}

// Return the Z probe result. We assume that if the Z probe is used as an endstop, it is used as the low stop.
EndStopHit Platform::GetZProbeResult() const
{
	const int zProbeVal = GetZProbeReading();
	const int zProbeADValue = GetCurrentZProbeParameters().adcValue;
	return (zProbeVal >= zProbeADValue) ? EndStopHit::lowHit
			: (zProbeVal * 10 >= zProbeADValue * 9) ? EndStopHit::nearStop	// if we are at/above 90% of the target value
				: EndStopHit::noStop;
}

// Write the platform parameters to file
bool Platform::WritePlatformParameters(FileStore *f, bool includingG31) const
{
	bool ok;
	if (axisMinimaProbed != 0 || axisMaximaProbed != 0)
	{
		ok = f->Write("; Probed axis limits\n");
		if (ok)
		{
			ok = WriteAxisLimits(f, axisMinimaProbed, axisMinima, 1);
		}
		if (ok)
		{
			ok = WriteAxisLimits(f, axisMaximaProbed, axisMaxima, 0);
		}
	}
	else
	{
		ok = true;
	}

	if (ok && includingG31)
	{
		ok = f->Write("; Z probe parameters\n");
		if (ok)
		{
			ok = irZProbeParameters.WriteParameters(f, 1);
		}
		if (ok)
		{
			ok = alternateZProbeParameters.WriteParameters(f, 3);
		}
		if (ok)
		{
			ok = switchZProbeParameters.WriteParameters(f, 4);
		}
	}

	return ok;
}

bool Platform::WriteAxisLimits(FileStore *f, AxesBitmap axesProbed, const float limits[MaxAxes], int sParam)
{
	if (axesProbed == 0)
	{
		return true;
	}

	String<ScratchStringLength> scratchString;
	scratchString.printf("M208 S%d", sParam);
	for (size_t axis = 0; axis < MaxAxes; ++axis)
	{
		if (IsBitSet(axesProbed, axis))
		{
			scratchString.catf(" %c%.2f", reprap.GetGCodes().GetAxisLetters()[axis], (double)limits[axis]);
		}
	}
	scratchString.cat('\n');
	return f->Write(scratchString.c_str());
}

// This is called from the step ISR as well as other places, so keep it fast
// If drive >= DRIVES then we are setting an individual motor direction
void Platform::SetDirection(size_t drive, bool direction)
{
	const bool isSlowDriver = (GetDriversBitmap(drive) & GetSlowDriversBitmap()) != 0;
	if (isSlowDriver)
	{
		while (GetInterruptClocks() - DDA::lastStepLowTime < GetSlowDriverDirHoldClocks()) { }
	}
	const size_t numAxes = reprap.GetGCodes().GetTotalAxes();
	if (drive < numAxes)
	{
		for (size_t i = 0; i < axisDrivers[drive].numDrivers; ++i)
		{
			SetDriverDirection(axisDrivers[drive].driverNumbers[i], direction);
		}
	}
	else if (drive < DRIVES)
	{
		SetDriverDirection(extruderDrivers[drive - numAxes], direction);
	}
	else if (drive < 2 * DRIVES)
	{
		SetDriverDirection(drive - DRIVES, direction);
	}
	if (isSlowDriver)
	{
		DDA::lastDirChangeTime = GetInterruptClocks();
	}
}

// Enable a driver. Must not be called from an ISR, or with interrupts disabled.
void Platform::EnableDriver(size_t driver)
{
	if (driver < DRIVES && driverState[driver] != DriverStatus::enabled)
	{
		driverState[driver] = DriverStatus::enabled;
		UpdateMotorCurrent(driver);						// the current may have been reduced by the idle timeout

#if HAS_SMART_DRIVERS
		if (driver < numSmartDrivers)
		{
			SmartDrivers::EnableDrive(driver, true);
		}
		else
		{
#endif
			digitalWrite(ENABLE_PINS[driver], enableValues[driver] > 0);
#if HAS_SMART_DRIVERS
		}
#endif
	}
}

// Disable a driver
void Platform::DisableDriver(size_t driver)
{
	if (driver < DRIVES)
	{
#if HAS_SMART_DRIVERS
		if (driver < numSmartDrivers)
		{
			SmartDrivers::EnableDrive(driver, false);
		}
		else
		{
#endif
			digitalWrite(ENABLE_PINS[driver], enableValues[driver] <= 0);
#if HAS_SMART_DRIVERS
		}
#endif
		driverState[driver] = DriverStatus::disabled;
	}
}

// Enable the drivers for a drive. Must not be called from an ISR, or with interrupts disabled.
void Platform::EnableDrive(size_t drive)
{
	const size_t numAxes = reprap.GetGCodes().GetTotalAxes();
	if (drive < numAxes)
	{
		for (size_t i = 0; i < axisDrivers[drive].numDrivers; ++i)
		{
			EnableDriver(axisDrivers[drive].driverNumbers[i]);
		}
	}
	else if (drive < DRIVES)
	{
		EnableDriver(extruderDrivers[drive - numAxes]);
	}
}

// Disable the drivers for a drive
void Platform::DisableDrive(size_t drive)
{
	const size_t numAxes = reprap.GetGCodes().GetTotalAxes();
	if (drive < numAxes)
	{
		for (size_t i = 0; i < axisDrivers[drive].numDrivers; ++i)
		{
			DisableDriver(axisDrivers[drive].driverNumbers[i]);
		}
	}
	else if (drive < DRIVES)
	{
		DisableDriver(extruderDrivers[drive - numAxes]);
	}
}

// Disable all drives
void Platform::DisableAllDrives()
{
	for (size_t drive = 0; drive < DRIVES; drive++)
	{
		SetDriverCurrent(drive, 0.0, false);
		DisableDriver(drive);
	}
}

// Set drives to idle hold if they are enabled. If a drive is disabled, leave it alone.
// Must not be called from an ISR, or with interrupts disabled.
void Platform::SetDriversIdle()
{
	for (size_t driver = 0; driver < DRIVES; ++driver)
	{
		if (driverState[driver] == DriverStatus::enabled)
		{
			driverState[driver] = DriverStatus::idle;
			UpdateMotorCurrent(driver);
		}
	}
}

// Set the current for a drive. Current is in mA.
void Platform::SetDriverCurrent(size_t driver, float currentOrPercent, int code)
{
	if (driver < DRIVES)
	{
		switch (code)
		{
		case 906:
			motorCurrents[driver] = currentOrPercent;
			break;

		case 913:
			motorCurrentFraction[driver] = 0.01 * currentOrPercent;
			break;

#if HAS_SMART_DRIVERS
		case 917:
			SmartDrivers::SetStandstillCurrentPercent(driver, currentOrPercent);
			break;
#endif
		default:
			break;
		}

		UpdateMotorCurrent(driver);
	}
}

// Set the current for all drivers on an axis or extruder. Current is in mA.
void Platform::SetMotorCurrent(size_t drive, float currentOrPercent, int code)
{
	const size_t numAxes = reprap.GetGCodes().GetTotalAxes();
	if (drive < numAxes)
	{
		for (size_t i = 0; i < axisDrivers[drive].numDrivers; ++i)
		{
			SetDriverCurrent(axisDrivers[drive].driverNumbers[i], currentOrPercent, code);
		}

	}
	else if (drive < DRIVES)
	{
		SetDriverCurrent(extruderDrivers[drive - numAxes], currentOrPercent, code);
	}
}

// This must not be called from an ISR, or with interrupts disabled.
void Platform::UpdateMotorCurrent(size_t driver)
{
	if (driver < DRIVES)
	{
		float current = motorCurrents[driver];
		if (driverState[driver] == DriverStatus::idle)
		{
			current *= idleCurrentFactor;
		}
		else
		{
			current *= motorCurrentFraction[driver];
		}

#if HAS_SMART_DRIVERS
		if (driver < numSmartDrivers)
		{
			SmartDrivers::SetCurrent(driver, current);
		}
#elif defined (DUET_06_085)
		const uint16_t pot = (unsigned short)((0.256*current*8.0*senseResistor + maxStepperDigipotVoltage/2)/maxStepperDigipotVoltage);
		if (driver < 4)
		{
			mcpDuet.setNonVolatileWiper(potWipes[driver], pot);
			mcpDuet.setVolatileWiper(potWipes[driver], pot);
		}
		else
		{
			if (board == BoardType::Duet_085)
			{
				// Extruder 0 is on DAC channel 0
				if (driver == 4)
				{
					const float dacVoltage = max<float>(current * 0.008 * senseResistor + stepperDacVoltageOffset, 0.0);	// the voltage we want from the DAC relative to its minimum
					const float dac = dacVoltage/stepperDacVoltageRange;
					AnalogOut(DAC0, dac);
				}
				else
				{
					mcpExpansion.setNonVolatileWiper(potWipes[driver-1], pot);
					mcpExpansion.setVolatileWiper(potWipes[driver-1], pot);
				}
			}
			else if (driver < 8)		// on a Duet 0.6 we have a maximum of 8 drives
			{
				mcpExpansion.setNonVolatileWiper(potWipes[driver], pot);
				mcpExpansion.setVolatileWiper(potWipes[driver], pot);
			}
		}
#elif defined(__ALLIGATOR__)
		// Alligator SPI DAC current
		if (driver < 4)  // Onboard DAC
		{
			dacAlligator.setChannel(3-driver, current * 0.102);
		}
		else // Piggy module DAC
		{
			dacPiggy.setChannel(7-driver, current * 0.102);
		}
#else
		// otherwise we can't set the motor current
#endif
	}
}

// Get the configured motor current for a drive.
// Currently we don't allow multiple motors on a single axis to have different currents, so we can just return the current for the first one.
float Platform::GetMotorCurrent(size_t drive, int code) const
{
	if (drive < DRIVES)
	{
		const size_t numAxes = reprap.GetGCodes().GetTotalAxes();
		const uint8_t driver = (drive < numAxes) ? axisDrivers[drive].driverNumbers[0] : extruderDrivers[drive - numAxes];
		if (driver < DRIVES)
		{
			switch (code)
			{
			case 906:
				return motorCurrents[driver];

			case 913:
				return motorCurrentFraction[driver] * 100.0;

#if HAS_SMART_DRIVERS
			case 917:
				return (driver < numSmartDrivers) ? SmartDrivers::GetStandstillCurrentPercent(driver) : 100.0;
#endif
			default:
				break;
			}
		}
	}
	return 0.0;
}

// Set the motor idle current factor
void Platform::SetIdleCurrentFactor(float f)
{
	idleCurrentFactor = f;
	for (size_t driver = 0; driver < DRIVES; ++driver)
	{
		if (driverState[driver] == DriverStatus::idle)
		{
			UpdateMotorCurrent(driver);
		}
	}
}

// Set the microstepping for a driver, returning true if successful
bool Platform::SetDriverMicrostepping(size_t driver, unsigned int microsteps, int mode)
{
	if (driver < DRIVES)
	{
#if HAS_SMART_DRIVERS
		if (driver < numSmartDrivers)
		{
			return SmartDrivers::SetMicrostepping(driver, microsteps, mode);
		}
		else
		{
			// Other drivers only support x16 microstepping.
			// We ignore the interpolation on/off parameter so that e.g. M350 I1 E16:128 won't give an error if E1 supports interpolation but E0 doesn't.
			return microsteps == 16;
		}
#elif defined(__ALLIGATOR__)
		return Microstepping::Set(driver, microsteps); // no mode in Alligator board
#else
		// Assume only x16 microstepping supported
		return microsteps == 16;
#endif
	}
	return false;
}

// Set the microstepping, returning true if successful. All drivers for the same axis must use the same microstepping.
bool Platform::SetMicrostepping(size_t drive, int microsteps, int mode)
{
	// Check that it is a valid microstepping number
	const size_t numAxes = reprap.GetGCodes().GetTotalAxes();
	if (drive < numAxes)
	{
		bool ok = true;
		for (size_t i = 0; i < axisDrivers[drive].numDrivers; ++i)
		{
			ok = SetDriverMicrostepping(axisDrivers[drive].driverNumbers[i], microsteps, mode) && ok;
		}
		return ok;
	}
	else if (drive < DRIVES)
	{
		return SetDriverMicrostepping(extruderDrivers[drive - numAxes], microsteps, mode);
	}
	return false;
}

// Get the microstepping for a driver
unsigned int Platform::GetDriverMicrostepping(size_t driver, int mode, bool& interpolation) const
{
#if HAS_SMART_DRIVERS
	if (driver < numSmartDrivers)
	{
		return SmartDrivers::GetMicrostepping(driver, mode, interpolation);
	}
	// On-board drivers only support x16 microstepping without interpolation
	interpolation = false;
	return 16;
#elif defined(__ALLIGATOR__)
	interpolation = false;
	return Microstepping::Read(driver); // no mode, no interpolation for Alligator
#else
	interpolation = false;
	return 16;
#endif
}

// Get the microstepping for an axis or extruder
unsigned int Platform::GetMicrostepping(size_t drive, int mode, bool& interpolation) const
{
	const size_t numAxes = reprap.GetGCodes().GetTotalAxes();
	if (drive < numAxes)
	{
		return GetDriverMicrostepping(axisDrivers[drive].driverNumbers[0], mode, interpolation);
	}
	else if (drive < DRIVES)
	{
		return GetDriverMicrostepping(extruderDrivers[drive - numAxes], mode, interpolation);
	}
	else
	{
		interpolation = false;
		return 16;
	}
}

void Platform::SetEnableValue(size_t driver, int8_t eVal)
{
	enableValues[driver] = eVal;
	DisableDriver(driver);				// disable the drive, because the enable polarity may have been wrong before
#if HAS_SMART_DRIVERS
	if (eVal == -1)
	{
		// User has asked to disable status monitoring for this driver, so clear its error bits
		DriversBitmap mask = ~MakeBitmap<DriversBitmap>(driver);
		temperatureShutdownDrivers &= mask;
		temperatureWarningDrivers &= mask;
		shortToGroundDrivers &= mask;
		openLoadDrivers &= mask;
	}
#endif
}

void Platform::SetAxisDriversConfig(size_t axis, const AxisDriversConfig& config)
{
	axisDrivers[axis] = config;
	uint32_t bitmap = 0;
	for (size_t i = 0; i < config.numDrivers; ++i)
	{
		bitmap |= CalcDriverBitmap(config.driverNumbers[i]);
#if HAS_SMART_DRIVERS
		SmartDrivers::SetAxisNumber(config.driverNumbers[i], axis);
#endif
	}
	driveDriverBits[axis] = bitmap;
}

// Map an extruder to a driver
void Platform::SetExtruderDriver(size_t extruder, uint8_t driver)
{
	extruderDrivers[extruder] = driver;
#if HAS_SMART_DRIVERS
	SmartDrivers::SetAxisNumber(driver, extruder + reprap.GetGCodes().GetTotalAxes());
#endif
	driveDriverBits[extruder + reprap.GetGCodes().GetTotalAxes()] = CalcDriverBitmap(driver);
}

void Platform::SetDriverStepTiming(size_t driver, const float microseconds[4])
{
	const uint32_t bitmap = CalcDriverBitmap(driver);
	slowDriversBitmap &= ~bitmap;								// start by assuming this drive does not need extended timing
	if (slowDriversBitmap == 0)
	{
		for (uint32_t& entry : slowDriverStepTimingClocks)
		{
			entry = 0;											// reset all to zero if we have no known slow drivers
		}
	}

	for (size_t i = 0; i < ARRAY_SIZE(slowDriverStepTimingClocks); ++i)
	{
		if (microseconds[i] > MinStepPulseTiming)
		{
			slowDriversBitmap |= CalcDriverBitmap(driver);		// this drive does need extended timing
			const uint32_t clocks = (uint32_t)(((float)DDA::stepClockRate * microseconds[i] * 0.000001) + 0.99);	// convert microseconds to step clocks, rounding up
			if (clocks > slowDriverStepTimingClocks[i])
			{
				slowDriverStepTimingClocks[i] = clocks;
			}
		}
	}
}

void Platform::GetDriverStepTiming(size_t driver, float microseconds[4]) const
{
	const bool isSlowDriver = ((slowDriversBitmap & CalcDriverBitmap(driver)) != 0);
	for (size_t i = 0; i < 4; ++i)
	{
		microseconds[i] = (isSlowDriver)
							? (float)slowDriverStepTimingClocks[i] * 1000000.0/(float)DDA::stepClockRate
								: 0.0;
	}
}

// Set or report the parameters for the specified fan
// If 'mCode' is an M-code used to set parameters for the current kinematics (which should only ever be 106 or 107)
// then search for parameters used to configure the fan. If any are found, perform appropriate actions and return true.
// If errors were discovered while processing parameters, put an appropriate error message in 'reply' and set 'error' to true.
// If no relevant parameters are found, print the existing ones to 'reply' and return false.
bool Platform::ConfigureFan(unsigned int mcode, int fanNum, GCodeBuffer& gb, const StringRef& reply, bool& error)
{
	if (fanNum < 0 || fanNum >= (int)NUM_FANS)
	{
		reply.printf("Fan number %d is invalid, must be between 0 and %u", fanNum, NUM_FANS - 1);
		error = true;
		return false;
	}

	return fans[fanNum].Configure(mcode, fanNum, gb, reply, error);
}

// Get current cooling fan speed on a scale between 0 and 1
float Platform::GetFanValue(size_t fan) const
{
	return (fan < NUM_FANS) ? fans[fan].GetConfiguredPwm() : -1;
}

// This is a bit of a compromise - old RepRaps used fan speeds in the range
// [0, 255], which is very hardware dependent.  It makes much more sense
// to specify speeds in [0.0, 1.0].  This looks at the value supplied (which
// the G Code reader will get right for a float or an int) and attempts to
// do the right thing whichever the user has done.
void Platform::SetFanValue(size_t fan, float speed)
{
	if (fan < NUM_FANS)
	{
		fans[fan].SetPwm(speed);
	}
}

#if defined(DUET_06_085)

// Enable or disable the fan that shares its PWM pin with the last heater. Called when we disable or enable the last heater.
void Platform::EnableSharedFan(bool enable)
{
	const size_t sharedFanNumber = NUM_FANS - 1;
	fans[sharedFanNumber].Init((enable) ? COOLING_FAN_PINS[sharedFanNumber] : NoPin, FansHardwareInverted(sharedFanNumber));
}

#endif

// Check if the given fan can be controlled manually so that DWC can decide whether or not to show the corresponding fan
// controls. This is the case if no thermostatic control is enabled and if the fan was configured at least once before.
bool Platform::IsFanControllable(size_t fan) const
{
	return (fan < NUM_FANS) ? (!fans[fan].HasMonitoredHeaters() && fans[fan].IsConfigured()) : false;
}

// Check if the given fan can be controlled manually so that DWC can decide whether or not to show the corresponding fan
// controls. This is the case if no thermostatic control is enabled and if the fan was configured at least once before.
bool Platform::IsFanControllable(size_t fan) const
{
	return (fan < NUM_FANS) ? (!fans[fan].HasMonitoredHeaters() && fans[fan].IsConfigured()) : false;
}

// Get current fan RPM
float Platform::GetFanRPM() const
{
	// The ISR sets fanInterval to the number of microseconds it took to get fanMaxInterruptCount interrupts.
	// We get 2 tacho pulses per revolution, hence 2 interrupts per revolution.
	// However, if the fan stops then we get no interrupts and fanInterval stops getting updated.
	// We must recognise this and return zero.
	return (fanInterval != 0 && micros() - fanLastResetTime < 3000000U)		// if we have a reading and it is less than 3 second old
			? (float)((30000000U * fanMaxInterruptCount)/fanInterval)		// then calculate RPM assuming 2 interrupts per rev
			: 0.0;															// else assume fan is off or tacho not connected
}

bool Platform::FansHardwareInverted(size_t fanNumber) const
{
#if defined(DUET_06_085)
	// The cooling fan output pin gets inverted on a Duet 0.6 or 0.7.
	// We allow a second fan controlled by a mosfet on the PC4 pin, which is not inverted.
	return fanNumber == 0 && (board == BoardType::Duet_06 || board == BoardType::Duet_07);
#else
	return false;
#endif
}

void Platform::InitFans()
{
	for (size_t i = 0; i < NUM_FANS; ++i)
	{
		fans[i].Init(COOLING_FAN_PINS[i], FansHardwareInverted(i));
	}

	if (NUM_FANS > 1)
	{
#if defined(DUET_06_085)
		// Fan 1 on the Duet 0.8.5 shares its control pin with heater 6. Set it full on to make sure the heater (if present) is off.
		fans[1].SetPwm(1.0);												// set it full on
#else
		// Set fan 1 to be thermostatic by default, monitoring all heaters except the default bed and chamber heaters
		Fan::HeatersMonitoredBitmap bedAndChamberHeaterMask = 0;
		for (uint8_t bedHeater : DefaultBedHeaters)
		{
			if (bedHeater >= 0)
			{
				SetBit(bedAndChamberHeaterMask, bedHeater);
			}
		}
		for (uint8_t chamberHeater : DefaultChamberHeaters)
		{
			if (chamberHeater >= 0)
			{
				SetBit(bedAndChamberHeaterMask, chamberHeater);
			}
		}
		fans[1].SetHeatersMonitored(LowestNBits<Fan::HeatersMonitoredBitmap>(Heaters) & ~bedAndChamberHeaterMask);
		fans[1].SetPwm(1.0);												// set it full on
#endif
	}

	coolingFanRpmPin = COOLING_FAN_RPM_PIN;
	if (coolingFanRpmPin != NoPin)
	{
		pinModeDuet(coolingFanRpmPin, INPUT_PULLUP, 1500);	// enable pullup and 1500Hz debounce filter (500Hz only worked up to 7000RPM)
	}
}

void Platform::SetEndStopConfiguration(size_t axis, EndStopPosition esPos, EndStopInputType inputType)
{
	endStopPos[axis] = esPos;
	endStopInputType[axis] = inputType;
}

void Platform::GetEndStopConfiguration(size_t axis, EndStopPosition& esType, EndStopInputType& inputType) const
{
	esType = endStopPos[axis];
	inputType = endStopInputType[axis];
}

//-----------------------------------------------------------------------------------------------------

void Platform::AppendAuxReply(const char *msg, bool rawMessage)
{
	// Discard this response if either no aux device is attached or if the response is empty
	if (msg[0] != 0 && HaveAux())
	{
		MutexLocker lock(auxMutex);
		if (rawMessage)
		{
			// Raw responses are sent directly to the AUX device
			OutputBuffer *buf;
			if (OutputBuffer::Allocate(buf))
			{
				buf->copy(msg);
				auxOutput.Push(buf);
			}
		}
		else
		{
			// Regular text-based responses for AUX are currently stored and processed by M105/M408
			if (auxGCodeReply != nullptr || OutputBuffer::Allocate(auxGCodeReply))
			{
				auxSeq++;
				auxGCodeReply->cat(msg);
			}
		}
	}
}

void Platform::AppendAuxReply(OutputBuffer *reply, bool rawMessage)
{
	// Discard this response if either no aux device is attached or if the response is empty
	if (reply == nullptr || reply->Length() == 0 || !HaveAux())
	{
		OutputBuffer::ReleaseAll(reply);
	}
	else
	{
		MutexLocker lock(auxMutex);
		if (rawMessage)
		{
			// JSON responses are always sent directly to the AUX device
			// For big responses it makes sense to write big chunks of data in portions. Store this data here
			auxOutput.Push(reply);
		}
		else
		{
			// Other responses are stored for M105/M408
			auxSeq++;
			if (auxGCodeReply == nullptr)
			{
				auxGCodeReply = reply;
			}
			else
			{
				auxGCodeReply->Append(reply);
			}
		}
	}
}

// Send the specified message to the specified destinations. The Error and Warning flags have already been handled.
void Platform::RawMessage(MessageType type, const char *message)
{
	// Deal with logging
	if ((type & LogMessage) != 0 && logger != nullptr)
	{
		logger->LogMessage(realTime, message);
	}

	// Send the message to the destinations
	if ((type & ImmediateLcdMessage) != 0)
	{
		SendAuxMessage(message);
	}
	else if ((type & LcdMessage) != 0)
	{
		AppendAuxReply(message, (message[0] == '{')  || (type & RawMessageFlag) != 0);
	}

	if ((type & HttpMessage) != 0)
	{
		reprap.GetNetwork().HandleHttpGCodeReply(message);
	}

	if ((type & TelnetMessage) != 0)
	{
		reprap.GetNetwork().HandleTelnetGCodeReply(message);
	}

	if ((type & AuxMessage) != 0)
	{
#ifdef SERIAL_AUX2_DEVICE
		MutexLocker lock(aux2Mutex);
		// Message that is to be sent to the second auxiliary device (blocking)
		if (!aux2Output.IsEmpty())
		{
			// If we're still busy sending a response to the USART device, append this message to the output buffer
			aux2Output.GetLastItem()->cat(message);
		}
		else
		{
			// Send short strings immediately through the aux channel. There is no flow control on this port, so it can't block for long
			SERIAL_AUX2_DEVICE.write(message);
			SERIAL_AUX2_DEVICE.flush();
		}
#endif
	}

	if ((type & BlockingUsbMessage) != 0)
	{
		// Debug output sends messages in blocking mode. We now give up sending if we are close to software watchdog timeout.
		MutexLocker lock(usbMutex);
		const char *p = message;
		size_t len = strlen(p);
		while (SERIAL_MAIN_DEVICE && len != 0 && !reprap.SpinTimeoutImminent())
		{
			const size_t written = SERIAL_MAIN_DEVICE.write(p, len);
			len -= written;
			p += written;
		}
		// We no longer flush afterwards
	}
	else if ((type & UsbMessage) != 0)
	{
		// Message that is to be sent via the USB line (non-blocking)
		MutexLocker lock(usbMutex);
#if SUPPORT_SCANNER
		if (!reprap.GetScanner().IsRegistered() || reprap.GetScanner().DoingGCodes())
#endif
		{
			// Ensure we have a valid buffer to write to that isn't referenced for other destinations
			OutputBuffer *usbOutputBuffer = usbOutput.GetLastItem();
			if (usbOutputBuffer == nullptr || usbOutputBuffer->IsReferenced())
			{
				if (!OutputBuffer::Allocate(usbOutputBuffer))
				{
					// Should never happen
					return;
				}
				usbOutput.Push(usbOutputBuffer);
			}

			// Append the message string
			usbOutputBuffer->cat(message);
		}
	}
}

// Note: this overload of Platform::Message does not process the special action flags in the MessageType.
// Also it treats calls to send a blocking USB message the same as ordinary USB messages,
// and calls to send an immediate LCD message the same as ordinary LCD messages
void Platform::Message(const MessageType type, OutputBuffer *buffer)
{
	// First deal with logging because it doesn't hand on to the buffer
	if ((type & LogMessage) != 0 && logger != nullptr)
	{
		logger->LogMessage(realTime, buffer);
	}

	// Now send the message to all the destinations
	size_t numDestinations = 0;
	if ((type & (LcdMessage | ImmediateLcdMessage)) != 0)
	{
		++numDestinations;
	}
	if ((type & (UsbMessage | BlockingUsbMessage)) != 0)
	{
		++numDestinations;
	}
	if ((type & HttpMessage) != 0)
	{
		++numDestinations;
	}
	if ((type & TelnetMessage) != 0)
	{
		++numDestinations;
	}

#ifdef SERIAL_AUX2_DEVICE
	if ((type & AuxMessage) != 0)
	{
		++numDestinations;
	}
#endif

	if (numDestinations == 0)
	{
		OutputBuffer::ReleaseAll(buffer);
	}
	else
	{
		buffer->IncreaseReferences(numDestinations - 1);

		if ((type & (LcdMessage | ImmediateLcdMessage)) != 0)
		{
			AppendAuxReply(buffer, ((*buffer)[0] == '{') || (type & RawMessageFlag) != 0);
		}

		if ((type & HttpMessage) != 0)
		{
			reprap.GetNetwork().HandleHttpGCodeReply(buffer);
		}

		if ((type & TelnetMessage) != 0)
		{
			reprap.GetNetwork().HandleTelnetGCodeReply(buffer);
		}

#ifdef SERIAL_AUX2_DEVICE
		if ((type & AuxMessage) != 0)
		{
			// Send this message to the second UART device
			MutexLocker lock(aux2Mutex);
			aux2Output.Push(buffer);
		}
#endif

		if ((type & (UsbMessage | BlockingUsbMessage)) != 0)
		{
			MutexLocker lock(usbMutex);
			if (   !SERIAL_MAIN_DEVICE
#if SUPPORT_SCANNER
				|| (reprap.GetScanner().IsRegistered() && !reprap.GetScanner().DoingGCodes())
#endif
			   )
			{
				// If the serial USB line is not open, discard the message right away
				OutputBuffer::ReleaseAll(buffer);
			}
			else
			{
				// Else append incoming data to the stack
				usbOutput.Push(buffer);
			}
		}
	}
}

void Platform::MessageF(MessageType type, const char *fmt, va_list vargs)
{
	String<FORMAT_STRING_LENGTH> formatString;
	if ((type & ErrorMessageFlag) != 0)
	{
		formatString.copy("Error: ");
		formatString.vcatf(fmt, vargs);
	}
	else if ((type & WarningMessageFlag) != 0)
	{
		formatString.copy("Warning: ");
		formatString.vcatf(fmt, vargs);
	}
	else
	{
		formatString.vprintf(fmt, vargs);
	}

	RawMessage((MessageType)(type & ~(ErrorMessageFlag | WarningMessageFlag)), formatString.c_str());
}

void Platform::MessageF(MessageType type, const char *fmt, ...)
{
	va_list vargs;
	va_start(vargs, fmt);
	MessageF(type, fmt, vargs);
	va_end(vargs);
}

void Platform::Message(MessageType type, const char *message)
{
	if ((type & (ErrorMessageFlag | WarningMessageFlag)) == 0)
	{
		RawMessage(type, message);
	}
	else
	{
		String<FORMAT_STRING_LENGTH> formatString;
		formatString.copy(((type & ErrorMessageFlag) != 0) ? "Error: " : "Warning: ");
		formatString.cat(message);
		RawMessage((MessageType)(type & ~(ErrorMessageFlag | WarningMessageFlag)), formatString.c_str());
	}
}

// Send a message box, which may require an acknowledgement
// sParam = 0 Just display the message box, optional timeout
// sParam = 1 As for 0 but display a Close button as well
// sParam = 2 Display the message box with an OK button, wait for acknowledgement (waiting is set up by the caller)
// sParam = 3 As for 2 but also display a Cancel button
void Platform::SendAlert(MessageType mt, const char *message, const char *title, int sParam, float tParam, AxesBitmap controls)
{
	if ((mt & (HttpMessage | LcdMessage)) != 0)
	{
		reprap.SetAlert(message, title, sParam, tParam, controls);		// make the RepRap class cache this message until it's picked up by the HTTP clients and/or PanelDue
	}

	mt = (MessageType)(mt & (UsbMessage | TelnetMessage));
	if (mt != 0)
	{
		if (strlen(title) > 0)
		{
			MessageF(mt, "- %s -\n", title);
		}
		MessageF(mt, "%s\n", message);
		if (sParam == 2)
		{
			Message(mt, "Send M292 to continue\n");
		}
		else if (sParam == 3)
		{
			Message(mt, "Send M292 to continue or M292 P1 to cancel\n");
		}
	}
}

// Configure logging according to the M929 command received, returning true if error
bool Platform::ConfigureLogging(GCodeBuffer& gb, const StringRef& reply)
{
	if (gb.Seen('S'))
	{
		StopLogging();
		if (gb.GetIValue() > 0)
		{
			// Start logging
			if (logger == nullptr)
			{
				logger = new Logger();
			}
			else
			{
				StopLogging();
			}

			char buf[MaxFilenameLength + 1];
			StringRef filename(buf, ARRAY_SIZE(buf));
			if (gb.Seen('P'))
			{
				if (!gb.GetQuotedString(filename))
				{
					reply.copy("Missing filename in M929 command");
					return true;
				}
			}
			else
			{
				filename.copy(DEFAULT_LOG_FILE);
			}
			logger->Start(realTime, filename);
		}
	}
	else
	{
		reply.printf("Event logging is %s", (logger != nullptr && logger->IsActive()) ? "enabled" : "disabled");
	}
	return false;
}

// This is called from EmergencyStop. It closes the log file and stops logging.
void Platform::StopLogging()
{
	if (logger != nullptr)
	{
		logger->Stop(realTime);
	}
}

bool Platform::AtxPower() const
{
	return IoPort::ReadPin(ATX_POWER_PIN);
}

void Platform::AtxPowerOn()
{
	deferredPowerDown = false;
	IoPort::WriteDigital(ATX_POWER_PIN, true);
}

void Platform::AtxPowerOff(bool defer)
{
	deferredPowerDown = defer;
	if (!defer)
	{
		deferredPowerDown = false;
		if (logger != nullptr)
		{
			logger->LogMessage(realTime, "Power off commanded");
			logger->Flush(true);
			// We don't call logger->Stop() here because we don't now whether turning off the power will work
		}
		IoPort::WriteDigital(ATX_POWER_PIN, false);
	}
}

void Platform::SetPressureAdvance(size_t extruder, float factor)
{
	if (extruder < MaxExtruders)
	{
		pressureAdvance[extruder] = factor;
	}
}

#if SUPPORT_NONLINEAR_EXTRUSION

bool Platform::GetExtrusionCoefficients(size_t extruder, float& a, float& b, float& limit) const
{
	if (extruder < MaxExtruders)
	{
		a = nonlinearExtrusionA[extruder];
		b = nonlinearExtrusionB[extruder];
		limit = nonlinearExtrusionLimit[extruder];
		return true;
	}
	return false;
}

void Platform::SetNonlinearExtrusion(size_t extruder, float a, float b, float limit)
{
	if (extruder < MaxExtruders && nonlinearExtrusionLimit[extruder] > 0.0)
	{
		nonlinearExtrusionLimit[extruder] = limit;
		nonlinearExtrusionA[extruder] = a;
		nonlinearExtrusionB[extruder] = b;
	}
}

#endif

void Platform::SetBaudRate(size_t chan, uint32_t br)
{
	if (chan < NUM_SERIAL_CHANNELS)
	{
		baudRates[chan] = br;
		ResetChannel(chan);
	}
}

uint32_t Platform::GetBaudRate(size_t chan) const
{
	return (chan < NUM_SERIAL_CHANNELS) ? baudRates[chan] : 0;
}

void Platform::SetCommsProperties(size_t chan, uint32_t cp)
{
	if (chan < NUM_SERIAL_CHANNELS)
	{
		commsParams[chan] = cp;
		ResetChannel(chan);
	}
}

uint32_t Platform::GetCommsProperties(size_t chan) const
{
	return (chan < NUM_SERIAL_CHANNELS) ? commsParams[chan] : 0;
}

// Re-initialise a serial channel.
// Ideally, this would be part of the Line class. However, the Arduino core inexplicably fails to make the serial I/O begin() and end() members
// virtual functions of a base class, which makes that difficult to do.
void Platform::ResetChannel(size_t chan)
{
	switch(chan)
	{
	case 0:
		SERIAL_MAIN_DEVICE.end();
		SERIAL_MAIN_DEVICE.begin(baudRates[0]);
		break;
	case 1:
		SERIAL_AUX_DEVICE.end();
		SERIAL_AUX_DEVICE.begin(baudRates[1]);
		break;
#ifdef SERIAL_AUX2_DEVICE
	case 2:
		SERIAL_AUX2_DEVICE.end();
		SERIAL_AUX2_DEVICE.begin(baudRates[2]);
		break;
#endif
	default:
		break;
	}
}

void Platform::SetBoardType(BoardType bt)
{
	if (bt == BoardType::Auto)
	{
#if defined(SAME70_TEST_BOARD)
		board = BoardType::SamE70TestBoard;
#elif defined(DUET_NG)
		// Get ready to test whether the Ethernet module is present, so that we avoid additional delays
		pinMode(EspResetPin, OUTPUT_LOW);						// reset the WiFi module or the W5500. We assume that this forces the ESP8266 UART output pin to high impedance.
		pinMode(W5500ModuleSensePin, INPUT_PULLUP);				// set our UART receive pin to be an input pin and enable the pullup

		// Set up the VSSA sense pin. Older Duet WiFis don't have it connected, so we enable the pulldown resistor to keep it inactive.
		pinMode(VssaSensePin, INPUT_PULLUP);
		delayMicroseconds(10);
		const bool vssaHighVal = digitalRead(VssaSensePin);
		pinMode(VssaSensePin, INPUT_PULLDOWN);
		delayMicroseconds(10);
		const bool vssaLowVal = digitalRead(VssaSensePin);
		const bool vssaSenseWorking = vssaLowVal || !vssaHighVal;
		if (vssaSenseWorking)
		{
			pinMode(VssaSensePin, INPUT);
		}

		// Test whether the Ethernet module is present
		if (digitalRead(W5500ModuleSensePin))					// the Ethernet module has this pin grounded
		{
			board = (vssaSenseWorking) ? BoardType::DuetWiFi_102 : BoardType::DuetWiFi_10;
		}
		else
		{
			board = (vssaSenseWorking) ? BoardType::DuetEthernet_102 : BoardType::DuetEthernet_10;
		}
#elif defined(DUET_M)
		board = BoardType::DuetM_10;
#elif defined(DUET_06_085)
		// Determine whether this is a Duet 0.6 or a Duet 0.8.5 board.
		// If it is a 0.85 board then DAC0 (AKA digital pin 67) is connected to ground via a diode and a 2.15K resistor.
		// So we enable the pullup (value 100K-150K) on pin 67 and read it, expecting a LOW on a 0.8.5 board and a HIGH on a 0.6 board.
		// This may fail if anyone connects a load to the DAC0 pin on a Duet 0.6, hence we implement board selection in M115 as well.
		pinMode(Dac0DigitalPin, INPUT_PULLUP);
		delayMicroseconds(10);
		board = (digitalRead(Dac0DigitalPin)) ? BoardType::Duet_06 : BoardType::Duet_085;
		pinMode(Dac0DigitalPin, INPUT);			// turn pullup off
#elif defined(__RADDS__)
		board = BoardType::RADDS_15;
#elif defined(__ALLIGATOR__)
		board = BoardType::Alligator_2;
#else
# error Undefined board type
#endif
	}
	else
	{
		board = bt;
	}

	if (active)
	{
		InitZProbe();							// select and initialise the Z probe modulation pin
		InitFans();								// select whether cooling is inverted or not
	}
}

// Get a string describing the electronics
const char* Platform::GetElectronicsString() const
{
	switch (board)
	{
#if defined(SAME70_TEST_BOARD)
	case BoardType::SamE70TestBoard:		return "SAM E70 prototype 1";
#elif defined(DUET_NG)
	case BoardType::DuetWiFi_10:			return "Duet WiFi 1.0 or 1.01";
	case BoardType::DuetWiFi_102:			return "Duet WiFi 1.02 or later";
	case BoardType::DuetEthernet_10:		return "Duet Ethernet 1.0 or 1.01";
	case BoardType::DuetEthernet_102:		return "Duet Ethernet 1.02 or later";
#elif defined(DUET_M)
	case BoardType::DuetM_10:				return "Duet Maestro 1.0";
#elif defined(DUET_06_085)
	case BoardType::Duet_06:				return "Duet 0.6";
	case BoardType::Duet_07:				return "Duet 0.7";
	case BoardType::Duet_085:				return "Duet 0.85";
#elif defined(__RADDS__)
	case BoardType::RADDS_15:				return "RADDS 1.5";
#elif defined(__ALLIGATOR__)
	case BoardType::Alligator_2:			return "Alligator r2";
#else
# error Undefined board type
#endif
	default:								return "Unidentified";
	}
}

// Get the board string
const char* Platform::GetBoardString() const
{
	switch (board)
	{
#if defined(SAME70_TEST_BOARD)
	case BoardType::SamE70TestBoard:		return "same70prototype1";
#elif defined(DUET_NG)
	case BoardType::DuetWiFi_10:			return "duetwifi10";
	case BoardType::DuetWiFi_102:			return "duetwifi102";
	case BoardType::DuetEthernet_10:		return "duetethernet10";
	case BoardType::DuetEthernet_102:		return "duetethernet102";
#elif defined(DUET_M)
	case BoardType::DuetM_10:				return "duetmaestro100";
#elif defined(DUET_06_085)
	case BoardType::Duet_06:				return "duet06";
	case BoardType::Duet_07:				return "duet07";
	case BoardType::Duet_085:				return "duet085";
#elif defined(__RADDS__)
	case BoardType::RADDS_15:				return "radds15";
#elif defined(__ALLIGATOR__)
	case BoardType::Alligator_2:			return "alligator2";
#else
# error Undefined board type
#endif
	default:								return "unknown";
	}
}

#ifdef DUET_NG
// Return true if this is a Duet WiFi, false if it is a Duet Ethernet
bool Platform::IsDuetWiFi() const
{
	return board == BoardType::DuetWiFi_10 || board == BoardType::DuetWiFi_102;
}
#endif

// User I/O and servo support
// Translate a logical pin to a firmware pin and also return whether the output of that pin is normally inverted
bool Platform::GetFirmwarePin(LogicalPin logicalPin, PinAccess access, Pin& firmwarePin, bool& invert)
{
	firmwarePin = NoPin;										// assume failure
	invert = false;												// this is the common case
	if (logicalPin >= Heater0LogicalPin && logicalPin < Heater0LogicalPin + (int)Heaters)		// pins 0-9 correspond to heater channels
	{
		// For safety, we don't allow a heater channel to be used for servos until the heater has been disabled
		if (!reprap.GetHeat().IsHeaterEnabled(logicalPin - Heater0LogicalPin))
		{
			firmwarePin = heatOnPins[logicalPin - Heater0LogicalPin];
#if ACTIVE_LOW_HEAT_ON
			invert = true;
#else
			invert = false;
#endif
		}
	}
	else if (logicalPin >= Fan0LogicalPin && logicalPin < Fan0LogicalPin + (int)NUM_FANS)		// pins 20- correspond to fan channels
	{
		// Don't allow a fan channel to be used unless the fan has been disabled
		if (!fans[logicalPin - Fan0LogicalPin].IsEnabled()
#ifdef DUET_NG
			// Fan pins on the DueX2/DueX5 cannot be used to control servos because the frequency is not well-defined.
			&& (logicalPin <= Fan0LogicalPin + 2 || access != PinAccess::servo)
#endif
		   )
		{
			firmwarePin = COOLING_FAN_PINS[logicalPin - Fan0LogicalPin];
#if defined(DUET_06_085)
			invert = (board == BoardType::Duet_06 || board == BoardType::Duet_07);
#endif
		}
	}
	else if (logicalPin >= EndstopXLogicalPin && logicalPin < EndstopXLogicalPin + (int)ARRAY_SIZE(endStopPins))	// pins 40-49 correspond to endstop pins
	{
		if (access == PinAccess::read
#ifdef DUET_NG
			// Endstop pins on the DueX2/DueX5 can be used as digital outputs too
			|| (access == PinAccess::write && logicalPin >= EndstopXLogicalPin + 5)
#endif
		   )
		{
			firmwarePin = endStopPins[logicalPin - EndstopXLogicalPin];
		}
	}
	else if (logicalPin >= Special0LogicalPin && logicalPin < Special0LogicalPin + (int)ARRAY_SIZE(SpecialPinMap))
	{
		firmwarePin = SpecialPinMap[logicalPin - Special0LogicalPin];
	}
#ifdef DUET_NG
	else if (logicalPin >= DueX5Gpio0LogicalPin && logicalPin < DueX5Gpio0LogicalPin + (int)ARRAY_SIZE(DueX5GpioPinMap))	// Pins 100-103 are the GPIO pins on the DueX2/X5
	{
		// GPIO pins on DueX5
		if (access != PinAccess::servo)
		{
			firmwarePin = DueX5GpioPinMap[logicalPin - DueX5Gpio0LogicalPin];
		}
	}
	else if (logicalPin >= AdditionalExpansionLogicalPin && logicalPin <= AdditionalExpansionLogicalPin + 15)
	{
		// Pins on additional SX1509B expansion
		if (access != PinAccess::servo)
		{
			firmwarePin = AdditionalIoExpansionStart + (logicalPin - AdditionalExpansionLogicalPin);
		}
	}
#endif

	if (firmwarePin != NoPin)
	{
		// Check that the pin mode has been defined suitably
		PinMode desiredMode;
		if (access == PinAccess::write)
		{
			desiredMode = (invert) ? OUTPUT_HIGH : OUTPUT_LOW;
		}
		else if (access == PinAccess::pwm || access == PinAccess::servo)
		{
			desiredMode = (invert) ? OUTPUT_PWM_HIGH : OUTPUT_PWM_LOW;
		}
		else
		{
			desiredMode = INPUT_PULLUP;
		}
		if (logicalPinModes[logicalPin] != (int8_t)desiredMode)
		{
			IoPort::SetPinMode(firmwarePin, desiredMode);
			logicalPinModes[logicalPin] = (int8_t)desiredMode;
		}
		return true;
	}
	return false;
}

bool Platform::SetExtrusionAncilliaryPwmPin(LogicalPin logicalPin, bool invert)
{
	return extrusionAncilliaryPwmPort.Set(logicalPin, PinAccess::pwm, invert);
}

<<<<<<< HEAD
// CNC and laser support

=======
>>>>>>> 935e17bf
void Platform::SetLaserPwm(float pwm)
{
	laserPort.WriteAnalog(pwm);
}

bool Platform::SetLaserPin(LogicalPin lp, bool invert)
{
	return laserPort.Set(lp, PinAccess::pwm, invert);
}

void Platform::SetLaserPwmFrequency(float freq)
{
	laserPort.SetFrequency(freq);
}

// Get the firmware pin number for an endstop, or NoPin if it is out of range
Pin Platform::GetEndstopPin(int endstop) const
{
	return (endstop >= 0 && endstop < (int)ARRAY_SIZE(endStopPins)) ? endStopPins[endstop] : NoPin;
}

// Axis limits
void Platform::SetAxisMaximum(size_t axis, float value, bool byProbing)
{
	axisMaxima[axis] = value;
	if (byProbing)
	{
		SetBit(axisMaximaProbed, axis);
	}
}

void Platform::SetAxisMinimum(size_t axis, float value, bool byProbing)
{
	axisMinima[axis] = value;
	if (byProbing)
	{
		SetBit(axisMinimaProbed, axis);
	}
}

#if SUPPORT_INKJET

// Fire the inkjet (if any) in the given pattern
// If there is no inkjet, false is returned; if there is one this returns true
// So you can test for inkjet presence with if(platform->Inkjet(0))
bool Platform::Inkjet(int bitPattern)
{
	if (inkjetBits < 0)
		return false;
	if (!bitPattern)
		return true;

	for(int8_t i = 0; i < inkjetBits; i++)
	{
		if (bitPattern & 1)
		{
			digitalWrite(inkjetSerialOut, 1);			// Write data to shift register

			for(int8_t j = 0; j <= i; j++)
			{
				digitalWrite(inkjetShiftClock, HIGH);
				digitalWrite(inkjetShiftClock, LOW);
				digitalWrite(inkjetSerialOut, 0);
			}

			digitalWrite(inkjetStorageClock, HIGH);		// Transfers data from shift register to output register
			digitalWrite(inkjetStorageClock, LOW);

			digitalWrite(inkjetOutputEnable, LOW);		// Fire the droplet out
			delayMicroseconds(inkjetFireMicroseconds);
			digitalWrite(inkjetOutputEnable, HIGH);

			digitalWrite(inkjetClear, LOW);				// Clear to 0
			digitalWrite(inkjetClear, HIGH);

			delayMicroseconds(inkjetDelayMicroseconds); // Wait for the next bit
		}

		bitPattern >>= 1; // Put the next bit in the units column
	}

	return true;
}
#endif

#if HAS_CPU_TEMP_SENSOR
// CPU temperature
void Platform::GetMcuTemperatures(float& minT, float& currT, float& maxT) const
{
	minT = AdcReadingToCpuTemperature(lowestMcuTemperature);
	currT = AdcReadingToCpuTemperature(adcFilters[CpuTempFilterIndex].GetSum());
	maxT = AdcReadingToCpuTemperature(highestMcuTemperature);
}
#endif

#if HAS_VOLTAGE_MONITOR

// Power in voltage
void Platform::GetPowerVoltages(float& minV, float& currV, float& maxV) const
{
	minV = AdcReadingToPowerVoltage(lowestVin);
	currV = AdcReadingToPowerVoltage(currentVin);
	maxV = AdcReadingToPowerVoltage(highestVin);
}

float Platform::GetCurrentPowerVoltage() const
{
	return AdcReadingToPowerVoltage(currentVin);
}

#endif

#if HAS_SMART_DRIVERS

// TMC driver temperatures
float Platform::GetTmcDriversTemperature(unsigned int board) const
{
	const uint16_t mask = ((1u << 5) - 1) << (5 * board);			// there are 5 driver son each board
	return ((temperatureShutdownDrivers & mask) != 0) ? 150.0
			: ((temperatureWarningDrivers & mask) != 0) ? 100.0
				: 0.0;
}

#endif

#if HAS_STALL_DETECT

// Configure the motor stall detection, returning true if an error was encountered
bool Platform::ConfigureStallDetection(GCodeBuffer& gb, const StringRef& reply)
{
	// Build a bitmap of all the drivers referenced
	// First looks for explicit driver numbers
	DriversBitmap drivers = 0;
	if (gb.Seen('P'))
	{
		uint32_t drives[DRIVES];
		size_t dCount = DRIVES;
		gb.GetUnsignedArray(drives, dCount, false);
		for (size_t i = 0; i < dCount; i++)
		{
			if (drives[i] >= numSmartDrivers)
			{
				reply.printf("Invalid drive number '%" PRIu32 "'", drives[i]);
				return true;
			}
			SetBit(drivers, drives[i]);
		}
	}

	// Now look for axes
	for (size_t i = 0; i < reprap.GetGCodes().GetTotalAxes(); ++i)
	{
		if (gb.Seen(reprap.GetGCodes().GetAxisLetters()[i]))
		{
			for (size_t j = 0; j < axisDrivers[i].numDrivers; ++j)
			{
				SetBit(drivers, axisDrivers[i].driverNumbers[j]);
			}
		}
	}

	// Now check for values to change
	bool seen = false;
	if (gb.Seen('S'))
	{
		seen = true;
		const int sgThreshold = gb.GetIValue();
		for (size_t drive = 0; drive < numSmartDrivers; ++drive)
		{
			if (IsBitSet(drivers, drive))
			{
				SmartDrivers::SetStallThreshold(drive, sgThreshold);
			}
		}
	}
	if (gb.Seen('F'))
	{
		seen = true;
		const bool sgFilter = (gb.GetIValue() == 1);
		for (size_t drive = 0; drive < numSmartDrivers; ++drive)
		{
			if (IsBitSet(drivers, drive))
			{
				SmartDrivers::SetStallFilter(drive, sgFilter);
			}
		}
	}
	if (gb.Seen('H'))
	{
		seen = true;
		const unsigned int stepsPerSecond = gb.GetUIValue();
		for (size_t drive = 0; drive < numSmartDrivers; ++drive)
		{
			if (IsBitSet(drivers, drive))
			{
				SmartDrivers::SetStallMinimumStepsPerSecond(drive, stepsPerSecond);
			}
		}
	}
	if (gb.Seen('T'))
	{
		seen = true;
		const uint16_t coolStepConfig = (uint16_t)gb.GetUIValue();
		for (size_t drive = 0; drive < numSmartDrivers; ++drive)
		{
			if (IsBitSet(drivers, drive))
			{
				SmartDrivers::SetCoolStep(drive, coolStepConfig);
			}
		}
	}
	if (gb.Seen('R'))
	{
		seen = true;
		const int action = gb.GetIValue();
		switch (action)
		{
		case 0:
		default:
			logOnStallDrivers &= ~drivers;
			pauseOnStallDrivers &= ~drivers;
			rehomeOnStallDrivers &= ~drivers;
			break;

		case 1:
			rehomeOnStallDrivers &= ~drivers;
			pauseOnStallDrivers &= ~drivers;
			logOnStallDrivers |= drivers;
			break;

		case 2:
			logOnStallDrivers &= ~drivers;
			rehomeOnStallDrivers &= ~drivers;
			pauseOnStallDrivers |= drivers;
			break;

		case 3:
			logOnStallDrivers &= ~drivers;
			pauseOnStallDrivers &= ~drivers;
			rehomeOnStallDrivers |= drivers;
			break;
		}
	}

	if (!seen)
	{
		if (drivers == 0)
		{
			drivers = LowestNBits<DriversBitmap>(numSmartDrivers);
		}
		bool printed = false;
		for (size_t drive = 0; drive < numSmartDrivers; ++drive)
		{
			if (IsBitSet(drivers, drive))
			{
				if (printed)
				{
					reply.cat('\n');
				}
				reply.catf("Driver %u: ", drive);
				SmartDrivers::AppendStallConfig(drive, reply);
				reply.catf(", action: %s",
							(IsBitSet(rehomeOnStallDrivers, drive)) ? "rehome"
								: (IsBitSet(pauseOnStallDrivers, drive)) ? "pause"
									: (IsBitSet(logOnStallDrivers, drive)) ? "log"
										: "none"
						  );
				printed = true;
			}
		}

	}
	return false;
}

#endif

// Real-time clock

bool Platform::IsDateTimeSet() const
{
	return realTime != 0;
}

time_t Platform::GetDateTime() const
{
	return realTime;
}

bool Platform::SetDateTime(time_t time)
{
	struct tm brokenDateTime;
	const bool ok = (gmtime_r(&time, &brokenDateTime) != nullptr);
	if (ok)
	{
		realTime = time;			// set the date and time

		// Write a log message, giving the time since power up in same format as the logger does
		const uint32_t timeSincePowerUp = (uint32_t)(millis64()/1000u);
		MessageF(LogMessage, "Date and time set at power up + %02" PRIu32 ":%02" PRIu32 ":%02" PRIu32 "\n", timeSincePowerUp/3600u, (timeSincePowerUp % 3600u)/60u, timeSincePowerUp % 60u);
		timeLastUpdatedMillis = millis();
	}
	return ok;
}

// Misc
void Platform::InitI2c()
{
#if defined(I2C_IFACE)
	if (!i2cInitialised)
	{
		I2C_IFACE.begin();
		i2cInitialised = true;
	}
#endif
}

#if SAM4E || SAM4S || SAME70

// Get a pseudo-random number
uint32_t Platform::Random()
{
	const uint32_t clocks = GetInterruptClocks();
	return clocks ^ uniqueId[0] ^ uniqueId[1] ^ uniqueId[2] ^ uniqueId[3];
}

#endif

// Step pulse timer interrupt
void STEP_TC_HANDLER() __attribute__ ((hot));

#if SAM4S || SAME70
// Static data used by step ISR
volatile uint32_t Platform::stepTimerPendingStatus = 0;	// for holding status bits that we have read (and therefore cleared) but haven't serviced yet
volatile uint32_t Platform::stepTimerHighWord = 0;		// upper 16 bits of step timer
#endif

void STEP_TC_HANDLER()
{
#if SAM4S || SAME70
	// On the SAM4 we need to check for overflow whenever we read the step clock counter, and that clears the status flags.
	// So we store the un-serviced status flags.
	for (;;)
	{
		uint32_t tcsr = STEP_TC->TC_CHANNEL[STEP_TC_CHAN].TC_SR | Platform::stepTimerPendingStatus;	// read the status register, which clears the status bits, and or-in any pending status bits
		tcsr &= STEP_TC->TC_CHANNEL[STEP_TC_CHAN].TC_IMR;			// select only enabled interrupts
		if (tcsr == 0)
		{
			break;
		}

		if ((tcsr & TC_SR_COVFS) != 0)
		{
			Platform::stepTimerHighWord += (1u << 16);
			Platform::stepTimerPendingStatus &= ~TC_SR_COVFS;
		}

		if ((tcsr & TC_SR_CPAS) != 0)								// the step interrupt uses RA compare
		{
			STEP_TC->TC_CHANNEL[STEP_TC_CHAN].TC_IDR = TC_IER_CPAS;	// disable the interrupt
			Platform::stepTimerPendingStatus &= ~TC_SR_CPAS;
#ifdef MOVE_DEBUG
			++numInterruptsExecuted;
			lastInterruptTime = Platform::GetInterruptClocks();
#endif
			reprap.GetMove().Interrupt();							// execute the step interrupt
		}

		if ((tcsr & TC_SR_CPBS) != 0)
		{
			STEP_TC->TC_CHANNEL[STEP_TC_CHAN].TC_IDR = TC_IER_CPBS;	// disable the interrupt
			Platform::stepTimerPendingStatus &= ~TC_SR_CPBS;
#ifdef SOFT_TIMER_DEBUG
			++numSoftTimerInterruptsExecuted;
#endif
			SoftTimer::Interrupt();
		}
	}
#else
	uint32_t tcsr = STEP_TC->TC_CHANNEL[STEP_TC_CHAN].TC_SR;		// read the status register, which clears the status bits, and or-in any pending status bits
	tcsr &= STEP_TC->TC_CHANNEL[STEP_TC_CHAN].TC_IMR;				// select only enabled interrupts

	if ((tcsr & TC_SR_CPAS) != 0)									// the step interrupt uses RA compare
	{
		STEP_TC->TC_CHANNEL[STEP_TC_CHAN].TC_IDR = TC_IER_CPAS;		// disable the interrupt
#ifdef MOVE_DEBUG
		++numInterruptsExecuted;
		lastInterruptTime = Platform::GetInterruptClocks();
#endif
		reprap.GetMove().Interrupt();								// execute the step interrupt
	}

	if ((tcsr & TC_SR_CPBS) != 0)
	{
		STEP_TC->TC_CHANNEL[STEP_TC_CHAN].TC_IDR = TC_IER_CPBS;		// disable the interrupt
#ifdef SOFT_TIMER_DEBUG
		++numSoftTimerInterruptsExecuted;
#endif
		SoftTimer::Interrupt();
	}
#endif
}

#if SAM4S || SAME70

// Get the interrupt clock count, when we know that interrupts are already disabled
// The TCs on the SAM4S and SAME70 are only 16 bits wide, so we maintain the upper 16 bits in software
/*static*/ uint32_t Platform::GetInterruptClocksInterruptsDisabled()
{
	uint32_t tcsr = STEP_TC->TC_CHANNEL[STEP_TC_CHAN].TC_SR;	// get the status to see whether there is an overflow
	tcsr &= STEP_TC->TC_CHANNEL[STEP_TC_CHAN].TC_IMR;			// clear any bits that don't generate interrupts
	uint32_t lowWord = STEP_TC->TC_CHANNEL[STEP_TC_CHAN].TC_CV;	// get the timer low word
	uint32_t highWord = stepTimerHighWord;						// get the volatile high word
	if ((tcsr & TC_SR_COVFS) != 0)								// if the timer has overflowed
	{
		highWord += (1u << 16);									// overflow is pending, so increment the high word
		stepTimerHighWord = highWord;							// and save it
		tcsr &= ~TC_SR_COVFS;									// we handled the overflow, don't do it again
		lowWord = STEP_TC->TC_CHANNEL[STEP_TC_CHAN].TC_CV;		// read the low word again in case the overflow occurred just after we read it the first time
	}
	if (tcsr != 0)												// if there were any other pending status bits that generate interrupts
	{
		stepTimerPendingStatus |= tcsr;							// save the other pending bits
		NVIC_SetPendingIRQ(STEP_TC_IRQN);						// set step timer interrupt pending
	}
	return (lowWord & 0x0000FFFF) | highWord;
}

#endif

// Schedule an interrupt at the specified clock count, or return true if that time is imminent or has passed already.
/*static*/ bool Platform::ScheduleStepInterrupt(uint32_t tim)
{
	const irqflags_t flags = cpu_irq_save();
	const int32_t diff = (int32_t)(tim - GetInterruptClocksInterruptsDisabled());	// see how long we have to go
	if (diff < (int32_t)DDA::MinInterruptInterval)					// if less than about 6us or already passed
	{
		cpu_irq_restore(flags);
		return true;												// tell the caller to simulate an interrupt instead
	}

	STEP_TC->TC_CHANNEL[STEP_TC_CHAN].TC_RA = tim;					// set up the compare register

	// We would like to clear any pending step interrupt. To do this, we must read the TC status register.
	// Unfortunately, this would clear any other pending interrupts from the same TC.
	// So we don't, and the step ISR must allow for getting called prematurely.
	STEP_TC->TC_CHANNEL[STEP_TC_CHAN].TC_IER = TC_IER_CPAS;			// enable the interrupt
	cpu_irq_restore(flags);

#ifdef MOVE_DEBUG
		++numInterruptsScheduled;
		nextInterruptTime = tim;
		nextInterruptScheduledAt = Platform::GetInterruptClocks();
#endif
	return false;
}

// Make sure we get no step interrupts
/*static*/ void Platform::DisableStepInterrupt()
{
	STEP_TC->TC_CHANNEL[STEP_TC_CHAN].TC_IDR = TC_IER_CPAS;
#if SAM4S || SAME70
	stepTimerPendingStatus &= ~TC_SR_CPAS;
#endif
}

// Schedule an interrupt at the specified clock count, or return true if that time is imminent or has passed already.
/*static*/ bool Platform::ScheduleSoftTimerInterrupt(uint32_t tim)
{
	const irqflags_t flags = cpu_irq_save();
	const int32_t diff = (int32_t)(tim - GetInterruptClocksInterruptsDisabled());	// see how long we have to go
	if (diff < (int32_t)DDA::MinInterruptInterval)					// if less than about 6us or already passed
	{
		cpu_irq_restore(flags);
		return true;												// tell the caller to simulate an interrupt instead
	}

	STEP_TC->TC_CHANNEL[STEP_TC_CHAN].TC_RB = tim;					// set up the compare register

	// We would like to clear any pending step interrupt. To do this, we must read the TC status register.
	// Unfortunately, this would clear any other pending interrupts from the same TC.
	// So we don't, and the timer ISR must allow for getting called prematurely.
	STEP_TC->TC_CHANNEL[STEP_TC_CHAN].TC_IER = TC_IER_CPBS;			// enable the interrupt
	cpu_irq_restore(flags);

#ifdef SOFT_TIMER_DEBUG
	lastSoftTimerInterruptScheduledAt = GetInterruptClocks();
#endif
	return false;
}

// Make sure we get no step interrupts
/*static*/ void Platform::DisableSoftTimerInterrupt()
{
	STEP_TC->TC_CHANNEL[STEP_TC_CHAN].TC_IDR = TC_IER_CPBS;
#if SAM4S || SAME70
	stepTimerPendingStatus &= ~TC_SR_CPBS;
#endif
}

// Process a 1ms tick interrupt
// This function must be kept fast so as not to disturb the stepper timing, so don't do any floating point maths in here.
// This is what we need to do:
// 1.  Kick off a new ADC conversion.
// 2.  Fetch and process the result of the last ADC conversion.
// 3a. If the last ADC conversion was for the Z probe, toggle the modulation output if using a modulated IR sensor.
// 3b. If the last ADC reading was a thermistor reading, check for an over-temperature situation and turn off the heater if necessary.
//     We do this here because the usual polling loop sometimes gets stuck trying to send data to the USB port.

void Platform::Tick()
{
#if SAM4E || SAME70
	rswdt_restart(RSWDT);							// kick the secondary watchdog (the primary one is kicked in CoreNG)
#endif

	if (tickState != 0)
	{
#if HAS_VOLTAGE_MONITOR
		// Read the power input voltage
		currentVin = AnalogInReadChannel(vInMonitorAdcChannel);
		if (currentVin > highestVin)
		{
			highestVin = currentVin;
		}
		if (currentVin < lowestVin)
		{
			lowestVin = currentVin;
		}

# if HAS_SMART_DRIVERS
		if (driversPowered && currentVin > driverOverVoltageAdcReading)
		{
			SmartDrivers::TurnDriversOff();
			// We deliberately do not clear driversPowered here or increase the over voltage event count - we let the spin loop handle that
		}
# endif
#endif
	}

	switch (tickState)
	{
	case 1:
	case 3:
		{
			// We read a filtered ADC channel on alternate ticks
			// Because we are in the tick ISR and no other ISR reads the averaging filter, we can cast away 'volatile' here.
			ThermistorAveragingFilter& currentFilter = const_cast<ThermistorAveragingFilter&>(adcFilters[currentFilterNumber]);		// cast away 'volatile'
			currentFilter.ProcessReading(AnalogInReadChannel(filteredAdcChannels[currentFilterNumber]));

			// Guard against overly long delays between successive calls of PID::Spin().
			// Do not call Time() here, it isn't safe. We use millis() instead.
			if ((configuredHeaters & (1u << currentFilterNumber)) != 0 && (millis() - reprap.GetHeat().GetLastSampleTime(currentFilterNumber)) > maxPidSpinDelay)
			{
				SetHeater(currentFilterNumber, 0.0);
				LogError(ErrorCode::BadTemp);
			}

			++currentFilterNumber;
			if (currentFilterNumber == NumAdcFilters)
			{
				currentFilterNumber = 0;
			}

			// If we are not using a simple modulated IR sensor, process the Z probe reading on every tick for a faster response.
			// If we are using a simple modulated IR sensor then we need to allow the reading to settle after turning the IR emitter on or off,
			// so on alternate ticks we read it and switch the emitter
			if (zProbeType != ZProbeType::dumbModulated)
			{
				const_cast<ZProbeAveragingFilter&>((tickState == 1) ? zProbeOnFilter : zProbeOffFilter).ProcessReading(GetRawZProbeReading());
			}
			++tickState;
		}
		break;

	case 2:
		const_cast<ZProbeAveragingFilter&>(zProbeOnFilter).ProcessReading(GetRawZProbeReading());
		if (zProbeType == ZProbeType::dumbModulated)									// if using a modulated IR sensor
		{
			digitalWrite(zProbeModulationPin, LOW);				// turn off the IR emitter
		}

		++tickState;
		break;

	case 4:			// last conversion started was the Z probe, with IR LED off if modulation is enabled
		const_cast<ZProbeAveragingFilter&>(zProbeOffFilter).ProcessReading(GetRawZProbeReading());
		// no break
	case 0:			// this is the state after initialisation, no conversion has been started
	default:
		if (zProbeType == ZProbeType::dumbModulated)									// if using a modulated IR sensor
		{
			digitalWrite(zProbeModulationPin, HIGH);			// turn on the IR emitter
		}
		tickState = 1;
		break;
	}

	AnalogInStartConversion();
}

// Pragma pop_options is not supported on this platform
//#pragma GCC pop_options

// End<|MERGE_RESOLUTION|>--- conflicted
+++ resolved
@@ -3988,11 +3988,8 @@
 	return extrusionAncilliaryPwmPort.Set(logicalPin, PinAccess::pwm, invert);
 }
 
-<<<<<<< HEAD
 // CNC and laser support
 
-=======
->>>>>>> 935e17bf
 void Platform::SetLaserPwm(float pwm)
 {
 	laserPort.WriteAnalog(pwm);
