/*
 * GCodeBuffer.h
 *
 *  Created on: 6 Feb 2015
 *      Author: David
 */

#ifndef SRC_GCODES_GCODEBUFFER_GCODEBUFFER_H
#define SRC_GCODES_GCODEBUFFER_GCODEBUFFER_H

#include "BinaryParser.h"
#include "StringParser.h"

#include <RepRapFirmware.h>
#include <GCodes/GCodeChannel.h>
#include <GCodes/GCodeMachineState.h>
#include <ObjectModel/ObjectModel.h>

#if HAS_SBC_INTERFACE
# include <SBC/SbcMessageFormats.h>
#endif

class FileGCodeInput;

// The processing state of each buffer
enum class GCodeBufferState : uint8_t
{
	parseNotStarted,								// we haven't started parsing yet
	parsingLineNumber,								// we saw N at the start and we are parsing the line number
	parsingWhitespace,								// parsing whitespace after the line number
	parsingComment,									// parsing a whole-line comment that we may be interested in
	parsingGCode,									// parsing GCode words
	parsingBracketedComment,						// inside a (...) comment
	parsingQuotedString,							// inside a double-quoted string
	parsingChecksum,								// parsing the checksum after '*'
	discarding,										// discarding characters after the checksum or an end-of-line comment
	ready,											// we have a complete gcode but haven't started executing it
	executing										// we have a complete gcode and have started executing it
};

// Type of a status report
enum class StatusReportType : uint8_t
{
	none = 0,
	m105,
	m408,
	m409
};

// Class to hold an individual GCode and provide functions to allow it to be parsed
class GCodeBuffer final INHERIT_OBJECT_MODEL
{
public:
	friend class BinaryParser;
	friend class StringParser;

	GCodeBuffer(GCodeChannel::RawType channel, GCodeInput *_ecv_from normalIn, FileGCodeInput *_ecv_null fileIn, MessageType mt, Compatibility::RawType c = Compatibility::RepRapFirmware) noexcept;
	void Reset() noexcept;														// Reset it to its state after start-up
	void Init() noexcept;														// Set it up to parse another G-code
	void Disable() noexcept;													// Disable input from the associated port
	void Enable(uint32_t commsProperties) noexcept;								// Enable input and set the CRC or checksum requirements
	void Diagnostics(MessageType mtype) noexcept;								// Write some debug info

	bool Put(char c) noexcept SPEED_CRITICAL;									// Add a character to the end
#if HAS_SBC_INTERFACE
	void PutBinary(const uint32_t *data, size_t len) noexcept;					// Add an entire binary G-Code, overwriting any existing content
#endif
	void PutAndDecode(const char *_ecv_array data, size_t len) noexcept;					// Add an entire G-Code, overwriting any existing content
	void PutAndDecode(const char *_ecv_array str) noexcept;								// Add a null-terminated string, overwriting any existing content
	void StartNewFile() noexcept;												// Called when we start a new file
	bool FileEnded() noexcept;													// Called when we reach the end of the file we are reading from
	void DecodeCommand() noexcept;												// Decode the command in the buffer when it is complete
	bool CheckMetaCommand(const StringRef& reply) THROWS(GCodeException);		// Check whether the current command is a meta command, or we are skipping a block

	char GetCommandLetter() const noexcept;
	bool HasCommandNumber() const noexcept;
	int GetCommandNumber() const noexcept;
	int8_t GetCommandFraction() const noexcept;										// Return the command fraction, or -1 if none given
	bool ContainsExpression() const noexcept;
	void GetCompleteParameters(const StringRef& str) THROWS(GCodeException);		// Get all of the line following the command. Currently called only for the Q0 command.
	int32_t GetLineNumber() const noexcept { return CurrentFileMachineState().lineNumber; }
	bool IsLastCommand() const noexcept;
	GCodeResult GetLastResult() const noexcept { return lastResult; }
	void SetLastResult(GCodeResult r) noexcept { lastResult = r; }
	ExpressionValue GetM291Result() const noexcept { return m291Result; }

	bool Seen(char c) noexcept SPEED_CRITICAL;										// Is a character present?
	void MustSee(char c) THROWS(GCodeException);									// Test for character present, throw error if not
	char MustSee(char c1, char c2) THROWS(GCodeException);							// Test for one of two characters present, throw error if not
	ParameterLettersBitmap AllParameters() const noexcept;							// Return a bitmap of all parameters in the command
	bool SeenAny(ParameterLettersBitmap bm) const noexcept							// Return true if any of the parameter letters in the bitmap were seen
		{ return AllParameters().Intersects(bm); }
	bool SeenAny(const char *_ecv_array s) const noexcept							// Return true if any of the parameter letters in the string were seen
		{ return SeenAny(ParameterLettersToBitmap(s)); }

	float GetFValue() THROWS(GCodeException) SPEED_CRITICAL;						// Get a float after a key letter
	float GetPositiveFValue() THROWS(GCodeException) SPEED_CRITICAL;				// Get a float after a key letter and check that it is greater than zero
	float GetNonNegativeFValue() THROWS(GCodeException) SPEED_CRITICAL;				// Get a float after a key letter and check that it is greater than or equal to zero
	float GetDistance() THROWS(GCodeException);										// Get a distance or coordinate and convert it from inches to mm if necessary
	float GetSpeed() THROWS(GCodeException);										// Get a speed in mm/min or inches/min and convert it to mm/step_clock
	float GetSpeedFromMm(bool useSeconds) THROWS(GCodeException);					// Get a speed in mm/min or optionally /sec and convert it to mm/step_clock
	float GetAcceleration() THROWS(GCodeException);									// Get an acceleration in mm/sec^2 or inches/sec^2 and convert it to mm/step_clock^2
	int32_t GetIValue() THROWS(GCodeException) SPEED_CRITICAL;						// Get an integer after a key letter
	int32_t GetLimitedIValue(char c, int32_t minValue, int32_t maxValue) THROWS(GCodeException)
		pre(minValue <= maxValue)
		post(minValue <= _ecv_result; _ecv_result <= maxValue);								// Get an integer after a key letter
	uint32_t GetUIValue() THROWS(GCodeException);									// Get an unsigned integer value
	uint32_t GetLimitedUIValue(char c, uint32_t minValue, uint32_t maxValuePlusOne) THROWS(GCodeException)		// Get an unsigned integer value, throw if outside limits
		pre(maxValuePlusOne > minValue)												// Get an unsigned integer value, throw if outside limits
		post(_ecv_result >= minValue; _ecv_result < maxValuePlusOne);
	uint32_t GetLimitedUIValue(char c, uint32_t maxValuePlusOne) THROWS(GCodeException)
		post(_ecv_result < maxValuePlusOne) { return GetLimitedUIValue(c, 0, maxValuePlusOne); }
	float GetLimitedFValue(char c, float minValue, float maxValue) THROWS(GCodeException)
		pre(minValue <= maxValue)
		post(minValue <= _ecv_result; _ecv_result <= maxValue);								// Get a float after a key letter
	void GetIPAddress(IPAddress& returnedIp) THROWS(GCodeException);				// Get an IP address quad after a key letter
	void GetMacAddress(MacAddress& mac) THROWS(GCodeException);						// Get a MAC address sextet after a key letter
	PwmFrequency GetPwmFrequency() THROWS(GCodeException);							// Get a PWM frequency
	float GetPwmValue() THROWS(GCodeException);										// Get a PWM value
	DriverId GetDriverId() THROWS(GCodeException);									// Get a driver ID
	void GetUnprecedentedString(const StringRef& str, bool allowEmpty = false) THROWS(GCodeException);	// Get a string with no preceding key letter
	void GetQuotedString(const StringRef& str, bool allowEmpty = false) THROWS(GCodeException);			// Get and copy a quoted string
	void GetPossiblyQuotedString(const StringRef& str, bool allowEmpty = false) THROWS(GCodeException);	// Get and copy a string which may or may not be quoted
	void GetReducedString(const StringRef& str) THROWS(GCodeException);				// Get and copy a quoted string, removing certain characters
	void GetFloatArray(float arr[], size_t& length, bool doPad) THROWS(GCodeException) SPEED_CRITICAL; // Get a colon-separated list of floats after a key letter
	void GetIntArray(int32_t arr[], size_t& length, bool doPad) THROWS(GCodeException);		// Get a :-separated list of ints after a key letter
	void GetUnsignedArray(uint32_t arr[], size_t& length, bool doPad) THROWS(GCodeException);	// Get a :-separated list of unsigned ints after a key letter
	void GetDriverIdArray(DriverId arr[], size_t& length) THROWS(GCodeException);	// Get a :-separated list of drivers after a key letter
	ExpressionValue GetExpression() THROWS(GCodeException);							// Get a general expression after a key letter

	bool TryGetFValue(char c, float& val, bool& seen) THROWS(GCodeException);
	bool TryGetIValue(char c, int32_t& val, bool& seen) THROWS(GCodeException);
	bool TryGetLimitedIValue(char c, int32_t& val, bool& seen, int32_t minValue, int32_t maxValue) THROWS(GCodeException);
	bool TryGetUIValue(char c, uint32_t& val, bool& seen) THROWS(GCodeException);
	bool TryGetLimitedUIValue(char c, uint32_t& val, bool& seen, uint32_t maxValuePlusOne) THROWS(GCodeException);
	bool TryGetNonNegativeFValue(char c, float& val, bool& seen) THROWS(GCodeException);
	bool TryGetLimitedFValue(char c, float& val, bool& seen, float minValue, float maxValue) THROWS(GCodeException)
		pre(minValue <= maxValue);
	bool TryGetBValue(char c, bool& val, bool& seen) THROWS(GCodeException);
	void TryGetFloatArray(char c, size_t numVals, float vals[], bool& seen, bool doPad = false) THROWS(GCodeException);
	void TryGetUIArray(char c, size_t numVals, uint32_t vals[], bool& seen, bool doPad = false) THROWS(GCodeException);
	bool TryGetQuotedString(char c, const StringRef& str, bool& seen, bool allowEmpty = false) THROWS(GCodeException);
	bool TryGetPossiblyQuotedString(char c, const StringRef& str, bool& seen) THROWS(GCodeException);

	bool IsIdle() const noexcept;
	bool IsCompletelyIdle() const noexcept;
	bool IsReady() const noexcept;								// Return true if a gcode is ready but hasn't been started yet
	bool IsExecuting() const noexcept;							// Return true if a gcode has been started and is not paused
	void SetFinished(bool f) noexcept;							// Set the G Code executed (or not)

	size_t GetActiveQueueNumber() const noexcept				// Get the movement queue number that this buffer uses
	{
#if SUPPORT_ASYNC_MOVES
		return machineState->GetCommandedQueue();
#else
		return 0;
#endif
	}

#if SUPPORT_ASYNC_MOVES
	void SetActiveQueueNumber(MovementSystemNumber qn) noexcept { machineState->SetCommandedQueue(qn); }
	void ExecuteOnlyQueue(MovementSystemNumber qn) noexcept { machineState->ExecuteOnly(qn); }
	size_t GetOwnQueueNumber() const noexcept { return machineState->GetOwnQueue(); }
	void ExecuteAll() noexcept { machineState->ExecuteAll(); }
	bool Executing() const noexcept { return machineState->Executing(); }	// Return true if this GCodeBuffer for executing commands addressed to the current queue
	bool ExecutingAll() const noexcept { return machineState->ExecutingAll(); }
	size_t GetQueueNumberToLock() const noexcept { return machineState->GetQueueNumberToLock(); }
	void ForkFrom(const GCodeBuffer& other) noexcept;
#endif

	GCodeMachineState& LatestMachineState() const noexcept { return *machineState; }
	GCodeMachineState& CurrentFileMachineState() const noexcept;
	GCodeMachineState& OriginalMachineState() const noexcept;
	GCodeMachineState::BlockState& GetBlockState() const noexcept { return CurrentFileMachineState().CurrentBlockState(); }
	uint16_t GetBlockIndent() const noexcept { return GetBlockState().GetIndent(); }
	bool AllStatesNormal() const noexcept;						// Return true if all GCode states on the stack are 'normal'

	void UseInches(bool inchesNotMm) noexcept { machineState->usingInches = inchesNotMm; }
	bool UsingInches() const noexcept { return machineState->usingInches; }
	float ConvertDistance(float distance) const noexcept;
	float InverseConvertDistance(float distance) const noexcept;
	float ConvertSpeed(float speed) const noexcept;
	float InverseConvertSpeed(float speed) const noexcept;
	const char *_ecv_array GetDistanceUnits() const noexcept;
	unsigned int GetStackDepth() const noexcept;
	bool PushState(bool withinSameFile) noexcept;							// Push state returning true if successful (i.e. stack not overflowed)
	bool PopState(bool withinSameFile) noexcept;							// Pop state returning true if successful (i.e. no stack underrun)

<<<<<<< HEAD
	void AbortFile(bool abortAll, bool sbcRequestAbort = true) noexcept;
=======
	void AbortFile(bool abortAll) noexcept;

>>>>>>> f522904f
	bool IsDoingFile() const noexcept;										// Return true if this source is executing a file
	bool IsDoingLocalFile() const noexcept;									// Return true if this source is executing a file from the local SD card
	bool IsDoingFileMacro() const noexcept;									// Return true if this source is executing a file macro
	FilePosition GetJobFilePosition() const noexcept;						// Get the file position at the start of the current command
	FilePosition GetPrintingFilePosition(bool allowNoFilePos) const noexcept;	// Get the file position in the printing file
	void SavePrintingFilePosition() noexcept;

	void WaitForAcknowledgement(uint32_t seq) noexcept;						// Flag that we are waiting for acknowledgement
	void ClosePrintFile() noexcept;											// Close the print file

	StatusReportType GetLastStatusReportType() const noexcept { return lastStatusReportType; }
	void RespondedToStatusRequest(StatusReportType t) noexcept { lastStatusReportType = t; }	// call this when a response to a status request is sent

#if HAS_SBC_INTERFACE
	bool IsBinary() const noexcept { return isBinaryBuffer; }				// Return true if the code is in binary format

	bool IsFileFinished() const noexcept;									// Return true if this source has finished execution of a file
	void SetFileFinished() noexcept;										// Mark the current file as finished
	void SetPrintFinished() noexcept;										// Mark the current print file as finished

	bool RequestMacroFile(const char *_ecv_array filename, bool fromCode) noexcept;	// Request execution of a file macro
	volatile bool IsWaitingForMacro() const noexcept { return isWaitingForMacro; }	// Indicates if the GB is waiting for a macro to be opened
	bool HasJustStartedMacro() const noexcept { return macroJustStarted; }	// Has this GB just started a new macro file?
	bool IsMacroRequestPending() const noexcept { return !requestedMacroFile.IsEmpty(); }		// Indicates if a macro file is being requested
	const char *_ecv_array GetRequestedMacroFile() const noexcept { return requestedMacroFile.c_str(); }	// Return requested macro file or nullptr if none
	bool IsMacroStartedByCode() const noexcept;								// Indicates if the last macro was requested from a code
	void MacroRequestSent() noexcept { requestedMacroFile.Clear(); }		// Called when a macro file request has been sent
	void ResolveMacroRequest(bool hadError, bool isEmpty) noexcept;			// Resolve the call waiting for a macro to be executed
	bool IsMacroEmpty() const noexcept { return macroFileEmpty; }			// Return true if the opened macro file is actually empty

	void MacroFileClosed() noexcept;										// Called to notify the SBC about the file being internally closed on success
	volatile bool IsMacroFileClosed() const noexcept { return macroFileClosed; }	// Indicates if a file has been closed internally in RRF
	void MacroFileClosedSent() noexcept { macroFileClosed = false; }		// Called when the SBC has been notified about the internally closed file

	bool IsAbortRequested() const noexcept { return abortFile; }			// Is the cancellation of the current file requested?
	bool IsAbortAllRequested() const noexcept { return abortAllFiles; }		// Is the cancellation of all files being executed on this channel requested?
	void FileAbortSent() noexcept { abortFile = abortAllFiles = false; }	// Called when the SBC has been notified about a file (or all files) being closed

	bool IsMessagePromptPending() const noexcept { return messagePromptPending; }	// Is the SBC supposed to be notified about a message waiting for acknowledgement?
	void MessagePromptSent() noexcept { messagePromptPending = false; }				// Called when the SBC has been notified about a message waiting for acknowledgement
	bool IsMessageAcknowledged() const noexcept { return messageAcknowledged; }		// Indicates if a message has been acknowledged
	void MessageAcknowledgementSent() noexcept { messageAcknowledged = false; }		// Called when the SBC has been notified about the message acknowledgement

	bool IsInvalidated() const noexcept { return invalidated; }		// Indicates if the channel is invalidated
	void Invalidate(bool i = true) noexcept { invalidated = i; }	// Invalidate this channel (or not)

	bool IsSendRequested() const noexcept { return sendToSbc; }	// Is this code supposed to be sent to the SBC
	void SendToSbc() noexcept { sendToSbc = true; }				// Send this code to the attached SBC
#endif

	GCodeState GetState() const noexcept;
	void SetState(GCodeState newState) noexcept;
	void SetState(GCodeState newState, uint16_t param) noexcept;
	void AdvanceState() noexcept;
	void MessageAcknowledged(bool cancelled, uint32_t seq, ExpressionValue rslt) noexcept;

	GCodeChannel GetChannel() const noexcept { return codeChannel; }
	bool IsFileChannel() const noexcept
	{
		return codeChannel == GCodeChannel::File
#if SUPPORT_ASYNC_MOVES
			|| codeChannel == GCodeChannel::File2
#endif
				;
	}
	const char *_ecv_array GetIdentity() const noexcept { return codeChannel.ToString(); }
	bool CanQueueCodes() const noexcept;
	MessageType GetResponseMessageType() const noexcept;

#if HAS_MASS_STORAGE
	bool OpenFileToWrite(const char *_ecv_array directory, const char *_ecv_array fileName, const FilePosition size, const bool binaryWrite, const uint32_t fileCRC32) noexcept;
																// open a file to write to
	bool IsWritingFile() const noexcept;						// Returns true if writing a file
	void WriteToFile() noexcept;								// Write the current GCode to file

	bool IsWritingBinary() const noexcept;						// Returns true if writing binary
	bool WriteBinaryToFile(char b) noexcept;					// Write a byte to the file, returning true if the upload is now complete
	void FinishWritingBinary() noexcept;
#endif

	const char *_ecv_array DataStart() const noexcept;			// Get the start of the current command
	size_t DataLength() const noexcept;							// Get the length of the current command

	void PrintCommand(const StringRef& s) const noexcept;
	void AppendFullCommand(const StringRef &s) const noexcept;

	bool IsTimerRunning() const noexcept { return timerRunning; }
	uint32_t WhenTimerStarted() const noexcept { return whenTimerStarted; }
	void StartTimer() noexcept;
	void StopTimer() noexcept { timerRunning = false; }
	bool DoDwellTime(uint32_t dwellMillis) noexcept;			// Execute a dwell returning true if it has finished

	void ResetReportDueTimer() noexcept { whenReportDueTimerStarted = millis(); };
	bool IsReportDue() noexcept;

	bool IsWaitingForTemperatures() const noexcept;
	void CancelWaitForTemperatures() noexcept { cancelWait = true; }
	bool IsCancelWaitRequested() noexcept;

	void RestartFrom(FilePosition pos) noexcept;

#if HAS_MASS_STORAGE || HAS_EMBEDDED_FILES
	FileGCodeInput *_ecv_null GetFileInput() const noexcept { return fileInput; }
#endif
	GCodeInput *_ecv_from _ecv_null GetNormalInput() const noexcept { return (disabled) ? nullptr : normalInput; }

	void MotionCommanded() noexcept { motionCommanded = true; }
	void MotionStopped() noexcept { motionCommanded = false; }
	bool WasMotionCommanded() const noexcept { return motionCommanded; }

	void AddParameters(VariableSet& vars, int codeRunning) THROWS(GCodeException);
	VariableSet& GetVariables() const noexcept;

	[[noreturn]] void ThrowGCodeException(const char *_ecv_array msg) const THROWS(GCodeException);
	[[noreturn]] void ThrowGCodeException(const char *_ecv_array msg, uint32_t param) const THROWS(GCodeException);

#if SUPPORT_COORDINATE_ROTATION
	bool DoingCoordinateRotation() const noexcept;
#endif

#if SUPPORT_ASYNC_MOVES
	bool IsLaterThan(const GCodeBuffer& other) const noexcept;
#endif

	Mutex mutex;

#if SUPPORT_ASYNC_MOVES
	enum class SyncState { running, syncing, synced } ;
	SyncState syncState = SyncState::running;
#endif

protected:
	DECLARE_OBJECT_MODEL

private:

#if SUPPORT_OBJECT_MODEL
	const char *_ecv_array GetStateText() const noexcept;
#endif

	FilePosition printFilePositionAtMacroStart;			// the saved file position when we started executing a macro
	GCodeInput *_ecv_from normalInput;					// Our normal input stream, or nullptr if there isn't one

#if HAS_MASS_STORAGE || HAS_EMBEDDED_FILES
	FileGCodeInput *_ecv_null fileInput;				// Our file input stream for when we are reading from a print file or a macro file, may be shared with other GCodeBuffers
#endif

	const MessageType responseMessageType;				// The message type we use for responses to string codes coming from this channel

#if HAS_SBC_INTERFACE
	BinaryParser binaryParser;
#endif

	StringParser stringParser;

	GCodeMachineState *machineState;					// Machine state for this gcode source
	ExpressionValue m291Result;							// the value entered or choice selected in response to a M291 command

	uint32_t whenTimerStarted;							// When we started waiting
	uint32_t whenReportDueTimerStarted;					// When the report-due-timer has been started
	StatusReportType lastStatusReportType;				// the type of the last status report sent on this channel

	const GCodeChannel codeChannel;						// Channel number of this instance
	GCodeBufferState bufferState;						// Idle, executing or paused
	GCodeResult lastResult;

	bool disabled;
	bool timerRunning;									// true if we are waiting
	bool motionCommanded;								// true if this GCode stream has commanded motion since it last waited for motion to stop
	bool cancelWait;									// true to stop waiting for temperatures to be reached

	alignas(4) char buffer[MaxGCodeLength];				// must be aligned because in SBC binary mode we do dword fetches from it

#if HAS_SBC_INTERFACE
	static_assert(MaxGCodeLength >= MaxCodeBufferSize);	// make sure the GCodeBuffer is large enough to hold a command received from the SBC in binary

	// Accessed by both the Main and SBC tasks
	BinarySemaphore macroSemaphore;
	volatile bool isWaitingForMacro;	// Is this GB waiting in DoFileMacro?
	volatile bool macroFileClosed;		// Last macro file has been closed in RRF, tell the SBC

	// Accessed only when the GB mutex is acquired
	String<MaxFilenameLength> requestedMacroFile;
	bool isBinaryBuffer;
	uint8_t
		macroJustStarted : 1,		// Whether the GB has just started a macro file
		macroFileError : 1,			// Whether the macro file could be opened or if an error occurred
		macroFileEmpty : 1,			// Whether the macro file is actually empty
		abortFile : 1,				// Whether to abort the last file on the stack
		abortAllFiles : 1,			// Whether to abort all opened files
		sendToSbc : 1,				// Indicates if the GB string content is supposed to be sent to the SBC
		messagePromptPending : 1,	// Has the SBC been notified about a message waiting for acknowledgement?
		messageAcknowledged : 1;	// Last message has been acknowledged

	// Accessed only by the SBC task
	bool invalidated;				// Set to true if the GB content is not valid and about to be cleared
#endif
};

inline bool GCodeBuffer::IsDoingFileMacro() const noexcept
{
#if HAS_SBC_INTERFACE
	return machineState->doingFileMacro || IsMacroRequestPending() || macroFileClosed;
#else
	return machineState->doingFileMacro;
#endif
}

#if HAS_SBC_INTERFACE

inline bool GCodeBuffer::IsFileFinished() const noexcept
{
	return machineState->fileFinished;
}

inline bool GCodeBuffer::IsMacroStartedByCode() const noexcept
{
	return machineState->macroStartedByCode;
}

#endif

inline GCodeState GCodeBuffer::GetState() const noexcept
{
	return machineState->GetState();
}

inline void GCodeBuffer::SetState(GCodeState newState) noexcept
{
	machineState->SetState(newState);
}

inline void GCodeBuffer::SetState(GCodeState newState, uint16_t param) noexcept
{
	machineState->stateParameter = param;
	machineState->SetState(newState);
}

inline void GCodeBuffer::AdvanceState() noexcept
{
	machineState->AdvanceState();
}

// Return true if we can queue the current gcode command from this source. This is the case if a file is being executed.
// We can't queue it if it contains an expression, because the expression value may change or refer to 'iterations'.
inline bool GCodeBuffer::CanQueueCodes() const noexcept
{
	return machineState->DoingFile() && !ContainsExpression();
}

inline bool GCodeBuffer::IsDoingFile() const noexcept
{
#if HAS_SBC_INTERFACE
	return machineState->DoingFile() || IsMacroRequestPending();
#else
	return machineState->DoingFile();
#endif
}

inline bool GCodeBuffer::IsReady() const noexcept
{
	return bufferState == GCodeBufferState::ready;
}

inline bool GCodeBuffer::IsExecuting() const noexcept
{
	return bufferState == GCodeBufferState::executing;
}

// Return true if this source is executing a file from the local SD card
inline bool GCodeBuffer::IsDoingLocalFile() const noexcept
{
#if HAS_SBC_INTERFACE
	return !IsBinary() && IsDoingFile();
#else
	return IsDoingFile();
#endif
}

inline bool GCodeBuffer::IsCancelWaitRequested() noexcept
{
	const bool b = cancelWait;
	cancelWait = false;
	return b;
}

#endif /* SRC_GCODES_GCODEBUFFER_GCODEBUFFER_H */<|MERGE_RESOLUTION|>--- conflicted
+++ resolved
@@ -186,12 +186,7 @@
 	bool PushState(bool withinSameFile) noexcept;							// Push state returning true if successful (i.e. stack not overflowed)
 	bool PopState(bool withinSameFile) noexcept;							// Pop state returning true if successful (i.e. no stack underrun)
 
-<<<<<<< HEAD
-	void AbortFile(bool abortAll, bool sbcRequestAbort = true) noexcept;
-=======
 	void AbortFile(bool abortAll) noexcept;
-
->>>>>>> f522904f
 	bool IsDoingFile() const noexcept;										// Return true if this source is executing a file
 	bool IsDoingLocalFile() const noexcept;									// Return true if this source is executing a file from the local SD card
 	bool IsDoingFileMacro() const noexcept;									// Return true if this source is executing a file macro
