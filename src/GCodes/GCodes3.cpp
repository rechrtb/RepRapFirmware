/*
 * GCodes3.cpp
 *
 *  Created on: 5 Dec 2017
 *      Author: David
 *  This file contains functions that are called form file GCodes2.cpp to execute various G and M codes.
 */

#include <Movement/StraightProbeSettings.h>
#include "GCodes.h"

#include "GCodeBuffer/GCodeBuffer.h"
#include <Heating/Heat.h>
#include <Movement/Move.h>
#include <Platform/RepRap.h>
#include <Tools/Tool.h>
#include <Endstops/ZProbe.h>
#include <PrintMonitor/PrintMonitor.h>
#include <Platform/Tasks.h>
#include <Hardware/I2C.h>

#if HAS_WIFI_NETWORKING || HAS_AUX_DEVICES
# include <Comms/FirmwareUpdater.h>
#endif

#if SUPPORT_TMC2660
# include <Movement/StepperDrivers/TMC2660.h>
#endif
#if SUPPORT_TMC22xx
# include <Movement/StepperDrivers/TMC22xx.h>
#endif
#if SUPPORT_TMC51xx
# include <Movement/StepperDrivers/TMC51xx.h>
#endif

#if SUPPORT_CAN_EXPANSION
# include <CAN/CanInterface.h>
# include <CAN/ExpansionManager.h>
#endif

#ifdef I2C_IFACE
# include "Wire.h"
#endif

// Deal with G60
GCodeResult GCodes::SavePosition(GCodeBuffer& gb, const StringRef& reply) THROWS(GCodeException)
{
	const uint32_t sParam = (gb.Seen('S')) ? gb.GetUIValue() : 0;
	if (sParam < ARRAY_SIZE(numberedRestorePoints))
	{
		SavePosition(numberedRestorePoints[sParam], gb);
		numberedRestorePoints[sParam].toolNumber = reprap.GetCurrentToolNumber();
		return GCodeResult::ok;
	}

	reply.copy("Bad restore point number");
	return GCodeResult::error;
}

// This handles G92. Return true if completed, false if it needs to be called again.
GCodeResult GCodes::SetPositions(GCodeBuffer& gb) THROWS(GCodeException)
{
	// Don't wait for the machine to stop if only extruder drives are being reset.
	// This avoids blobs and seams when the gcode uses absolute E coordinates and periodically includes G92 E0.
	AxesBitmap axesIncluded;
	for (size_t axis = 0; axis < numVisibleAxes; ++axis)
	{
		if (gb.Seen(axisLetters[axis]))
		{
			const float axisValue = gb.GetFValue();
			if (axesIncluded.IsEmpty())
			{
				if (!LockMovementAndWaitForStandstill(gb))	// lock movement and get current coordinates
				{
					return GCodeResult::notFinished;
				}
			}
			axesIncluded.SetBit(axis);
			currentUserPosition[axis] = gb.ConvertDistance(axisValue);
		}
	}

	// Handle any E parameter in the G92 command
	if (gb.Seen(extrudeLetter))
	{
		virtualExtruderPosition = gb.GetDistance();
	}

	if (axesIncluded.IsNonEmpty())
	{
		ToolOffsetTransform(currentUserPosition, moveBuffer.coords);
		if (reprap.GetMove().GetKinematics().LimitPosition(moveBuffer.coords, nullptr, numVisibleAxes, AxesBitmap::MakeLowestNBits(numVisibleAxes), false, limitAxes)
			!= LimitPositionResult::ok												// pretend that all axes are homed
		   )
		{
			ToolOffsetInverseTransform(moveBuffer.coords, currentUserPosition);		// make sure the limits are reflected in the user position
		}
		reprap.GetMove().SetNewPosition(moveBuffer.coords, true);
		if (simulationMode == 0)
		{
			axesHomed |= reprap.GetMove().GetKinematics().AxesAssumedHomed(axesIncluded);
			axesVirtuallyHomed = axesHomed;
			if (axesIncluded.IsBitSet(Z_AXIS))
			{
				zDatumSetByProbing = false;
			}
			reprap.MoveUpdated();				// because we may have updated axesHomed or zDatumSetByProbing
		}

#if SUPPORT_ROLAND
		if (reprap.GetRoland()->Active())
		{
			for(size_t axis = 0; axis < AXES; axis++)
			{
				if (!reprap.GetRoland()->ProcessG92(moveBuffer[axis], axis))
				{
					return GCodeResult::notFinished;
				}
			}
		}
#endif
	}

	return GCodeResult::ok;
}

// Offset the axes by the X, Y, and Z amounts in the M226 code in gb. The actual movement occurs on the next move command.
// It's not clear from the description in the reprap.org wiki whether offsets are cumulative or not. We now assume they are not.
// Note that M206 offsets are actually negative offsets.
GCodeResult GCodes::OffsetAxes(GCodeBuffer& gb, const StringRef& reply)
{
	bool seen = false;
	for (size_t axis = 0; axis < numVisibleAxes; axis++)
	{
		if (gb.Seen(axisLetters[axis]))
		{
			workplaceCoordinates[currentCoordinateSystem][axis] = -gb.GetDistance();
			seen = true;
		}
	}

	if (seen)
	{
		reprap.MoveUpdated();
	}
	else
	{
		reply.printf("Axis offsets:");
		for (size_t axis = 0; axis < numVisibleAxes; axis++)
		{
			reply.catf(" %c%.2f", axisLetters[axis], -(double)(gb.InverseConvertDistance(workplaceCoordinates[0][axis])));
		}
	}

	return GCodeResult::ok;
}

#if SUPPORT_WORKPLACE_COORDINATES

// Set workspace coordinates
GCodeResult GCodes::GetSetWorkplaceCoordinates(GCodeBuffer& gb, const StringRef& reply, bool compute)
{
	const uint32_t cs = (gb.Seen('P')) ? gb.GetIValue() : currentCoordinateSystem + 1;
	if (cs > 0 && cs <= NumCoordinateSystems)
	{
		bool seen = false;
		for (size_t axis = 0; axis < numVisibleAxes; axis++)
		{
			if (gb.Seen(axisLetters[axis]))
			{
				const float coord = gb.GetDistance();
				if (!seen)
				{
					if (!LockMovementAndWaitForStandstill(gb))						// make sure the user coordinates are stable and up to date
					{
						return GCodeResult::notFinished;
					}
					seen = true;
				}
				workplaceCoordinates[cs - 1][axis] = (compute) ? currentUserPosition[axis] - coord : coord;
			}
		}

		if (seen)
		{
			reprap.MoveUpdated();
			String<StringLengthLoggedCommand> scratch;
			gb.AppendFullCommand(scratch.GetRef());
			platform.Message(MessageType::LogInfo, scratch.c_str());
		}
		else
		{
			reply.printf("Origin of workplace %" PRIu32 ":", cs);
			for (size_t axis = 0; axis < numVisibleAxes; axis++)
			{
				reply.catf(" %c%.2f", axisLetters[axis], (double)gb.InverseConvertDistance(workplaceCoordinates[cs - 1][axis]));
			}
		}
		return GCodeResult::ok;
	}

	return GCodeResult::badOrMissingParameter;
}

# if HAS_MASS_STORAGE

// Save all the workplace coordinate offsets to file returning true if successful. Used by M500 and by SaveResumeInfo.
bool GCodes::WriteWorkplaceCoordinates(FileStore *f) const noexcept
{
	if (!f->Write("; Workplace coordinates\n"))
	{
		return false;
	}

	for (size_t cs = 0; cs < NumCoordinateSystems; ++cs)
	{
		String<StringLength100> scratchString;
		scratchString.printf("G10 L2 P%u", cs + 1);
		for (size_t axis = 0; axis < numVisibleAxes; ++axis)
		{
			scratchString.catf(" %c%.2f", axisLetters[axis], (double)workplaceCoordinates[cs][axis]);
		}
		scratchString.cat('\n');
		if (!f->Write(scratchString.c_str()))
		{
			return false;
		}
	}
	return true;
}

#endif

#endif

// Define the probing grid, called when we see an M557 command
GCodeResult GCodes::DefineGrid(GCodeBuffer& gb, const StringRef &reply) THROWS(GCodeException)
{
	if (!LockMovement(gb))							// to ensure that probing is not already in progress
	{
		return GCodeResult::notFinished;
	}

	bool seenR = false, seenP = false, seenS = false;
	char axesLetters[2] = { 'X', 'Y'};
	float axis0Values[2];
	float axis1Values[2];
	float spacings[2] = { DefaultGridSpacing, DefaultGridSpacing };

	size_t axesSeenCount = 0;
	for (size_t axis = 0; axis < numVisibleAxes; axis++)
	{
		if (gb.Seen(axisLetters[axis]))
		{
			if (axisLetters[axis] == 'Z')
			{
				reply.copy("Z axis is not allowed for mesh leveling");
				return GCodeResult::error;
			}
			else if (axesSeenCount > 2)
			{
				reply.copy("Mesh leveling expects exactly two axes");
				return GCodeResult::error;
			}
			bool dummy;
			if (gb.TryGetFloatArray(
					axisLetters[axis],
					2,
					(axesSeenCount == 0) ? axis0Values : axis1Values,
					reply,
					dummy,
					false))
			{
				return GCodeResult::error;
			}
			axesLetters[axesSeenCount] = axisLetters[axis];
			++axesSeenCount;
		}
	}
	if (axesSeenCount == 1)
	{
		reply.copy("Specify zero or two axes in M557");
		return GCodeResult::error;
	}
	const bool axesSeen = axesSeenCount > 0;

	uint32_t numPoints[2];
	if (gb.TryGetUIArray('P', 2, numPoints, reply, seenP, true))
	{
		return GCodeResult::error;
	}
	if (!seenP)
	{
		if (gb.TryGetFloatArray('S', 2, spacings, reply, seenS, true))
		{
			return GCodeResult::error;
		}
	}

	float radius = -1.0;
	gb.TryGetFValue('R', radius, seenR);

	if (!axesSeen && !seenR && !seenS && !seenP)
	{
		ReadLocker rlocker(reprap.GetMove().heightMapLock);

		// Just print the existing grid parameters
		if (defaultGrid.IsValid())
		{
			reply.copy("Grid: ");
			defaultGrid.PrintParameters(reply);
		}
		else
		{
			reply.copy("Grid is not defined");
		}
		return GCodeResult::ok;
	}

	if (!axesSeen && !seenR)
	{
		// Must have given just the S or P parameter
		reply.copy("specify at least radius or two axis ranges in M557");
		return GCodeResult::error;
	}

	if (axesSeen)
	{
		// Seen both axes
		if (seenP)
		{
			if (spacings[0] >= 2 && axis0Values[1] > axis0Values[0])
			{
				spacings[0] = (axis0Values[1] - axis0Values[0])/(numPoints[0] - 1);
			}
			if (spacings[1] >= 2 && axis1Values[1] > axis1Values[0])
			{
				spacings[1] = (axis1Values[1] - axis1Values[0])/(numPoints[1] - 1);
			}
		}
	}
	else
	{
		// Seen R
		if (radius > 0.0)
		{
			float effectiveXRadius;
			if (seenP && numPoints[0] >= 2)
			{
				effectiveXRadius = radius - 0.1;
				if (numPoints[1] % 2 == 0)
				{
					effectiveXRadius *= fastSqrtf(1.0 - 1.0/(float)((numPoints[1] - 1) * (numPoints[1] - 1)));
				}
				spacings[0] = (2 * effectiveXRadius)/(numPoints[0] - 1);
			}
			else
			{
				effectiveXRadius = floorf((radius - 0.1)/spacings[0]) * spacings[0];
			}
			axis0Values[0] = -effectiveXRadius;
			axis0Values[1] =  effectiveXRadius + 0.1;

			float effectiveYRadius;
			if (seenP && numPoints[1] >= 2)
			{
				effectiveYRadius = radius - 0.1;
				if (numPoints[0] % 2 == 0)
				{
					effectiveYRadius *= fastSqrtf(1.0 - 1.0/(float)((numPoints[0] - 1) * (numPoints[0] - 1)));
				}
				spacings[1] = (2 * effectiveYRadius)/(numPoints[1] - 1);
			}
			else
			{
				effectiveYRadius = floorf((radius - 0.1)/spacings[1]) * spacings[1];
			}
			axis1Values[0] = -effectiveYRadius;
			axis1Values[1] =  effectiveYRadius + 0.1;
		}
		else
		{
			reply.copy("M577 radius must be positive unless X and Y are specified");
			return GCodeResult::error;
		}
	}

	WriteLocker locker(reprap.GetMove().heightMapLock);
	const bool ok = defaultGrid.Set(axesLetters, axis0Values, axis1Values, radius, spacings);
	reprap.MoveUpdated();
	if (ok)
	{
		return GCodeResult::ok;
	}

	const float axis1Range = axesSeen ? axis0Values[1] - axis0Values[0] : 2 * radius;
	const float axis2Range = axesSeen ? axis1Values[1] - axis1Values[0] : 2 * radius;
	reply.copy("bad grid definition: ");
	defaultGrid.PrintError(axis1Range, axis2Range, reply);
	return GCodeResult::error;
}


#if HAS_MASS_STORAGE || HAS_LINUX_INTERFACE

// Handle M37 to simulate a whole file
GCodeResult GCodes::SimulateFile(GCodeBuffer& gb, const StringRef &reply, const StringRef& file, bool updateFile)
{
	if (reprap.GetPrintMonitor().IsPrinting())
	{
		reply.copy("cannot simulate while a file is being printed");
		return GCodeResult::error;
	}

# if HAS_MASS_STORAGE
	if (
#  if HAS_LINUX_INTERFACE
		reprap.UsingLinuxInterface() ||
#  endif
		QueueFileToPrint(file.c_str(), reply))
# endif
	{
		if (simulationMode == 0)
		{
			axesVirtuallyHomed = AxesBitmap::MakeLowestNBits(numVisibleAxes);	// pretend all axes are homed
			SavePosition(simulationRestorePoint, gb);
			simulationRestorePoint.feedRate = gb.LatestMachineState().feedRate;
		}
		simulationTime = 0.0;
		exitSimulationWhenFileComplete = true;
# if HAS_LINUX_INTERFACE
		updateFileWhenSimulationComplete = updateFile && !reprap.UsingLinuxInterface();
# else
		updateFileWhenSimulationComplete = updateFile;
# endif
		simulationMode = 1;
		reprap.GetMove().Simulate(simulationMode);
		reprap.GetPrintMonitor().StartingPrint(file.c_str());
# if HAS_LINUX_INTERFACE
		if (!reprap.UsingLinuxInterface())
# endif
		{
			// If using a SBC, this is already called when the print file info is set
			StartPrinting(true);
		}
		reply.printf("Simulating print of file %s", file.c_str());
		return GCodeResult::ok;
	}

	return GCodeResult::error;
}

// Handle M37 to change the simulation mode
GCodeResult GCodes::ChangeSimulationMode(GCodeBuffer& gb, const StringRef &reply, uint32_t newSimulationMode)
{
	if (newSimulationMode != simulationMode)
	{
		if (!LockMovementAndWaitForStandstill(gb))
		{
			return GCodeResult::notFinished;
		}

		if (newSimulationMode == 0)
		{
			EndSimulation(&gb);
		}
		else
		{
			if (simulationMode == 0)
			{
				// Starting a new simulation, so save the current position
				axesVirtuallyHomed = AxesBitmap::MakeLowestNBits(numVisibleAxes);	// pretend all axes are homed
				SavePosition(simulationRestorePoint, gb);
			}
			simulationTime = 0.0;
		}
		exitSimulationWhenFileComplete = updateFileWhenSimulationComplete = false;
		simulationMode = (uint8_t)newSimulationMode;
		reprap.GetMove().Simulate(simulationMode);
	}
	return GCodeResult::ok;
}

#endif

// Handle M577
GCodeResult GCodes::WaitForPin(GCodeBuffer& gb, const StringRef &reply)
{
	AxesBitmap endstopsToWaitFor;
	for (size_t axis = 0; axis < numTotalAxes; ++axis)
	{
		if (gb.Seen(axisLetters[axis]))
		{
			endstopsToWaitFor.SetBit(axis);
		}
	}

	InputPortsBitmap portsToWaitFor;
	if (gb.Seen('P'))
	{
		uint32_t inputNumbers[MaxGpInPorts];
		size_t numValues = MaxGpInPorts;
		gb.GetUnsignedArray(inputNumbers, numValues, false);
		portsToWaitFor = InputPortsBitmap::MakeFromArray(inputNumbers, numValues);
	}

	const bool activeHigh = (!gb.Seen('S') || gb.GetUIValue() >= 1);
	Platform& pfm = platform;
	const bool ok = endstopsToWaitFor.IterateWhile([&pfm, activeHigh](unsigned int axis, unsigned int)->bool
								{
									const bool stopped = pfm.GetEndstops().Stopped(axis);
									return stopped == activeHigh;
								}
							 )
				&& portsToWaitFor.IterateWhile([&pfm, activeHigh](unsigned int port, unsigned int)->bool
								{
									return (port >= MaxGpInPorts || pfm.GetGpInPort(port).GetState() == activeHigh);
								}
							 );
	return (ok) ? GCodeResult::ok : GCodeResult::notFinished;
}

// Handle M581
GCodeResult GCodes::ConfigureTrigger(GCodeBuffer& gb, const StringRef& reply)
{
	gb.MustSee('T');
	const unsigned int triggerNumber = gb.GetUIValue();
	if (triggerNumber < MaxTriggers)
	{
		return triggers[triggerNumber].Configure(triggerNumber, gb, reply);
	}

	reply.copy("Trigger number out of range");
	return GCodeResult::error;
}

// Handle M582
GCodeResult GCodes::CheckTrigger(GCodeBuffer& gb, const StringRef& reply)
{
	gb.MustSee('T');
	const unsigned int triggerNumber = gb.GetUIValue();
	if (triggerNumber < MaxTriggers)
	{
		if (triggers[triggerNumber].CheckLevel())
		{
			triggersPending.SetBit(triggerNumber);
		}
		return GCodeResult::ok;
	}

	reply.copy("Trigger number out of range");
	return GCodeResult::error;
}

// Deal with a M584
GCodeResult GCodes::DoDriveMapping(GCodeBuffer& gb, const StringRef& reply) THROWS(GCodeException)
{
	if (!LockMovementAndWaitForStandstill(gb))				// we also rely on this to retrieve the current motor positions to moveBuffer
	{
		return GCodeResult::notFinished;
	}

	bool seen = false, seenExtrude = false;
	GCodeResult rslt = GCodeResult::ok;

	const size_t originalVisibleAxes = numVisibleAxes;
	const char *lettersToTry = AllowedAxisLetters;
	char c;

#if SUPPORT_CAN_EXPANSION
	AxesBitmap axesToUpdate;
#endif

	const AxisWrapType newAxesType = (gb.Seen('R')) ? (AxisWrapType)gb.GetLimitedUIValue('R', (unsigned int)AxisWrapType::undefined) : AxisWrapType::undefined;
	const bool seenS = gb.Seen('S');
	const bool newAxesAreNistRotational = seenS && gb.GetLimitedUIValue('S', 2) == 1;
	while ((c = *lettersToTry) != 0)
	{
		if (gb.Seen(c))
		{
			// Found an axis letter. Get the drivers to assign to this axis.
			seen = true;
			size_t numValues = MaxDriversPerAxis;
			DriverId drivers[MaxDriversPerAxis];
			gb.GetDriverIdArray(drivers, numValues);

			// Check the driver array for out-of-range drives
			for (size_t i = 0; i < numValues; )
			{
				const DriverId driver = drivers[i];
				bool deleteItem = false;
#if SUPPORT_CAN_EXPANSION
				if (driver.IsRemote())
				{
					// Currently we don't have a way of determining how many drivers each board has, but we have a limit of 3 per board
					const ExpansionBoardData * const data = reprap.GetExpansion().GetBoardDetails(driver.boardAddress);
					if (data != nullptr && driver.localDriver >= data->numDrivers)
					{
						deleteItem = true;
					}
				}
				else
#endif
				if (driver.localDriver >= NumDirectDrivers)
				{
					deleteItem = true;
				}

				if (deleteItem)
				{
#if SUPPORT_CAN_EXPANSION
					reply.lcatf("Driver %u.%u does not exist", driver.boardAddress, driver.localDriver);
#else
					reply.lcatf("Driver %u does not exist", driver.localDriver);
#endif
					rslt = GCodeResult::error;
					--numValues;
					for (size_t j = i; j < numValues; ++j)
					{
						drivers[j] = drivers[j + 1];
					}
				}
				else
				{
					++i;
				}
			}
			// Find the drive number allocated to this axis, or allocate a new one if necessary
			size_t drive = 0;
			while (drive < numTotalAxes && axisLetters[drive] != c)
			{
				++drive;
			}
			if (drive < MaxAxes)
			{
				if (drive == numTotalAxes)
				{
					// We are creating a new axis
					axisLetters[drive] = c;								// assign the drive to this drive letter
					const AxisWrapType wrapType = (newAxesType != AxisWrapType::undefined) ? newAxesType
													: (c >= 'A' && c <= 'D') ? AxisWrapType::wrapAt360			// default A thru D to rotational but not continuous
														: AxisWrapType::noWrap;									// default other axes to linear
					const bool isNistRotational = (seenS) ? newAxesAreNistRotational : (c >= 'A' && c <= 'D');
					platform.SetAxisType(drive, wrapType, isNistRotational);
					++numTotalAxes;
					if (numTotalAxes + numExtruders > MaxAxesPlusExtruders)
					{
						--numExtruders;
					}
					numVisibleAxes = numTotalAxes;						// assume any new axes are visible unless there is a P parameter
					float initialCoords[MaxAxes];
					reprap.GetMove().GetKinematics().GetAssumedInitialPosition(drive + 1, initialCoords);
					moveBuffer.coords[drive] = initialCoords[drive];	// user has defined a new axis, so set its position
					ToolOffsetInverseTransform(moveBuffer.coords, currentUserPosition);
					reprap.MoveUpdated();
				}
				platform.SetAxisDriversConfig(drive, numValues, drivers);
#if SUPPORT_CAN_EXPANSION
				axesToUpdate.SetBit(drive);
#endif
			}
		}
		++lettersToTry;
	}

	if (gb.Seen(extrudeLetter))
	{
		seenExtrude = true;
		size_t numValues = MaxExtruders;
		DriverId drivers[MaxExtruders];
		gb.GetDriverIdArray(drivers, numValues);
		numExtruders = numValues;
		for (size_t i = 0; i < numValues; ++i)
		{
			platform.SetExtruderDriver(i, drivers[i]);
#if SUPPORT_CAN_EXPANSION
			axesToUpdate.SetBit(ExtruderToLogicalDrive(i));
#endif
		}
		if (FilamentMonitor::CheckDriveAssignments(reply) && rslt == GCodeResult::ok)
		{
			rslt = GCodeResult::warning;
		}
	}

	if (gb.Seen('P'))
	{
		seen = true;
		const unsigned int nva = gb.GetUIValue();
		if (nva >= MinVisibleAxes && nva <= numTotalAxes)
		{
			numVisibleAxes = nva;
		}
		else
		{
			reply.lcat("Invalid number of visible axes");
			rslt = GCodeResult::error;
		}
	}

	if (seen || seenExtrude)
	{
		reprap.MoveUpdated();
		if (numVisibleAxes > originalVisibleAxes)
		{
			// In the DDA ring, the axis positions for invisible non-moving axes are not always copied over from previous moves.
			// So if we have more visible axes than before, then we need to update their positions to get them in sync.
			ToolOffsetTransform(currentUserPosition, moveBuffer.coords);	// ensure that the position of any new axes are updated in moveBuffer
			reprap.GetMove().SetNewPosition(moveBuffer.coords, true);		// tell the Move system where the axes are
		}
#if SUPPORT_CAN_EXPANSION
		rslt = max(rslt, platform.UpdateRemoteStepsPerMmAndMicrostepping(axesToUpdate, reply));
#endif
		return rslt;
	}

	reply.copy("Driver assignments:");
	bool printed = false;
	for (size_t axis = 0; axis < numTotalAxes; ++ axis)
	{
		reply.cat(' ');
		const AxisDriversConfig& axisConfig = platform.GetAxisDriversConfig(axis);
		if (platform.IsAxisRotational(axis))
		{
			reply.cat("(r)");
		}
		if (platform.IsAxisContinuous(axis))
		{
			reply.cat("(c)");
		}
#if 0	// shortcut axes not implemented yet
		if (platform.IsAxisShortcutAllowed(axis))
		{
			reply.cat("(s)");
		}
#endif

		char c = axisLetters[axis];
		for (size_t i = 0; i < axisConfig.numDrivers; ++i)
		{
			printed = true;
			const DriverId id = axisConfig.driverNumbers[i];
			reply.catf("%c" PRIdriverId, c, DRIVER_ID_PRINT_ARGS(id));
			c = ':';
		}
	}
	if (numExtruders != 0)
	{
		reply.cat(' ');
		char c = extrudeLetter;
		for (size_t extruder = 0; extruder < numExtruders; ++extruder)
		{
			const DriverId id = platform.GetExtruderDriver(extruder);
			reply.catf("%c" PRIdriverId, c, DRIVER_ID_PRINT_ARGS(id));
			c = ':';
		}
	}
	if (!printed)
	{
		reply.cat(" none");
	}
	reply.catf(", %u axes visible", numVisibleAxes);
	return GCodeResult::ok;
}

#if SUPPORT_REMOTE_COMMANDS

// Switch the board into expansion mode. We map all drivers to individual axes.
void GCodes::SwitchToExpansionMode() noexcept
{
	numExtruders = 0;
	numVisibleAxes = numTotalAxes = NumDirectDrivers;
	memcpy(axisLetters, AllowedAxisLetters, sizeof(axisLetters));
	for (size_t axis = 0; axis < NumDirectDrivers; ++axis)
	{
		DriverId driver;
		driver.SetLocal(axis);
		platform.SetAxisDriversConfig(axis, 1, &driver);
	}
	isRemotePrinting = false;
}

#endif

// Handle G38.[2-5]
GCodeResult GCodes::StraightProbe(GCodeBuffer& gb, const StringRef& reply) THROWS(GCodeException)
{
	const int8_t fraction = gb.GetCommandFraction();
	if (fraction < 2 || fraction > 5) {
		return GCodeResult::warningNotSupported;
	}
	/*
	 * It is an error if:
	 * # the current point is the same as the programmed point.
	 * # no axis word is used
	 * # the feed rate is zero
	 * # the probe is already in the target state
	 */

	StraightProbeSettings& sps = reprap.GetMove().GetStraightProbeSettings();
	sps.Reset();


	switch (fraction)
	{
	case 2:
		sps.SetStraightProbeType(StraightProbeType::towardsWorkpieceErrorOnFailure);
		break;

	case 3:
		sps.SetStraightProbeType(StraightProbeType::towardsWorkpiece);
		break;

	case 4:
		sps.SetStraightProbeType(StraightProbeType::awayFromWorkpieceErrorOnFailure);
		break;

	case 5:
		sps.SetStraightProbeType(StraightProbeType::awayFromWorkpiece);
		break;
	}

	// Get the target coordinates (as user position) and check if we would move at all
	float userPositionTarget[MaxAxes];
	memcpyf(userPositionTarget, currentUserPosition, numVisibleAxes);

	bool seen = false;
	bool doesMove = false;
	for (size_t axis = 0; axis < numVisibleAxes; axis++)
	{
		if (gb.Seen(axisLetters[axis]))
		{
			seen = true;

			// Get the user provided target coordinate
			// - If prefixed by G53 add the ToolOffset that will be subtracted below in ToolOffsetTransform as we ignore any offsets when G53 is active
			// - otherwise add current workplace offsets so we go where the user expects to go
			// comparable to hoe DoStraightMove/DoArcMove does it
			const float axisTarget = gb.GetDistance() + (gb.LatestMachineState().g53Active ? GetCurrentToolOffset(axis) : GetWorkplaceOffset(axis));
			if (axisTarget != userPositionTarget[axis])
			{
				doesMove = true;
			}
			userPositionTarget[axis] = axisTarget;
			sps.AddMovingAxis(axis);
		}
	}

	// No axis letters seen
	if (!seen)
	{
		// Signal error for G38.2 and G38.4
		if (sps.SignalError())
		{
			reply.copy("No axis specified.");
			return GCodeResult::error;
		}
		return GCodeResult::ok;
	}

	// At least one axis seen but it would not result in movement
	else if (!doesMove)
	{
		// Signal error for G38.2 and G38.4
		if (sps.SignalError())
		{
			reply.copy("Target equals current position.");
			return GCodeResult::error;
		}
		return GCodeResult::ok;
	}
	// Convert target user position to machine coordinates and save them in StraightProbeSettings
	ToolOffsetTransform(userPositionTarget, sps.GetTarget());

	// See whether we are using a user-defined Z probe or just current one
	const size_t probeToUse = gb.Seen('P') ? gb.GetUIValue() : 0;

	// Check if this probe exists to not run into a nullptr dereference later
	if (platform.GetEndstops().GetZProbe(probeToUse).IsNull())
	{
		reply.catf("Invalid probe number: %d", probeToUse);
		return GCodeResult::error;
	}
	sps.SetZProbeToUse(probeToUse);

	gb.SetState(GCodeState::straightProbe0);
	return GCodeResult::ok;
}

// Deal with a M585
GCodeResult GCodes::ProbeTool(GCodeBuffer& gb, const StringRef& reply) THROWS(GCodeException)
{
	if (reprap.GetCurrentTool() == nullptr)
	{
		reply.copy("No tool selected!");
		return GCodeResult::error;
	}

	if (!LockMovementAndWaitForStandstill(gb))
	{
		return GCodeResult::notFinished;
	}

	// See whether we are using a Z probe or just endstops
	unsigned int probeNumberToUse;
	const bool useProbe = gb.Seen('P');
	if (useProbe)
	{
		probeNumberToUse = gb.GetUIValue();
		if (platform.GetEndstops().GetZProbe(probeNumberToUse).IsNull())
		{
			reply.copy("Invalid probe number");
			return GCodeResult::error;
		}
	}

	for (size_t axis = 0; axis < numTotalAxes; axis++)
	{
		if (gb.Seen(axisLetters[axis]))
		{
			// Save the current axis coordinates
			SavePosition(toolChangeRestorePoint, gb);

			// Prepare another move similar to G1 .. S3
			moveBuffer.SetDefaults(numVisibleAxes);
			moveBuffer.moveType = 3;
			moveBuffer.canPauseAfter = false;

			// Decide which way and how far to go
			if (gb.Seen('R'))
			{
				// Use relative probing radius if the R parameter is present
				moveBuffer.coords[axis] += gb.GetFValue();
			}
			else
			{
				// Move to axis minimum if S1 is passed or to the axis maximum otherwise
				moveBuffer.coords[axis] = (gb.Seen('S') && gb.GetIValue() > 0) ? platform.AxisMinimum(axis) : platform.AxisMaximum(axis);
			}

			// Deal with feed rate
			if (gb.Seen(feedrateLetter))
			{
				const float rate = gb.GetDistance();
				gb.LatestMachineState().feedRate = rate * SecondsToMinutes;	// don't apply the speed factor to homing and other special moves
			}
			moveBuffer.feedRate = gb.LatestMachineState().feedRate;

			const bool probeOk = (useProbe)
									? platform.GetEndstops().EnableZProbe(probeNumberToUse)
										: platform.GetEndstops().EnableAxisEndstops(AxesBitmap::MakeFromBits(axis), false);
			if (!probeOk)
			{
				reply.copy("Failed to prime endstop or probe");
				AbortPrint(gb);
				return GCodeResult::error;
			}

			moveBuffer.checkEndstops = true;

			// Kick off new movement
			NewMoveAvailable(1);
			gb.SetState(GCodeState::probingToolOffset);
		}
	}

	return GCodeResult::ok;
}

GCodeResult GCodes::FindCenterOfCavity(GCodeBuffer& gb, const StringRef& reply, const bool towardsMin) THROWS(GCodeException)
{
	if (reprap.GetCurrentTool() == nullptr)
	{
		reply.copy("No tool selected!");
		return GCodeResult::error;
	}

	if (!LockMovementAndWaitForStandstill(gb))
	{
		return GCodeResult::notFinished;
	}

	// See whether we are using a Z probe or just endstops
	unsigned int probeNumberToUse;
	const bool useProbe = gb.Seen('P');
	if (useProbe)
	{
		probeNumberToUse = gb.GetUIValue();
		if (platform.GetEndstops().GetZProbe(probeNumberToUse).IsNull())
		{
			reply.copy("Invalid probe number");
			return GCodeResult::error;
		}
	}

	for (size_t axis = 0; axis < numVisibleAxes; axis++)
	{
		if (gb.Seen(axisLetters[axis]))
		{

			// Prepare a move similar to G1 .. S3
			moveBuffer.SetDefaults(numVisibleAxes);
			moveBuffer.moveType = 3;
			moveBuffer.canPauseAfter = false;

			moveBuffer.coords[axis] = towardsMin ? platform.AxisMinimum(axis) : platform.AxisMaximum(axis);

			// Deal with feed rate
			gb.MustSee(feedrateLetter);
			const float rate = gb.GetDistance();
			moveBuffer.feedRate = gb.LatestMachineState().feedRate = rate * SecondsToMinutes;		// don't apply the speed factor to homing and other special moves

			const bool probeOk = (useProbe)
									? platform.GetEndstops().EnableZProbe(probeNumberToUse)
										: platform.GetEndstops().EnableAxisEndstops(AxesBitmap::MakeFromBits(axis), false);
			if (!probeOk)
			{
				reply.copy("Failed to prime endstop or probe");
				AbortPrint(gb);
				return GCodeResult::error;
			}

			moveBuffer.checkEndstops = true;

			// Kick off new movement
			NewMoveAvailable(1);

			if (towardsMin)
			{
				gb.SetState(GCodeState::findCenterOfCavityMin);
			}
			else
			{
				gb.SetState(GCodeState::findCenterOfCavityMax);
			}
			// Only do one axis at a time
			break;
		}
	}
	return GCodeResult::ok;
}

// Deal with a M905
GCodeResult GCodes::SetDateTime(GCodeBuffer& gb, const StringRef& reply) THROWS(GCodeException)
{
	tm timeInfo;
	(void)platform.GetDateTime(timeInfo);
	bool seen = false;

	if (gb.Seen('P'))
	{
		seen = true;

		// Set date
		String<12> dateString;
		gb.GetPossiblyQuotedString(dateString.GetRef());
		if (SafeStrptime(dateString.c_str(), "%Y-%m-%d", &timeInfo) == nullptr)
		{
			reply.copy("Invalid date format");
			return GCodeResult::error;
		}
	}

	if (gb.Seen('S'))
	{
		seen = true;

		// Set time
		String<12> timeString;
		gb.GetPossiblyQuotedString(timeString.GetRef());
		if (SafeStrptime(timeString.c_str(), "%H:%M:%S", &timeInfo) == nullptr)
		{
			reply.copy("Invalid time format");
			return GCodeResult::error;
		}
	}

	if (seen)
	{
		platform.SetDateTime(mktime(&timeInfo));
	}
	else
	{
		// Report current date and time
		if (platform.IsDateTimeSet())
		{
			reply.printf("Current date and time: %04u-%02u-%02u %02u:%02u:%02u",
					timeInfo.tm_year + 1900, timeInfo.tm_mon + 1, timeInfo.tm_mday,
					timeInfo.tm_hour, timeInfo.tm_min, timeInfo.tm_sec);
		}
		else
		{
			reply.copy("Clock has not been set");
		}
	}

	return GCodeResult::ok;
}

// Handle M997
GCodeResult GCodes::UpdateFirmware(GCodeBuffer& gb, const StringRef &reply)
{
	if (!LockMovementAndWaitForStandstill(gb))
	{
		return GCodeResult::notFinished;
	}

#if SUPPORT_CAN_EXPANSION
	if (gb.Seen('B'))
	{
		const uint32_t boardNumber = gb.GetUIValue();
		if (boardNumber != CanInterface::GetCanAddress())
		{
			return reprap.GetExpansion().UpdateRemoteFirmware(boardNumber, gb, reply);
		}
	}
#endif
#if HAS_AUX_DEVICES && ALLOW_ARBITRARY_PANELDUE_PORT	// Disabled until we allow PanelDue on another port
	if (gb.Seen('A'))
	{
		serialChannelForPanelDueFlashing = gb.GetLimitedUIValue('A', NumSerialChannels, 1);
	}
#endif

	reprap.GetHeat().SwitchOffAll(true);				// turn all heaters off because the main loop may get suspended
	DisableDrives();									// all motors off

	if (firmwareUpdateModuleMap.IsEmpty())					// have we worked out which modules to update?
	{
		// Find out which modules we have been asked to update
		if (gb.Seen('S'))
		{
			uint32_t modulesToUpdate[5];
			size_t numUpdateModules = ARRAY_SIZE(modulesToUpdate);
			gb.GetUnsignedArray(modulesToUpdate, numUpdateModules, false);
			for (size_t i = 0; i < numUpdateModules; ++i)
			{
				uint32_t t = modulesToUpdate[i];
				if (t >= NumFirmwareUpdateModules)
				{
					reply.printf("Invalid module number '%" PRIu32 "'\n", t);
					firmwareUpdateModuleMap.Clear();
					return GCodeResult::error;
					break;
				}
				firmwareUpdateModuleMap.SetBit(t);
			}
		}
		else
		{
			firmwareUpdateModuleMap.SetBit(0);		// no modules specified, so update module 0 to match old behaviour
		}

		if (firmwareUpdateModuleMap.IsEmpty())
		{
			return GCodeResult::ok;						// nothing to update
		}

		String<MaxFilenameLength> filenameString;
		if (gb.Seen('P'))
		{
			if (firmwareUpdateModuleMap.CountSetBits() > 1)
			{
				reply.copy("Filename can only be provided when updating excactly one module\n");
				firmwareUpdateModuleMap.Clear();
				return GCodeResult::error;
			}
			gb.GetQuotedString(filenameString.GetRef());
		}

		// Check prerequisites of all modules to be updated, if any are not met then don't update any of them
#if HAS_WIFI_NETWORKING || HAS_AUX_DEVICES
		const auto result = FirmwareUpdater::CheckFirmwareUpdatePrerequisites(
				firmwareUpdateModuleMap, gb, reply,
# if HAS_AUX_DEVICES
				serialChannelForPanelDueFlashing,
#else
				0,
#endif
				filenameString.GetRef());
		if (result != GCodeResult::ok)
		{
			firmwareUpdateModuleMap.Clear();
			return result;
		}
#endif
		if (firmwareUpdateModuleMap.IsBitSet(0) && !reprap.CheckFirmwareUpdatePrerequisites(reply, filenameString.GetRef()))
		{
			firmwareUpdateModuleMap.Clear();
			return GCodeResult::error;
		}
	}

	// If we get here then we have the module map, and all prerequisites are satisfied
	isFlashing = true;										// this tells the web interface and PanelDue that we are about to flash firmware
	if (!gb.DoDwellTime(1000))								// wait a second so all HTTP clients and PanelDue are notified
	{
		return GCodeResult::notFinished;
	}

	gb.SetState(GCodeState::flashing1);
	return GCodeResult::ok;
}

// Handle M260 - send and possibly receive via I2C
GCodeResult GCodes::SendI2c(GCodeBuffer& gb, const StringRef &reply)
{
#if defined(I2C_IFACE)
	if (gb.Seen('A'))
	{
		const uint32_t address = gb.GetUIValue();
		uint32_t numToReceive = 0;
		bool seenR;
		gb.TryGetUIValue('R', numToReceive, seenR);
		int32_t values[MaxI2cBytes];
		size_t numToSend;
		if (gb.Seen('B'))
		{
			numToSend = MaxI2cBytes;
			gb.GetIntArray(values, numToSend, false);		//TODO allow hex values
		}
		else
		{
			numToSend = 0;
		}

		if (numToSend + numToReceive != 0)
		{
			if (numToSend + numToReceive > MaxI2cBytes)
			{
				numToReceive = MaxI2cBytes - numToSend;
			}
			uint8_t bValues[MaxI2cBytes];
			for (size_t i = 0; i < numToSend; ++i)
			{
				bValues[i] = (uint8_t)values[i];
			}

			I2C::Init();
			const size_t bytesTransferred = I2C::Transfer(address, bValues, numToSend, numToReceive);

			if (bytesTransferred < numToSend)
			{
				reply.copy("I2C transmission error");
				return GCodeResult::error;
			}
			else if (numToReceive != 0)
			{
				reply.copy("Received");
				if (bytesTransferred == numToSend)
				{
					reply.cat(" nothing");
				}
				else
				{
					for (size_t i = numToSend; i < bytesTransferred; ++i)
					{
						reply.catf(" %02x", bValues[i]);
					}
				}
			}
			return (bytesTransferred == numToSend + numToReceive) ? GCodeResult::ok : GCodeResult::error;
		}
	}

	return GCodeResult::badOrMissingParameter;
#else
	reply.copy("I2C not available");
	return GCodeResult::error;
#endif
}

// Handle M261
GCodeResult GCodes::ReceiveI2c(GCodeBuffer& gb, const StringRef &reply)
{
#if defined(I2C_IFACE)
	if (gb.Seen('A'))
	{
		const uint32_t address = gb.GetUIValue();
		if (gb.Seen('B'))
		{
			const uint32_t numBytes = gb.GetUIValue();
			if (numBytes > 0 && numBytes <= MaxI2cBytes)
			{
				I2C::Init();

				uint8_t bValues[MaxI2cBytes];
				const size_t bytesRead = I2C::Transfer(address, bValues, 0, numBytes);

				reply.copy("Received");
				if (bytesRead == 0)
				{
					reply.cat(" nothing");
				}
				else
				{
					for (size_t i = 0; i < bytesRead; ++i)
					{
						reply.catf(" %02x", bValues[i]);
					}
				}

				return (bytesRead == numBytes) ? GCodeResult::ok : GCodeResult::error;
			}
		}
	}

	return GCodeResult::badOrMissingParameter;
#else
	reply.copy("I2C not available");
	return GCodeResult::error;
#endif
}

// Deal with M569
GCodeResult GCodes::ConfigureDriver(GCodeBuffer& gb, const StringRef& reply) THROWS(GCodeException)
{
	gb.MustSee('P');
	const DriverId id = gb.GetDriverId();
#if SUPPORT_CAN_EXPANSION
	if (id.boardAddress != CanInterface::GetCanAddress())
	{
		return CanInterface::ConfigureRemoteDriver(id, gb, reply);
	}
#endif

	const uint8_t drive = id.localDriver;
	if (gb.GetCommandFraction() > 0)
	{
		// Main board drivers do not support closed loop modes
		if (gb.Seen('S'))
		{
			if (gb.GetUIValue() == 0)
			{
				return GCodeResult::ok;
			}
			reply.printf("Driver %u does not support closed loop modes", drive);
			return GCodeResult::error;
		}
		reply.copy("Driver %u mode is open loop", drive);
		return GCodeResult::ok;
	}

	if (drive < platform.GetNumActualDirectDrivers())
	{
		bool seen = false;
		if (gb.Seen('S'))
		{
			if (!LockMovementAndWaitForStandstill(gb))
			{
				return GCodeResult::notFinished;
			}
			seen = true;
			platform.SetDirectionValue(drive, gb.GetIValue() != 0);
		}
		if (gb.Seen('R'))
		{
			if (!LockMovementAndWaitForStandstill(gb))
			{
				return GCodeResult::notFinished;
			}
			seen = true;
			platform.SetEnableValue(drive, (int8_t)gb.GetIValue());
		}
		if (gb.Seen('T'))
		{
			seen = true;
			float timings[4];
			size_t numTimings = ARRAY_SIZE(timings);
			gb.GetFloatArray(timings, numTimings, true);
			if (numTimings != ARRAY_SIZE(timings))
			{
				reply.copy("bad timing parameter");
				return GCodeResult::error;
			}
			platform.SetDriverStepTiming(drive, timings);
		}

#if HAS_SMART_DRIVERS
		{
			uint32_t val;
			if (gb.TryGetUIValue('D', val, seen))	// set driver mode
			{
				if (!SmartDrivers::SetDriverMode(drive, val))
				{
					reply.printf("Driver %u does not support mode '%s'", drive, TranslateDriverMode(val));
					return GCodeResult::error;
				}
			}

			if (gb.TryGetUIValue('C', val, seen))		// set chopper control register
			{
				if (!SmartDrivers::SetRegister(drive, SmartDriverRegister::chopperControl, val))
				{
					reply.printf("Bad ccr for driver %u", drive);
					return GCodeResult::error;
				}
			}

			if (gb.TryGetUIValue('F', val, seen))		// set off time
			{
				if (!SmartDrivers::SetRegister(drive, SmartDriverRegister::toff, val))
				{
					reply.printf("Bad off time for driver %u", drive);
					return GCodeResult::error;
				}
			}

			if (gb.TryGetUIValue('B', val, seen))		// set blanking time
			{
				if (!SmartDrivers::SetRegister(drive, SmartDriverRegister::tblank, val))
				{
					reply.printf("Bad blanking time for driver %u", drive);
					return GCodeResult::error;
				}
			}

			if (gb.TryGetUIValue('V', val, seen))		// set microstep interval for changing from stealthChop to spreadCycle
			{
				if (!SmartDrivers::SetRegister(drive, SmartDriverRegister::tpwmthrs, val))
				{
					reply.printf("Bad mode change microstep interval for driver %u", drive);
					return GCodeResult::error;
				}
			}

#if SUPPORT_TMC51xx
			if (gb.TryGetUIValue('H', val, seen))		// set coolStep threshold
			{
				if (!SmartDrivers::SetRegister(drive, SmartDriverRegister::thigh, val))
				{
					reply.printf("Bad high speed microstep interval for driver %u", drive);
					return GCodeResult::error;
				}
			}
#endif
		}

		if (gb.Seen('Y'))								// set spread cycle hysteresis
		{
			seen = true;
			uint32_t hvalues[3];
			size_t numHvalues = 3;
			gb.GetUnsignedArray(hvalues, numHvalues, false);
			if (numHvalues == 2 || numHvalues == 3)
			{
				// There is a constraint on the sum of HSTRT and HEND, so set HSTART then HEND then HSTART again because one may go up and the other down
				(void)SmartDrivers::SetRegister(drive, SmartDriverRegister::hstart, hvalues[0]);
				bool ok = SmartDrivers::SetRegister(drive, SmartDriverRegister::hend, hvalues[1]);
				if (ok)
				{
					ok = SmartDrivers::SetRegister(drive, SmartDriverRegister::hstart, hvalues[0]);
				}
				if (ok && numHvalues == 3)
				{
					ok = SmartDrivers::SetRegister(drive, SmartDriverRegister::hdec, hvalues[2]);
				}
				if (!ok)
				{
					reply.printf("Bad hysteresis setting for driver %u", drive);
					return GCodeResult::error;
				}
			}
			else
			{
				reply.copy("Expected 2 or 3 Y values");
				return GCodeResult::error;
			}
		}
#endif
		if (!seen)
		{
			// Print the basic parameters common to all types of driver
			reply.printf("Drive %u runs %s, active %s enable, timing ",
							drive,
							(platform.GetDirectionValue(drive)) ? "forwards" : "in reverse",
							(platform.GetEnableValue(drive) > 0) ? "high" : "low");
			float timings[4];
			const bool isSlowDriver = platform.GetDriverStepTiming(drive, timings);
			if (isSlowDriver)
			{
				reply.catf("%.1f:%.1f:%.1f:%.1fus", (double)timings[0], (double)timings[1], (double)timings[2], (double)timings[3]);
			}
			else
			{
				reply.cat("fast");
			}

#if HAS_SMART_DRIVERS
			if (drive < platform.GetNumSmartDrivers())
			{
				// It's a smart driver, so print the parameters common to all modes, except for the position
				reply.catf(", mode %s, ccr 0x%05" PRIx32 ", toff %" PRIu32 ", tblank %" PRIu32,
						TranslateDriverMode(SmartDrivers::GetDriverMode(drive)),
						SmartDrivers::GetRegister(drive, SmartDriverRegister::chopperControl),
						SmartDrivers::GetRegister(drive, SmartDriverRegister::toff),
						SmartDrivers::GetRegister(drive, SmartDriverRegister::tblank)
					);

# if SUPPORT_TMC51xx
				{
					const uint32_t thigh = SmartDrivers::GetRegister(drive, SmartDriverRegister::thigh);
					const uint32_t axis = SmartDrivers::GetAxisNumber(drive);
					bool bdummy;
					const float mmPerSec = (12000000.0 * SmartDrivers::GetMicrostepping(drive, bdummy))/(256 * thigh * platform.DriveStepsPerUnit(axis));
					reply.catf(", thigh %" PRIu32 " (%.1f mm/sec)", thigh, (double)mmPerSec);
				}
# endif

				// Print the additional parameters that are relevant in the current mode
				if (SmartDrivers::GetDriverMode(drive) == DriverMode::spreadCycle)
				{
					reply.catf(", hstart/hend/hdec %" PRIu32 "/%" PRIu32 "/%" PRIu32,
								SmartDrivers::GetRegister(drive, SmartDriverRegister::hstart),
								SmartDrivers::GetRegister(drive, SmartDriverRegister::hend),
								SmartDrivers::GetRegister(drive, SmartDriverRegister::hdec)
							  );
				}

# if SUPPORT_TMC22xx || SUPPORT_TMC51xx
				if (SmartDrivers::GetDriverMode(drive) == DriverMode::stealthChop)
				{
					const uint32_t tpwmthrs = SmartDrivers::GetRegister(drive, SmartDriverRegister::tpwmthrs);
					const uint32_t axis = SmartDrivers::GetAxisNumber(drive);
					bool bdummy;
					const float mmPerSec = (12000000.0 * SmartDrivers::GetMicrostepping(drive, bdummy))/(256 * tpwmthrs * platform.DriveStepsPerUnit(axis));
					const uint32_t pwmScale = SmartDrivers::GetRegister(drive, SmartDriverRegister::pwmScale);
					const uint32_t pwmAuto = SmartDrivers::GetRegister(drive, SmartDriverRegister::pwmAuto);
					const unsigned int pwmScaleSum = pwmScale & 0xFF;
					const int pwmScaleAuto = (int)((((pwmScale >> 16) & 0x01FF) ^ 0x0100) - 0x0100);
					const unsigned int pwmOfsAuto = pwmAuto & 0xFF;
					const unsigned int pwmGradAuto = (pwmAuto >> 16) & 0xFF;
					reply.catf(", tpwmthrs %" PRIu32 " (%.1f mm/sec)"", pwmScaleSum %u, pwmScaleAuto %d, pwmOfsAuto %u, pwmGradAuto %u",
								tpwmthrs, (double)mmPerSec, pwmScaleSum, pwmScaleAuto, pwmOfsAuto, pwmGradAuto);
				}
# endif
				// Finally, print the microstep position
				{
					const uint32_t mstepPos = SmartDrivers::GetRegister(drive, SmartDriverRegister::mstepPos);
					if (mstepPos < 1024)
					{
						reply.catf(", pos %" PRIu32, mstepPos);
					}
					else
					{
						reply.cat(", pos unknown");
					}
				}
			}
#endif
		}
	}
	return GCodeResult::ok;
}

// Change a live extrusion factor
void GCodes::ChangeExtrusionFactor(unsigned int extruder, float factor) noexcept
{
	if (moveBuffer.segmentsLeft != 0 && moveBuffer.applyM220M221)
	{
		moveBuffer.coords[ExtruderToLogicalDrive(extruder)] *= factor/extrusionFactors[extruder];	// last move not gone, so update it
	}
	extrusionFactors[extruder] = factor;
	reprap.MoveUpdated();
}

// Deploy the Z probe unless it has already been deployed explicitly
// The required next state must be set up (e.g. by gb.SetState()) before calling this
void GCodes::DeployZProbe(GCodeBuffer& gb) noexcept
{
	auto zp = reprap.GetPlatform().GetEndstops().GetZProbe(currentZProbeNumber);
	if (zp.IsNotNull() && zp->GetProbeType() != ZProbeType::none && !zp->IsDeployedByUser())
	{
		String<StringLength20> fileName;
		fileName.printf(DEPLOYPROBE "%u.g", currentZProbeNumber);
<<<<<<< HEAD
		if (!DoFileMacro(gb, fileName.c_str(), false, 30))
		{
			DoFileMacro(gb, DEPLOYPROBE ".g", false, 30);
=======
		if (!DoFileMacro(gb, fileName.c_str(), false, SystemHelperMacroCode))
		{
			DoFileMacro(gb, DEPLOYPROBE ".g", false, SystemHelperMacroCode);
>>>>>>> 2dab154f
		}
	}
}

// Retract the Z probe unless it was deployed explicitly (in which case, wait for the user to retract it explicitly)
// The required next state must be set up (e.g. by gb.SetState()) before calling this
void GCodes::RetractZProbe(GCodeBuffer& gb) noexcept
{
	auto zp = reprap.GetPlatform().GetEndstops().GetZProbe(currentZProbeNumber);
	if (zp.IsNotNull() && zp->GetProbeType() != ZProbeType::none && !zp->IsDeployedByUser())
	{
		String<StringLength20> fileName;
		fileName.printf(RETRACTPROBE "%u.g", currentZProbeNumber);
<<<<<<< HEAD
		if (!DoFileMacro(gb, fileName.c_str(), false, 30))
		{
			DoFileMacro(gb, RETRACTPROBE ".g", false, 30);
=======
		if (!DoFileMacro(gb, fileName.c_str(), false, SystemHelperMacroCode))
		{
			DoFileMacro(gb, RETRACTPROBE ".g", false, SystemHelperMacroCode);
>>>>>>> 2dab154f
		}
	}
}

// Process a whole-line comment returning true if completed
bool GCodes::ProcessWholeLineComment(GCodeBuffer& gb, const StringRef& reply) THROWS(GCodeException)
{
	static const char * const StartStrings[] =
	{
		"printing object",			// slic3r
		"MESH",						// Cura
		"process",					// S3D
		"stop printing object",		// slic3r
		"layer",					// S3D "; layer 1, z=0.200"
		"LAYER",					// Ideamaker, Cura (followed by layer number starting at zero)
		"BEGIN_LAYER_OBJECT z=",	// KISSlicer (followed by Z height)
		"HEIGHT"					// Ideamaker
	};

	String<StringLength100> comment;
	gb.GetCompleteParameters(comment.GetRef());
	const char *text = comment.c_str();
	while (*text == ' ')
	{
		++text;
	}

	for (size_t i = 0; i < ARRAY_SIZE(StartStrings); ++i)
	{
		if (StringStartsWith(text, StartStrings[i]))
		{
			text += strlen(StartStrings[i]);
			if (*text == ' ' || *text == ':')			// need this test to avoid recognising "processName" as "process"
			{
				do
				{
					++text;
				}
				while (*text == ' ' || *text == ':');

				switch (i)
				{
				case 1:		// MESH (Cura)
#if TRACK_OBJECT_NAMES
					if (StringStartsWith(text, "NONMESH"))
					{
						buildObjects.StopObject(gb);
						break;
					}
#endif
					// no break
				case 0:		// printing object (slic3r)
				case 2:		// process (S3D)
#if TRACK_OBJECT_NAMES
					buildObjects.StartObject(gb, text);
#endif
					break;


				case 3:		// stop printing object
#if TRACK_OBJECT_NAMES
					buildObjects.StopObject(gb);
#endif
					break;

				case 4:		// layer (counting from 1)
				case 5:		// layer (counting from 0)
					{
						const char *endptr;
						const uint32_t layer = StrToU32(text, &endptr);
						if (endptr != text)
						{
							reprap.GetPrintMonitor().SetLayerNumber((i == 5) ? layer + 1 : layer);
						}
						text = endptr;
						if (!StringStartsWith(text, ", z = "))		// S3D gives us the height too
						{
							break;
						}
						text += 6;			// skip ", z = "
					}
					// no break

				case 6:		// new layer, but we are given the Z height, not the layer number
				case 7:
					{
						const char *endptr;
						const float layerZ = SafeStrtof(text, &endptr);
						if (endptr != text)
						{
							reprap.GetPrintMonitor().SetLayerZ(layerZ);
						}
					}
					break;
				}
				break;
			}
		}
	}
	return true;
}

// End<|MERGE_RESOLUTION|>--- conflicted
+++ resolved
@@ -1573,15 +1573,9 @@
 	{
 		String<StringLength20> fileName;
 		fileName.printf(DEPLOYPROBE "%u.g", currentZProbeNumber);
-<<<<<<< HEAD
-		if (!DoFileMacro(gb, fileName.c_str(), false, 30))
-		{
-			DoFileMacro(gb, DEPLOYPROBE ".g", false, 30);
-=======
 		if (!DoFileMacro(gb, fileName.c_str(), false, SystemHelperMacroCode))
 		{
 			DoFileMacro(gb, DEPLOYPROBE ".g", false, SystemHelperMacroCode);
->>>>>>> 2dab154f
 		}
 	}
 }
@@ -1595,15 +1589,9 @@
 	{
 		String<StringLength20> fileName;
 		fileName.printf(RETRACTPROBE "%u.g", currentZProbeNumber);
-<<<<<<< HEAD
-		if (!DoFileMacro(gb, fileName.c_str(), false, 30))
-		{
-			DoFileMacro(gb, RETRACTPROBE ".g", false, 30);
-=======
 		if (!DoFileMacro(gb, fileName.c_str(), false, SystemHelperMacroCode))
 		{
 			DoFileMacro(gb, RETRACTPROBE ".g", false, SystemHelperMacroCode);
->>>>>>> 2dab154f
 		}
 	}
 }
