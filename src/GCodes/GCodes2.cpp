--- conflicted
+++ resolved
@@ -517,7 +517,6 @@
 					reply.copy("Pause the print before attempting to cancel it");
 					result = GCodeResult::error;
 				}
-<<<<<<< HEAD
 				else if (   !LockMovementAndWaitForStandstill(gb)	// wait until everything has stopped
 						 || !IsCodeQueueIdle()						// must also wait until deferred command queue has caught up
 						)
@@ -547,203 +546,9 @@
 				break;
 
 			case 3: // Spin spindle clockwise
-				{
-					if (machineType == MachineType::cnc)
-					{
-						Tool * const currentTool = reprap.GetCurrentTool();
-						if (gb.Seen('S'))
-						{
-							if (currentTool != nullptr && currentTool->GetSpindleNumber() > -1)
-							{
-								currentTool->SetSpindleRpm(gb.GetUIValue());
-								platform.AccessSpindle(currentTool->GetSpindleNumber()).SetState(SpindleState::forward);
-							}
-							else
-							{
-								const uint32_t slot = gb.GetLimitedUIValue('P', MaxSpindles);			// Direct spindle speed can only be set when slot is provided as well
-								Spindle& spindle = platform.AccessSpindle(slot);
-								spindle.SetConfiguredRpm(gb.GetIValue(), false);
-								spindle.SetState(SpindleState::forward);
-							}
-						}
-						else if (currentTool != nullptr && currentTool->GetSpindleNumber() > -1)
-						{
-							platform.AccessSpindle(currentTool->GetSpindleNumber()).SetState(SpindleState::forward);
-						}
-						else
-						{
-							reply.copy("No spindle selected via P and no active tool with spindle");
-							result = GCodeResult::warning;
-						}
-					}
-					else if (gb.Seen('S'))
-					{
-						switch (machineType)
-						{
-#if SUPPORT_LASER
-						case MachineType::laser:
-							if (moveBuffer.segmentsLeft != 0)
-							{
-								return false;						// don't modify moves that haven't gone yet
-							}
-							moveBuffer.laserPwmOrIoBits.laserPwm = ConvertLaserPwm(gb.GetFValue());
-							break;
-#endif
-
-						default:
-#if SUPPORT_ROLAND
-							if (reprap.GetRoland()->Active())
-							{
-								result = reprap.GetRoland()->ProcessSpindle(gb.GetFValue());
-							}
-							else
-#endif
-							{
-								result = GCodeResult::notSupportedInCurrentMode;
-							}
-							break;
-						}
-					}
-					else
-					{
-						result = GCodeResult::notSupportedInCurrentMode;
-					}
-				}
-				break;
-
 			case 4: // Spin spindle counter clockwise
 				if (machineType == MachineType::cnc)
 				{
-					Tool * const currentTool = reprap.GetCurrentTool();
-					if (gb.Seen('S'))
-					{
-						if (currentTool != nullptr && currentTool->GetSpindleNumber() > -1)
-						{
-							currentTool->SetSpindleRpm(gb.GetUIValue());
-							platform.AccessSpindle(currentTool->GetSpindleNumber()).SetState(SpindleState::reverse);
-						}
-						else
-						{
-							const uint32_t slot = gb.GetLimitedUIValue('P', MaxSpindles);			// Direct spindle speed can only be set when slot is provided as well
-							Spindle& spindle = platform.AccessSpindle(slot);
-							spindle.SetConfiguredRpm(gb.GetIValue(), false);
-							spindle.SetState(SpindleState::reverse);
-						}
-					}
-					else if (currentTool != nullptr && currentTool->GetSpindleNumber() > -1)
-					{
-						// At this point slot = currentTool->GetSpindleNumber()
-						platform.AccessSpindle(currentTool->GetSpindleNumber()).SetState(SpindleState::reverse);
-					}
-					else
-					{
-						reply.copy("No spindle selected via P and no active tool with spindle");
-						result = GCodeResult::warning;
-					}
-				}
-				else
-				{
-					result = GCodeResult::notSupportedInCurrentMode;
-=======
-			}
-			break;
-
-		case 3: // Spin spindle clockwise
-		case 4: // Spin spindle counter clockwise
-			if (machineType == MachineType::cnc)
-			{
-				// Determine what spindle number we are using
-				Tool * const currentTool = reprap.GetCurrentTool();
-				uint32_t slot;
-				if (gb.Seen('P'))
-				{
-					slot = gb.GetLimitedUIValue('P', MaxSpindles);
-				}
-				else if (currentTool != nullptr && currentTool->GetSpindleNumber() >= 0)
-				{
-					slot = currentTool->GetSpindleNumber();
-				}
-				else
-				{
-					reply.copy("No P parameter and no active tool with spindle");
-					result = GCodeResult::error;
-					break;
-				}
-
-				Spindle& spindle = platform.AccessSpindle(slot);
-				if (gb.Seen('S'))
-				{
-					const uint32_t rpm = gb.GetUIValue();
-					if (currentTool != nullptr && currentTool->GetSpindleNumber() == (int)slot)
-					{
-						currentTool->SetSpindleRpm(rpm);
-					}
-					else
-					{
-						spindle.SetConfiguredRpm(rpm, false);
-					}
-				}
-				spindle.SetState((code == 4) ? SpindleState::reverse : SpindleState::forward);
-			}
-			else if (code == 3 && gb.Seen('S'))
-			{
-				switch (machineType)
-				{
-#if SUPPORT_LASER
-				case MachineType::laser:
-					if (moveBuffer.segmentsLeft != 0)
-					{
-						return false;						// don't modify moves that haven't gone yet
-					}
-					moveBuffer.laserPwmOrIoBits.laserPwm = ConvertLaserPwm(gb.GetFValue());
-					break;
-#endif
-
-				default:
-#if SUPPORT_ROLAND
-					if (reprap.GetRoland()->Active())
-					{
-						result = reprap.GetRoland()->ProcessSpindle(gb.GetFValue());
-					}
-					else
-#endif
-					{
-						result = GCodeResult::notSupportedInCurrentMode;
-					}
-					break;
->>>>>>> 262e37f7
-				}
-				break;
-
-			case 5: // Spindle motor off
-				switch (machineType)
-				{
-<<<<<<< HEAD
-				case MachineType::cnc:
-					{
-						if (gb.Seen('P'))
-						{
-							// Turn off specific spindle
-							const uint32_t slot = gb.GetLimitedUIValue('P', MaxSpindles);
-							platform.AccessSpindle(slot).SetState(SpindleState::stopped);
-						}
-						else
-						{
-							Tool * const currentTool = reprap.GetCurrentTool();
-							if (currentTool != nullptr && currentTool->GetSpindleNumber() > -1) // Turn off spindle of current tool
-							{
-								platform.AccessSpindle(currentTool->GetSpindleNumber()).SetState(SpindleState::stopped);
-							}
-							else
-							{
-								// Turn off every spindle if no 'P' parameter is present and the current tool
-								// does not have a spindle
-								for (size_t i = 0; i < MaxSpindles; i++)
-								{
-									platform.AccessSpindle(i).SetState(SpindleState::stopped);
-								}
-							}
-=======
 					// Determine what spindle number we are using
 					Tool * const currentTool = reprap.GetCurrentTool();
 					uint32_t slot;
@@ -757,22 +562,84 @@
 					}
 					else
 					{
-						// Turn off every spindle if no 'P' parameter is present and the current tool does not have a spindle
-						for (size_t i = 0; i < MaxSpindles; i++)
-						{
-							platform.AccessSpindle(i).SetState(SpindleState::stopped);
->>>>>>> 262e37f7
-						}
+						reply.copy("No P parameter and no active tool with spindle");
+						result = GCodeResult::error;
 						break;
 					}
-<<<<<<< HEAD
+
+					Spindle& spindle = platform.AccessSpindle(slot);
+					if (gb.Seen('S'))
+					{
+						const uint32_t rpm = gb.GetUIValue();
+						if (currentTool != nullptr && currentTool->GetSpindleNumber() == (int)slot)
+						{
+							currentTool->SetSpindleRpm(rpm);
+						}
+						else
+						{
+							spindle.SetConfiguredRpm(rpm, false);
+						}
+					}
+					spindle.SetState((code == 4) ? SpindleState::reverse : SpindleState::forward);
+				}
+				else if (code == 3 && gb.Seen('S'))
+				{
+					switch (machineType)
+					{
+#if SUPPORT_LASER
+					case MachineType::laser:
+						if (moveBuffer.segmentsLeft != 0)
+						{
+							return false;						// don't modify moves that haven't gone yet
+						}
+						moveBuffer.laserPwmOrIoBits.laserPwm = ConvertLaserPwm(gb.GetFValue());
+						break;
+#endif
+
+					default:
+#if SUPPORT_ROLAND
+						if (reprap.GetRoland()->Active())
+						{
+							result = reprap.GetRoland()->ProcessSpindle(gb.GetFValue());
+						}
+						else
+#endif
+						{
+							result = GCodeResult::notSupportedInCurrentMode;
+						}
+						break;
+				}
+				break;
+
+			case 5: // Spindle motor off
+				switch (machineType)
+				{
+				case MachineType::cnc:
+					{
+						// Determine what spindle number we are using
+						Tool * const currentTool = reprap.GetCurrentTool();
+						uint32_t slot;
+						if (gb.Seen('P'))
+						{
+							slot = gb.GetLimitedUIValue('P', MaxSpindles);
+						}
+						else if (currentTool != nullptr && currentTool->GetSpindleNumber() >= 0)
+						{
+							slot = currentTool->GetSpindleNumber();
+						}
+						else
+						{
+							// Turn off every spindle if no 'P' parameter is present and the current tool does not have a spindle
+							for (size_t i = 0; i < MaxSpindles; i++)
+							{
+								platform.AccessSpindle(i).SetState(SpindleState::stopped);
+							}
+							break;
+						}
+
+						platform.AccessSpindle(slot).SetState(SpindleState::stopped);
+					}
 					break;
-=======
-
-					platform.AccessSpindle(slot).SetState(SpindleState::stopped);
-				}
-				break;
->>>>>>> 262e37f7
 
 #if SUPPORT_LASER
 				case MachineType::laser:
