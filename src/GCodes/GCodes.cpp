/****************************************************************************************************

 RepRapFirmware - G Codes

 This class interprets G Codes from one or more sources, and calls the functions in Move, Heat etc
 that drive the machine to do what the G Codes command.

 Most of the functions in here are designed not to wait, and they return a boolean.  When you want them to do
 something, you call them.  If they return false, the machine can't do what you want yet.  So you go away
 and do something else.  Then you try again.  If they return true, the thing you wanted done has been done.

 -----------------------------------------------------------------------------------------------------

 Version 0.1

 13 February 2013

 Adrian Bowyer
 RepRap Professional Ltd
 http://reprappro.com

 Licence: GPL

 ****************************************************************************************************/

#include "GCodes.h"

#include "GCodeBuffer/GCodeBuffer.h"
#include "GCodeQueue.h"
#include "Heating/Heat.h"
#include "Heating/HeaterProtection.h"
#include "Platform.h"
#include "Movement/Move.h"
#include "Scanner.h"
#include "PrintMonitor.h"
#include "RepRap.h"
#include "Tools/Tool.h"
#include "Endstops/ZProbe.h"

#if SUPPORT_DOTSTAR_LED
# include "Fans/DotStarLed.h"
#endif

#if HAS_LINUX_INTERFACE
# include "Linux/LinuxInterface.h"
#endif

#if SUPPORT_OBJECT_MODEL

// Object model table and functions
// Note: if using GCC version 7.3.1 20180622 and lambda functions are used in this table, you must compile this file with option -std=gnu++17.
// Otherwise the table will be allocated in RAM instead of flash, which wastes too much RAM.

// Macro to build a standard lambda function that includes the necessary type conversions
#define OBJECT_MODEL_FUNC(_ret) OBJECT_MODEL_FUNC_BODY(GCodes, _ret)

const ObjectModelTableEntry GCodes::objectModelTable[] =
{
	// These entries must be in alphabetical order
	{ "speedFactor", OBJECT_MODEL_FUNC(&(self->speedFactor)), TYPE_OF(float), ObjectModelTableEntry::none }
};

DEFINE_GET_OBJECT_MODEL_TABLE(GCodes)

#endif

#ifdef SERIAL_AUX_DEVICE
// Support for emergency stop from PanelDue
bool GCodes::emergencyStopCommanded = false;

void GCodes::CommandEmergencyStop(UARTClass *p)
{
	emergencyStopCommanded = true;
}
#endif

GCodes::GCodes(Platform& p) :
	platform(p), machineType(MachineType::fff), active(false),
#if HAS_VOLTAGE_MONITOR
	powerFailScript(nullptr),
#endif
	isFlashing(false), lastWarningMillis(0), atxPowerControlled(false), sdTimingFile(nullptr)
{
#if HAS_MASS_STORAGE
	fileBeingHashed = nullptr;
	FileGCodeInput * const fileInput = new FileGCodeInput();
#else
	FileGCodeInput * const fileInput = nullptr;
#endif
	fileGCode = new GCodeBuffer(GCodeChannel::file, nullptr, fileInput, GenericMessage);

#if HAS_NETWORKING || HAS_LINUX_INTERFACE
	httpInput = new NetworkGCodeInput();
<<<<<<< HEAD
	httpGCode = new GCodeBuffer(GCodeChannel::http, httpInput, fileInput, HttpMessage);
	telnetGCode = new GCodeBuffer(GCodeChannel::telnet, telnetInput, fileInput, TelnetMessage, Compatibility::marlin);
=======
	httpGCode = new GCodeBuffer("http", httpInput, fileInput, HttpMessage, HttpMessage, false);
>>>>>>> 625bdb80
	telnetInput = new NetworkGCodeInput();
	telnetGCode = new GCodeBuffer("telnet", telnetInput, fileInput, TelnetMessage, TelnetMessage, true);
#else
	httpGCode = telnetGCode = nullptr;
#endif

#if defined(SERIAL_MAIN_DEVICE)
	StreamGCodeInput * const usbInput = new StreamGCodeInput(SERIAL_MAIN_DEVICE);
	usbGCode = new GCodeBuffer(GCodeChannel::usb, usbInput, fileInput, UsbMessage, Compatibility::marlin);
#elif HAS_LINUX_INTERFACE
	usbGCode = new GCodeBuffer(GCodeChannel::usb, nullptr, fileInput, UsbMessage, Compatbility::marlin);
#else
	usbGCode = nullptr;
#endif

#if defined(SERIAL_AUX_DEVICE)
	StreamGCodeInput * const auxInput = new StreamGCodeInput(SERIAL_AUX_DEVICE);
	auxGCode = new GCodeBuffer(GCodeChannel::aux, auxInput, fileInput, AuxMessage);
#elif HAS_LINUX_INTERFACE
	auxGCode = new GCodeBuffer(GCodeChannel::aux, nullptr, fileInput, AuxMessage);
#else
	auxGCode = nullptr;
#endif

	daemonGCode = new GCodeBuffer(GCodeChannel::daemon, nullptr, fileInput, GenericMessage);

	codeQueue = new GCodeQueue();
	queuedGCode = new GCodeBuffer(GCodeChannel::queue, codeQueue, fileInput, GenericMessage);

#if SUPPORT_12864_LCD || HAS_LINUX_INTERFACE
	lcdGCode = new GCodeBuffer(GCodeChannel::lcd, nullptr, fileInput, LcdMessage);
#else
	lcdGCode = nullptr;
#endif

#if HAS_LINUX_INTERFACE
	spiGCode = new GCodeBuffer(GCodeChannel::spi, nullptr, fileInput, GenericMessage);
#else
	spiGCode = nullptr;
#endif

	autoPauseGCode = new GCodeBuffer(GCodeChannel::autopause, nullptr, fileInput, GenericMessage);
}

void GCodes::Exit()
{
	active = false;
}

void GCodes::Init()
{
	numVisibleAxes = numTotalAxes = XYZ_AXES;			// must set this up before calling Reset()
	memset(axisLetters, 0, sizeof(axisLetters));
	axisLetters[0] = 'X';
	axisLetters[1] = 'Y';
	axisLetters[2] = 'Z';

	numExtruders = NumDefaultExtruders;

	Reset();

	virtualExtruderPosition = rawExtruderTotal = 0.0;
	for (float& f : rawExtruderTotalByDrive)
	{
		f = 0.0;
	}

	runningConfigFile = false;
	m501SeenInConfigFile = false;
	doingToolChange = false;
	active = true;
	limitAxes = noMovesBeforeHoming = true;
	SetAllAxesNotHomed();

	for (float& f : pausedFanSpeeds)
	{
		f = 0.0;
	}
	lastDefaultFanSpeed = pausedDefaultFanSpeed = 0.0;

	retractLength = DefaultRetractLength;
	retractExtra = 0.0;
	retractHop = 0.0;
	retractSpeed = unRetractSpeed = DefaultRetractSpeed * SecondsToMinutes;
	isRetracted = false;
	lastAuxStatusReportType = -1;						// no status reports requested yet

	laserMaxPower = DefaultMaxLaserPower;
	laserPowerSticky = false;

	heaterFaultState = HeaterFaultState::noFault;
	heaterFaultTime = 0;
	heaterFaultTimeout = DefaultHeaterFaultTimeout;

#if SUPPORT_SCANNER
	reprap.GetScanner().SetGCodeBuffer(usbGCode);
#endif

#if HAS_LINUX_INTERFACE
	// config.g cannot be executed when the firmware boots but request it from Linux
	RunConfigFile(platform.GetConfigFile());
#endif

#if SUPPORT_DOTSTAR_LED
	DotStarLed::Init();
#endif

#ifdef SERIAL_AUX_DEVICE
	SERIAL_AUX_DEVICE.SetInterruptCallback(GCodes::CommandEmergencyStop);
#endif
}

// This is called from Init and when doing an emergency stop
void GCodes::Reset()
{
	// Here we could reset the input sources as well, but this would mess up M122\nM999
	// because both codes are sent at once from the web interface. Hence we don't do this here.
	for (GCodeBuffer *gb : gcodeSources)
	{
		if (gb != nullptr)
		{
			gb->Reset();
		}
	}

	if (auxGCode != nullptr)
	{
		auxGCode->SetCommsProperties(1);				// by default, we require a checksum on the aux port
	}

	nextGcodeSource = 0;

#if HAS_MASS_STORAGE
	fileToPrint.Close();
#endif
	speedFactor = 100.0;

	for (size_t i = 0; i < MaxExtruders; ++i)
	{
		extrusionFactors[i] = volumetricExtrusionFactors[i] = 1.0;
	}

	for (size_t i = 0; i < MaxAxes; ++i)
	{
		axisScaleFactors[i] = 1.0;
#if SUPPORT_WORKPLACE_COORDINATES
		for (size_t j = 0; j < NumCoordinateSystems; ++j)
		{
			workplaceCoordinates[j][i] = 0.0;
		}
#else
		axisOffsets[i] = 0.0;
#endif
	}

#if SUPPORT_WORKPLACE_COORDINATES
	currentCoordinateSystem = 0;
#endif

	for (float& f : moveBuffer.coords)
	{
		f = 0.0;										// clear out all axis and extruder coordinates
	}

	ClearMove();

	for (float& f : currentBabyStepOffsets)
	{
		f = 0.0;										// clear babystepping before calling ToolOffsetInverseTransform
	}

	currentZHop = 0.0;									// clear this before calling ToolOffsetInverseTransform
	lastPrintingMoveHeight = -1.0;
	moveBuffer.xAxes = DefaultXAxisMapping;
	moveBuffer.yAxes = DefaultYAxisMapping;
	moveBuffer.virtualExtruderPosition = 0.0;

#if SUPPORT_LASER || SUPPORT_IOBITS
	moveBuffer.laserPwmOrIoBits.Clear();
#endif

	reprap.GetMove().GetKinematics().GetAssumedInitialPosition(numVisibleAxes, moveBuffer.coords);
	ToolOffsetInverseTransform(moveBuffer.coords, currentUserPosition);

	for (RestorePoint& rp : numberedRestorePoints)
	{
		rp.Init();
	}

	for (Trigger& tr : triggers)
	{
		tr.Init();
	}
	triggersPending = 0;

	simulationMode = 0;
	exitSimulationWhenFileComplete = updateFileWhenSimulationComplete = false;
	simulationTime = 0.0;
	isPaused = false;
#if HAS_VOLTAGE_MONITOR
	isPowerFailPaused = false;
#endif
	doingToolChange = false;
	doingManualBedProbe = false;
	pausePending = filamentChangePausePending = false;
	probeIsDeployed = false;
	moveBuffer.filePos = noFilePosition;
	firmwareUpdateModuleMap = 0;
	lastFilamentError = FilamentSensorStatus::ok;

	codeQueue->Clear();
	cancelWait = isWaiting = displayNoToolWarning = false;

	for (const GCodeBuffer*& gbp : resourceOwners)
	{
		gbp = nullptr;
	}
}

bool GCodes::DoingFileMacro() const
{
	for (const GCodeBuffer *gbp : gcodeSources)
	{
		if (gbp != nullptr && gbp->IsDoingFileMacro())
		{
			return true;
		}
	}
	return false;
}

// Return the current position of the file being printed in bytes.
// Unlike other methods returning file positions it never returns noFilePosition
FilePosition GCodes::GetFilePosition() const
{
#if HAS_MASS_STORAGE
	const FileData& fileBeingPrinted = fileGCode->OriginalMachineState().fileState;
	if (!fileBeingPrinted.IsLive())
	{
		return 0;
	}

	const FilePosition pos = (fileGCode->IsDoingFileMacro())
			? fileBeingPrinted.GetPosition()					// the position before we started executing the macro
				: fileGCode->GetFilePosition();					// the actual position, allowing for bytes cached but not yet processed

	return (pos == noFilePosition) ? 0 : pos;
#elif HAS_LINUX_INTERFACE
    const FilePosition pos = fileGCode->GetFilePosition();
    return (pos == noFilePosition) ? 0 : pos;
#else
    return 0;
#endif
}

// Start running the config file
bool GCodes::RunConfigFile(const char* fileName)
{
	runningConfigFile = DoFileMacro(*daemonGCode, fileName, false);
	return runningConfigFile;
}

// Return true if the daemon is busy running config.g or a trigger file
bool GCodes::IsDaemonBusy() const
{
	return daemonGCode->IsDoingFile();
}

// Copy the feed rate etc. from the daemon to the input channels
void GCodes::CopyConfigFinalValues(GCodeBuffer& gb)
{
	for (GCodeBuffer *gb2 : gcodeSources)
	{
		if (gb2 != nullptr)
		{
			gb2->MachineState().CopyStateFrom(gb.MachineState());
		}
	}
}

// Set up to do the first of a possibly multi-tap probe
void GCodes::InitialiseTaps()
{
	tapsDone = 0;
	g30zHeightErrorSum = 0.0;
	g30zHeightErrorLowestDiff = 1000.0;
}

void GCodes::Spin()
{
	if (!active)
	{
		return;
	}

#ifdef SERIAL_AUX_DEVICE
	if (emergencyStopCommanded)
	{
		DoEmergencyStop();
		while (SERIAL_AUX_DEVICE.read() >= 0) { }
		emergencyStopCommanded = false;
		return;
	}
#endif

	CheckTriggers();
	CheckHeaterFault();
	CheckFilament();

	// Get the GCodeBuffer that we want to process a command from. Give priority to auto-pause.
	GCodeBuffer *gbp = autoPauseGCode;
	if (gbp->IsCompletelyIdle() && !(gbp->IsDoingFile()))
	{
		do
		{
			gbp = gcodeSources[nextGcodeSource];
			++nextGcodeSource;										// move on to the next gcode source ready for next time
			if (nextGcodeSource == ARRAY_SIZE(gcodeSources) - 1)	// the last one is autoPauseGCode, so don't do it again
			{
				nextGcodeSource = 0;
			}
		} while (gbp == nullptr);									// we must have at least one GCode source, so this can't loop indefinitely
	}
	GCodeBuffer& gb = *gbp;

	// Set up a buffer for the reply
	String<GCodeReplyLength> reply;

	if (gb.GetState() == GCodeState::normal)
	{
		if (gb.MachineState().messageAcknowledged)
		{
			const bool wasCancelled = gb.MachineState().messageCancelled;
			gb.PopState(false);										// this could fail if the current macro has already been aborted

			if (wasCancelled)
			{
				if (gb.MachineState().previous == nullptr)
				{
					StopPrint(StopPrintReason::userCancelled);
				}
				else
				{
					FileMacroCyclesReturn(gb);
				}
			}
		}
		else
		{
			StartNextGCode(gb, reply.GetRef());
		}
	}
	else
	{
		RunStateMachine(gb, reply.GetRef());						// execute the state machine
	}

	// Check if we need to display a warning
	const uint32_t now = millis();
	if (now - lastWarningMillis >= MinimumWarningInterval)
	{
		if (displayNoToolWarning)
		{
			platform.Message(ErrorMessage, "Attempting to extrude with no tool selected.\n");
			displayNoToolWarning = false;
			lastWarningMillis = now;
		}
	}
}

// Start a new gcode, or continue to execute one that has already been started:
void GCodes::StartNextGCode(GCodeBuffer& gb, const StringRef& reply)
{
	if (IsPaused() && &gb == fileGCode)
	{
		// We are paused, so don't process any more gcodes from the file being printed.
		// There is a potential issue here if fileGCode holds any locks, so unlock everything.
		UnlockAll(gb);
	}
	else if (gb.IsReady() || gb.IsExecuting())
	{
		gb.SetFinished(ActOnCode(gb, reply));
	}
	else if (gb.IsDoingFile())
	{
		DoFilePrint(gb, reply);
	}
	else
#if SUPPORT_SCANNER
		 if (!(&gb == usbGCode && reprap.GetScanner().IsRegistered()))
#endif
	{
		bool gotCommand = (gb.GetNormalInput() != nullptr) ? gb.GetNormalInput()->FillBuffer(&gb) : false;
#ifdef SERIAL_AUX_DEVICE
		if (gotCommand && &gb == auxGCode)
		{
			platform.SetAuxDetected();			// by default we assume no PanelDue is attached, so flag when we receive a command from it
		}
#else
		(void)gotCommand;
#endif
#if HAS_LINUX_INTERFACE
		if (!gotCommand)
		{
			reprap.GetLinuxInterface().FillBuffer(gb);
		}
#endif
	}
}

void GCodes::DoFilePrint(GCodeBuffer& gb, const StringRef& reply)
{
#if HAS_MASS_STORAGE
	FileData& fd = gb.MachineState().fileState;

	// Do we have more data to process?
	switch (gb.GetFileInput()->ReadFromFile(fd))
	{
	case GCodeInputReadResult::haveData:
		// Yes - fill up the GCodeBuffer and run the next code
		if (gb.GetFileInput()->FillBuffer(&gb))
		{
			// We read some data, but we don't necessarily have a command available because we may be executing M28 within a file
			if (gb.IsReady())
			{
				gb.SetFinished(ActOnCode(gb, reply));
			}
		}
		break;

	case GCodeInputReadResult::error:
		AbortPrint(gb);
		break;

	case GCodeInputReadResult::noData:
		// We have reached the end of the file. Check for the last line of gcode not ending in newline.
		gb.FileEnded();							// append a newline if necessary and deal with any pending file write
		if (gb.IsReady())
		{
			gb.SetFinished(ActOnCode(gb, reply));
			return;
		}

		gb.Init();								// mark buffer as empty

		if (gb.MachineState().previous == nullptr)
		{
			// Finished printing SD card file.
			// We never get here if the file ends in M0 because CancelPrint gets called directly in that case.
			// Don't close the file until all moves have been completed, in case the print gets paused.
			// Also, this keeps the state as 'Printing' until the print really has finished.
			if (   LockMovementAndWaitForStandstill(gb)					// wait until movement has finished
				&& IsCodeQueueIdle()									// must also wait until deferred command queue has caught up
			   )
			{
				StopPrint(StopPrintReason::normalCompletion);
			}
		}
		else
		{
			// Finished a macro or finished processing config.g
			gb.GetFileInput()->Reset(fd);
			fd.Close();
			if (runningConfigFile && gb.MachineState().previous->previous == nullptr)
			{
				CopyConfigFinalValues(gb);
				runningConfigFile = false;
			}
			Pop(gb, false);
			gb.Init();
			if (gb.GetState() == GCodeState::normal)
			{
				UnlockAll(gb);
				HandleReply(gb, GCodeResult::ok, "");
				if (filamentChangePausePending && &gb == fileGCode && !gb.IsDoingFileMacro())
				{
					gb.Put("M600");
					filamentChangePausePending = false;
				}
				else if (pausePending && &gb == fileGCode && !gb.IsDoingFileMacro())
				{
					gb.Put("M226");
					pausePending = false;
				}
			}
		}
		break;
	}
#elif HAS_LINUX_INTERFACE
	if (gb.IsFileFinished())
	{
		gb.Init();								// mark buffer as empty

		if (&gb == fileGCode && gb.MachineState().previous == nullptr)
		{
			// Finished printing SD card file.
			// We never get here if the file ends in M0 because CancelPrint gets called directly in that case.
			// Don't close the file until all moves have been completed, in case the print gets paused.
			// Also, this keeps the state as 'Printing' until the print really has finished.
			if (   LockMovementAndWaitForStandstill(gb)					// wait until movement has finished
				&& IsCodeQueueIdle()									// must also wait until deferred command queue has caught up
			   )
			{
				StopPrint(StopPrintReason::normalCompletion);
			}
		}
		else
		{
			// Finished a macro or finished processing config.g
			gb.MachineState().CloseFile();
			if (runningConfigFile && gb.MachineState().previous->previous == nullptr)
			{
				CopyConfigFinalValues(gb);
				runningConfigFile = false;
			}

			bool hadFileError = gb.MachineState().fileError;
			Pop(gb, false);
			gb.Init();
			if (gb.GetState() == GCodeState::doingUnsupportedCode)
			{
				gb.SetState(GCodeState::normal);
				UnlockAll(gb);

				if (hadFileError)
				{
					HandleResult(gb, GCodeResult::warningNotSupported, reply, nullptr);
				}
			}
			else if (gb.GetState() == GCodeState::normal)
			{
				UnlockAll(gb);
				HandleReply(gb, GCodeResult::ok, "");
			}
		}
	}
	else if (filamentChangePausePending && &gb == fileGCode && !gb.IsDoingFileMacro())
	{
		gb.Put("M600");
		filamentChangePausePending = false;
	}
	else if (pausePending && &gb == fileGCode && !gb.IsDoingFileMacro())
	{
		gb.Put("M226");
		pausePending = false;
	}
	else
	{
		reprap.GetLinuxInterface().FillBuffer(gb);
	}
#else
	INTERNAL_ERROR;
#endif
}

// Restore positions etc. when exiting simulation mode
void GCodes::EndSimulation(GCodeBuffer *gb)
{
	// Ending a simulation, so restore the position
	RestorePosition(simulationRestorePoint, gb);
	ToolOffsetTransform(currentUserPosition, moveBuffer.coords);
	reprap.GetMove().SetNewPosition(moveBuffer.coords, true);
	axesHomed = axesHomedBeforeSimulation;
}

// Check for and execute triggers
void GCodes::CheckTriggers()
{
	for (unsigned int i = 0; i < MaxTriggers; ++i)
	{
		if (!IsBitSet(triggersPending, i) && triggers[i].Check())
		{
			SetBit(triggersPending, i);
		}
	}

	// If any triggers are pending, activate the one with the lowest number
	if (triggersPending != 0)
	{
		const unsigned int lowestTriggerPending = LowestSetBitNumber(triggersPending);
		if (lowestTriggerPending == 0)
		{
			ClearBit(triggersPending, lowestTriggerPending);			// clear the trigger
			DoEmergencyStop();
		}
		else if (!IsDaemonBusy() && daemonGCode->GetState() == GCodeState::normal)	// if we are not already executing a trigger or config.g
		{
			if (lowestTriggerPending == 1)
			{
				if (!IsReallyPrinting())
				{
					ClearBit(triggersPending, lowestTriggerPending);	// ignore a pause trigger if we are already paused or not printing
				}
				else if (LockMovement(*daemonGCode))					// need to lock movement before executing the pause macro
				{
					ClearBit(triggersPending, lowestTriggerPending);	// clear the trigger
					DoPause(*daemonGCode, PauseReason::trigger, "Print paused by external trigger");
				}
			}
			else
			{
				ClearBit(triggersPending, lowestTriggerPending);		// clear the trigger
				String<StringLength20> filename;
				filename.printf("trigger%u.g", lowestTriggerPending);
				DoFileMacro(*daemonGCode, filename.c_str(), true);
			}
		}
	}
}

// Check for and respond to filament errors
void GCodes::CheckFilament()
{
	if (   lastFilamentError != FilamentSensorStatus::ok			// check for a filament error
		&& IsReallyPrinting()
		&& autoPauseGCode->IsCompletelyIdle()
		&& LockMovement(*autoPauseGCode)							// need to lock movement before executing the pause macro
	   )
	{
		String<MediumStringLength> filamentErrorString;
		filamentErrorString.printf("Extruder %u reports %s", lastFilamentErrorExtruder, FilamentMonitor::GetErrorMessage(lastFilamentError));
		DoPause(*autoPauseGCode, PauseReason::filament, filamentErrorString.c_str());
		lastFilamentError = FilamentSensorStatus::ok;
		platform.Message(LogMessage, filamentErrorString.c_str());
	}
}

// Log a filament error. Called by Platform when a filament sensor reports an incorrect status and a print is in progress.
void GCodes::FilamentError(size_t extruder, FilamentSensorStatus fstat)
{
	if (lastFilamentError == FilamentSensorStatus::ok)
	{
		lastFilamentErrorExtruder = extruder;
		lastFilamentError = fstat;
	}
}

// Execute an emergency stop
void GCodes::DoEmergencyStop()
{
	reprap.EmergencyStop();
	Reset();
	platform.Message(GenericMessage, "Emergency Stop! Reset the controller to continue.\n");
}

// Pause the print. Before calling this, check that we are doing a file print that isn't already paused and get the movement lock.
void GCodes::DoPause(GCodeBuffer& gb, PauseReason reason, const char *msg)
{
	if (&gb == fileGCode)
	{
		// Pausing a file print because of a command in the file itself
		SavePosition(pauseRestorePoint, gb);
	}
	else
	{
		// Pausing a file print via another input source or for some other reason
		pauseRestorePoint.feedRate = fileGCode->MachineState().feedRate;				// set up the default
		const bool movesSkipped = reprap.GetMove().PausePrint(pauseRestorePoint);		// tell Move we wish to pause the current print

		if (movesSkipped)
		{
			// The PausePrint call has filled in the restore point with machine coordinates
			ToolOffsetInverseTransform(pauseRestorePoint.moveCoords, currentUserPosition);	// transform the returned coordinates to user coordinates
			ClearMove();
		}
		else if (segmentsLeft != 0)
		{
			// We were not able to skip any moves, however we can skip the move that is waiting
			pauseRestorePoint.virtualExtruderPosition = moveBuffer.virtualExtruderPosition;
			pauseRestorePoint.filePos = moveBuffer.filePos;
			pauseRestorePoint.feedRate = moveBuffer.feedRate;
			pauseRestorePoint.proportionDone = (float)(totalSegments - segmentsLeft)/(float)totalSegments;
			ToolOffsetInverseTransform(pauseRestorePoint.moveCoords, currentUserPosition);	// transform the returned coordinates to user coordinates
			ClearMove();
		}
		else
		{
			// We were not able to skip any moves, and there is no move waiting
			pauseRestorePoint.feedRate = fileGCode->MachineState().feedRate;
			pauseRestorePoint.virtualExtruderPosition = virtualExtruderPosition;
			pauseRestorePoint.proportionDone = 0.0;

			// TODO: when using RTOS there is a possible race condition in the following,
			// because we might try to pause when a waiting move has just been added but before the gcode buffer has been re-initialised ready for the next command
			pauseRestorePoint.filePos = fileGCode->GetFilePosition();
#if SUPPORT_LASER || SUPPORT_IOBITS
			pauseRestorePoint.laserPwmOrIoBits = moveBuffer.laserPwmOrIoBits;
#endif
		}

		// Replace the paused machine coordinates by user coordinates, which we updated earlier if they were returned by Move::PausePrint
		for (size_t axis = 0; axis < numVisibleAxes; ++axis)
		{
			pauseRestorePoint.moveCoords[axis] = currentUserPosition[axis];
		}

#if HAS_MASS_STORAGE
		// If we skipped any moves, reset the file pointer to the start of the first move we need to replay
		// The following could be delayed until we resume the print
		if (pauseRestorePoint.filePos != noFilePosition)
		{
			FileData& fdata = fileGCode->MachineState().fileState;
			if (fdata.IsLive())
			{
				fileGCode->RestartFrom(pauseRestorePoint.filePos);
				UnlockAll(*fileGCode);														// release any locks it had
			}
		}
#else
		fileGCode->Init();																// clear the next move
		UnlockAll(*fileGCode);															// release any locks it had
#endif

		codeQueue->PurgeEntries();

		if (reprap.Debug(moduleGcodes))
		{
			platform.MessageF(GenericMessage, "Paused print, file offset=%" PRIu32 "\n", pauseRestorePoint.filePos);
		}
	}

#if SUPPORT_LASER
	if (machineType == MachineType::laser)
	{
		moveBuffer.laserPwmOrIoBits.laserPwm = 0;		// turn off the laser when we start moving
	}
#endif

	SaveFanSpeeds();
	pauseRestorePoint.toolNumber = reprap.GetCurrentToolNumber();

#if HAS_MASS_STORAGE
	if (simulationMode == 0)
	{
		SaveResumeInfo(false);															// create the resume file so that we can resume after power down
	}
#endif

	gb.SetState((reason == PauseReason::filamentChange) ? GCodeState::filamentChangePause1 : GCodeState::pausing1);
	isPaused = true;

#if HAS_LINUX_INTERFACE
	// Get the print pause reason that is compatible with the API
	PrintPausedReason pauseReason = PrintPausedReason::user;
	switch (reason)
	{
	case PauseReason::gcode:
		pauseReason = PrintPausedReason::gcode;
		break;
	case PauseReason::filamentChange:
		pauseReason = PrintPausedReason::filamentChange;
		break;
	case PauseReason::trigger:
		pauseReason = PrintPausedReason::trigger;
		break;
	case PauseReason::heaterFault:
		pauseReason = PrintPausedReason::heaterFault;
		break;
	case PauseReason::filament:
		pauseReason = PrintPausedReason::filament;
		break;
# if HAS_SMART_DRIVERS
	case PauseReason::stall:
		pauseReason = PrintPausedReason::stall;
		break;
# endif
# if HAS_VOLTAGE_MONITOR
	case PauseReason::lowVoltage:
		pauseReason = PrintPausedReason::lowVoltage;
		break;
# endif
	default:
		pauseReason = PrintPausedReason::user;
		break;
	}

	// Prepare notification for the Linux side
	reprap.GetLinuxInterface().SetPauseReason(pauseRestorePoint.filePos, pauseReason);
#endif

	if (msg != nullptr)
	{
		platform.SendAlert(GenericMessage, msg, "Printing paused", 1, 0.0, 0);
	}
}

bool GCodes::IsPaused() const
{
	return isPaused && !IsPausing() && !IsResuming();
}

bool GCodes::IsPausing() const
{
	GCodeState topState = fileGCode->OriginalMachineState().state;
	if (   topState == GCodeState::pausing1 || topState == GCodeState::pausing2
		|| topState == GCodeState::filamentChangePause1 || topState == GCodeState::filamentChangePause2
	   )
	{
		return true;
	}

	topState = daemonGCode->OriginalMachineState().state;
	if (   topState == GCodeState::pausing1 || topState == GCodeState::pausing2
		|| topState == GCodeState::filamentChangePause1 || topState == GCodeState::filamentChangePause2
	   )
	{
		return true;
	}

	topState = autoPauseGCode->OriginalMachineState().state;
	if (   topState == GCodeState::pausing1 || topState == GCodeState::pausing2
		|| topState == GCodeState::filamentChangePause1 || topState == GCodeState::filamentChangePause2
#if HAS_VOLTAGE_MONITOR
		|| topState == GCodeState::powerFailPausing1
#endif
	   )
	{
		return true;
	}

	return pausePending;
}

bool GCodes::IsResuming() const
{
	const GCodeState topState = fileGCode->OriginalMachineState().state;
	return topState == GCodeState::resuming1 || topState == GCodeState::resuming2 || topState == GCodeState::resuming3;
}

bool GCodes::IsRunning() const
{
	return !IsPaused() && !IsPausing() && !IsResuming();
}

// Return true if we are printing from SD card and not pausing, paused or resuming
// TODO make this independent of PrintMonitor
bool GCodes::IsReallyPrinting() const
{
	return reprap.GetPrintMonitor().IsPrinting() && IsRunning();
}

// Return true if the SD card print is waiting for a heater to reach temperature
bool GCodes::IsHeatingUp() const
{
	int num;
	return fileGCode->IsExecuting()
		&& fileGCode->GetCommandLetter() == 'M'
		&& ((num = fileGCode->GetCommandNumber()) == 109 || num == 116 || num == 190 || num == 191);
}

#if HAS_VOLTAGE_MONITOR || HAS_STALL_DETECT

// Do an emergency pause following loss of power or a motor stall returning true if successful, false if needs to be retried
bool GCodes::DoEmergencyPause()
{
	if (!autoPauseGCode->IsCompletelyIdle())
	{
		return false;							// we can't pause if the auto pause thread is busy already
	}

	// Save the resume info, stop movement immediately and run the low voltage pause script to lift the nozzle etc.
	GrabMovement(*autoPauseGCode);

	// When we use RTOS there is a possible race condition in the following, because we might try to pause when a waiting move has just been added
	// but before the gcode buffer has been re-initialised ready for the next command. So start a critical section.
	TaskCriticalSectionLocker lock;

	const bool movesSkipped = reprap.GetMove().LowPowerOrStallPause(pauseRestorePoint);
	if (movesSkipped)
	{
		// The PausePrint call has filled in the restore point with machine coordinates
		ToolOffsetInverseTransform(pauseRestorePoint.moveCoords, currentUserPosition);	// transform the returned coordinates to user coordinates
		ClearMove();
	}
	else if (segmentsLeft != 0 && moveBuffer.filePos != noFilePosition)
	{
		// We were not able to skip any moves, however we can skip the remaining segments of this current move
		ToolOffsetInverseTransform(moveBuffer.initialCoords, currentUserPosition);
		pauseRestorePoint.feedRate = moveBuffer.feedRate;
		pauseRestorePoint.virtualExtruderPosition = moveBuffer.virtualExtruderPosition;
		pauseRestorePoint.filePos = moveBuffer.filePos;
		pauseRestorePoint.proportionDone = (float)(totalSegments - segmentsLeft)/(float)totalSegments;
#if SUPPORT_LASER || SUPPORT_IOBITS
		pauseRestorePoint.laserPwmOrIoBits = moveBuffer.laserPwmOrIoBits;
#endif
		ClearMove();
	}
	else
	{
		// We were not able to skip any moves, and if there is a move waiting then we can't skip that one either
		pauseRestorePoint.feedRate = fileGCode->MachineState().feedRate;
		pauseRestorePoint.virtualExtruderPosition = virtualExtruderPosition;

		pauseRestorePoint.filePos = fileGCode->GetFilePosition();
		pauseRestorePoint.proportionDone = 0.0;
#if SUPPORT_LASER || SUPPORT_IOBITS
		pauseRestorePoint.laserPwmOrIoBits = moveBuffer.laserPwmOrIoBits;
#endif
	}

	codeQueue->PurgeEntries();

	// Replace the paused machine coordinates by user coordinates, which we updated earlier
	for (size_t axis = 0; axis < numVisibleAxes; ++axis)
	{
		pauseRestorePoint.moveCoords[axis] = currentUserPosition[axis];
	}

	SaveFanSpeeds();
	pauseRestorePoint.toolNumber = reprap.GetCurrentToolNumber();
	isPaused = true;

	return true;
}

#endif

#if HAS_VOLTAGE_MONITOR

// Try to pause the current SD card print, returning true if successful, false if needs to be called again
bool GCodes::LowVoltagePause()
{
	if (simulationMode != 0)
	{
		return true;								// ignore the low voltage indication
	}

	reprap.GetHeat().SuspendHeaters(true);			// turn the heaters off to conserve power for the motors to execute the pause
	if (IsResuming())
	{
		// This is an unlucky situation, because the resume macro is probably being run, which will probably lower the head back on to the print.
		// It may well be that the power loss will prevent the resume macro being completed. If not, try again when the print has been resumed.
		return false;
	}

	if (IsPausing())
	{
		// We are in the process of pausing already, so the resume info has already been saved.
		// With luck the retraction and lifting of the head in the pause.g file has been done already.
		return true;
	}

	if (IsPaused())
	{
		// Resume info has already been saved, and resuming will be prevented while the power is low
		return true;
	}

	if (reprap.GetPrintMonitor().IsPrinting())
	{
		if (!DoEmergencyPause())
		{
			return false;
		}

		// Run the auto-pause script
		if (powerFailScript != nullptr)
		{
			autoPauseGCode->Put(powerFailScript);
		}
		autoPauseGCode->SetState(GCodeState::powerFailPausing1);
		isPowerFailPaused = true;

		// Don't do any more here, we want the auto pause thread to run as soon as possible
	}

	return true;
}

// Resume printing, normally only ever called after it has been paused because if low voltage.
// If the pause was short enough, resume automatically.
bool GCodes::LowVoltageResume()
{
	reprap.GetHeat().SuspendHeaters(false);			// turn the heaters on again
	if (isPaused && isPowerFailPaused)
	{
		isPowerFailPaused = false;					// pretend it's a normal pause
		// Run resurrect.g automatically
		//TODO qq;
		//platform.Message(LoggedGenericMessage, "Print auto-resumed\n");
	}
	return true;
}

#endif

#if HAS_SMART_DRIVERS

// Pause the print because the specified driver has reported a stall
bool GCodes::PauseOnStall(DriversBitmap stalledDrivers)
{
	if (!IsReallyPrinting())
	{
		return true;								// if not printing, acknowledge it but take no action
	}
	if (!autoPauseGCode->IsCompletelyIdle())
	{
		return false;								// can't handle it yet
	}
	if (!LockMovement(*autoPauseGCode))
	{
		return false;
	}

	String<MediumStringLength> stallErrorString;
	stallErrorString.printf("Stall detected on driver(s)");
	ListDrivers(stallErrorString.GetRef(), stalledDrivers);
	DoPause(*autoPauseGCode, PauseReason::stall, stallErrorString.c_str());
	platform.Message(LogMessage, stallErrorString.c_str());
	return true;
}

// Re-home and resume the print because the specified driver has reported a stall
bool GCodes::ReHomeOnStall(DriversBitmap stalledDrivers)
{
	if (!IsReallyPrinting())
	{
		return true;								// if not printing, acknowledge it but take no action
	}
	if (!DoEmergencyPause())
	{
		return false;								// can't handle it yet
	}

	autoPauseGCode->SetState(GCodeState::resuming1); // set up to resume after rehoming
	DoFileMacro(*autoPauseGCode, REHOME_G, true); 	// run the SD card rehome-and-resume script
	return true;
}

#endif

#if HAS_MASS_STORAGE
void GCodes::SaveResumeInfo(bool wasPowerFailure)
{
	const char* const printingFilename = reprap.GetPrintMonitor().GetPrintingFilename();
	if (printingFilename != nullptr)
	{
		FileStore * const f = platform.OpenSysFile(RESUME_AFTER_POWER_FAIL_G, OpenMode::write);
		if (f == nullptr)
		{
			platform.MessageF(ErrorMessage, "Failed to create file %s\n", RESUME_AFTER_POWER_FAIL_G);
		}
		else
		{
			String<FormatStringLength> bufferSpace;
			const StringRef buf = bufferSpace.GetRef();

			// Write the header comment
			buf.printf("; File \"%s\" resume print after %s", printingFilename, (wasPowerFailure) ? "power failure" : "print paused");
			if (platform.IsDateTimeSet())
			{
				time_t timeNow = platform.GetDateTime();
				const struct tm * const timeInfo = gmtime(&timeNow);
				buf.catf(" at %04u-%02u-%02u %02u:%02u",
								timeInfo->tm_year + 1900, timeInfo->tm_mon + 1, timeInfo->tm_mday, timeInfo->tm_hour, timeInfo->tm_min);
			}
			buf.cat("\nG21\n");												// set units to mm because we will be writing positions in mm
			bool ok = f->Write(buf.c_str())
					&& reprap.GetHeat().WriteBedAndChamberTempSettings(f)	// turn on bed and chamber heaters
					&& reprap.GetMove().WriteResumeSettings(f);				// load grid, if we are using one
			if (ok)
			{
				// Write a G92 command to say where the head is. This is useful if we can't Z-home the printer with a print on the bed and the Z steps/mm is high.
				// The paused coordinates include any tool offsets and baby step offsets, so remove those.
				// Also ensure that no tool is selected, in case config.g selects one and it has an offset.
				buf.copy("T-1 P0\nG92");
				for (size_t axis = 0; axis < numVisibleAxes; ++axis)
				{
					const float totalOffset = currentBabyStepOffsets[axis] - GetCurrentToolOffset(axis);
					buf.catf(" %c%.3f", axisLetters[axis], (double)(pauseRestorePoint.moveCoords[axis] - totalOffset));
				}
				buf.cat("\nG60 S1\n");										// save the coordinates as restore point 1 too
				ok = f->Write(buf.c_str());
			}
			if (ok)
			{
				buf.printf("M98 P\"%s\"\n", RESUME_PROLOGUE_G);				// call the prologue
				ok = f->Write(buf.c_str());
			}
			if (ok)
			{
				buf.copy("M116\nM290");
				for (size_t axis = 0; axis < numVisibleAxes; ++axis)
				{
					buf.catf(" %c%.3f", axisLetters[axis], (double)GetTotalBabyStepOffset(axis));
				}
				buf.cat(" R0\n");
				ok = f->Write(buf.c_str());									// write baby stepping offsets
			}

#if SUPPORT_WORKPLACE_COORDINATES
			// Restore the coordinate offsets of all workplaces
			if (ok)
			{
				ok = WriteWorkplaceCoordinates(f);
			}

			if (ok)
			{
				// Switch to the correct workplace. 'currentCoordinateSystem' is 0-based.
				if (currentCoordinateSystem <= 5)
				{
					buf.printf("G%u\n", 54 + currentCoordinateSystem);
				}
				else
				{
					buf.printf("G59.%u\n", currentCoordinateSystem - 5);
				}
				ok = f->Write(buf.c_str());
			}
#else
			if (ok)
			{
				buf.copy("M206");
				for (size_t axis = 0; axis < numVisibleAxes; ++axis)
				{
					buf.catf(" %c%.3f", axisLetters[axis], (double)-axisOffsets[axis]);
				}
				buf.cat('\n');
				ok = f->Write(buf.c_str());
			}
#endif

			if (ok && fileGCode->OriginalMachineState().volumetricExtrusion)
			{
				buf.copy("M200 ");
				char c = 'D';
				for (size_t i = 0; i < numExtruders; ++i)
				{
					buf.catf("%c%.03f", c, (double)volumetricExtrusionFactors[i]);
					c = ':';
				}
				buf.cat('\n');
				ok = f->Write(buf.c_str());									// write volumetric extrusion factors
			}
			if (ok)
			{
				ok = reprap.WriteToolSettings(f);							// set tool temperatures, tool mix ratios etc.
			}
			if (ok)
			{
				buf.printf("M106 S%.2f\n", (double)lastDefaultFanSpeed);
				ok = f->Write(buf.c_str())									// set the speed of the print fan after we have selected the tool
					&& platform.WriteFanSettings(f);						// set the speeds of all non-thermostatic fans after setting the default fan speed
			}
			if (ok)
			{
				buf.printf("M116\nG92 E%.5f\n%s\n", (double)virtualExtruderPosition, (fileGCode->OriginalMachineState().drivesRelative) ? "M83" : "M82");
				ok = f->Write(buf.c_str());									// write virtual extruder position and absolute/relative extrusion flag
			}
			if (ok)
			{
				buf.printf("M23 \"%s\"\nM26 S%" PRIu32 " P%.3f\n", printingFilename, pauseRestorePoint.filePos, (double)pauseRestorePoint.proportionDone);
				ok = f->Write(buf.c_str());									// write filename and file position
			}
			if (ok)
			{
				// Build the commands to restore the head position. These assume that we are working in mm.
				// Start with a vertical move to 2mm above the final Z position
				buf.printf("G0 F6000 Z%.3f\n", (double)(pauseRestorePoint.moveCoords[Z_AXIS] + 2.0));

				// Now set all the other axes
				buf.cat("G0 F6000");
				for (size_t axis = 0; axis < numVisibleAxes; ++axis)
				{
					if (axis != Z_AXIS)
					{
						buf.catf(" %c%.3f", axisLetters[axis], (double)pauseRestorePoint.moveCoords[axis]);
					}
				}

				// Now move down to the correct Z height
				buf.catf("\nG0 F6000 Z%.3f\n", (double)pauseRestorePoint.moveCoords[Z_AXIS]);

				// Set the feed rate
				buf.catf("G1 F%.1f", (double)(pauseRestorePoint.feedRate * MinutesToSeconds));
#if SUPPORT_LASER
				if (machineType == MachineType::laser)
				{
					buf.catf(" S%u", (unsigned int)pauseRestorePoint.laserPwmOrIoBits.laserPwm);
				}
				else
				{
#endif
#if SUPPORT_IOBITS
					buf.catf(" P%u", (unsigned int)pauseRestorePoint.laserPwmOrIoBits.ioBits);
#endif
#if SUPPORT_LASER
				}
#endif
				buf.cat("\n");
				ok = f->Write(buf.c_str());									// restore feed rate and output bits or laser power
			}

			if (ok)
			{
				buf.printf("%s\nM24\n", (fileGCode->OriginalMachineState().usingInches) ? "G20" : "G21");
				ok = f->Write(buf.c_str());									// restore inches/mm and resume printing
			}
			if (!f->Close())
			{
				ok = false;
			}
			if (ok)
			{
				platform.Message(LoggedGenericMessage, "Resume state saved\n");
			}
			else
			{
				platform.DeleteSysFile(RESUME_AFTER_POWER_FAIL_G);
				platform.MessageF(ErrorMessage, "Failed to write or close file %s\n", RESUME_AFTER_POWER_FAIL_G);
			}
		}
	}
}
#endif

void GCodes::Diagnostics(MessageType mtype)
{
	platform.Message(mtype, "=== GCodes ===\n");
	platform.MessageF(mtype, "Segments left: %u\n", segmentsLeft);
	platform.MessageF(mtype, "Stack records: %u allocated, %u in use\n", GCodeMachineState::GetNumAllocated(), GCodeMachineState::GetNumInUse());
	const GCodeBuffer * const movementOwner = resourceOwners[MoveResource];
	platform.MessageF(mtype, "Movement lock held by %s\n", (movementOwner == nullptr) ? "null" : movementOwner->GetIdentity());

	for (GCodeBuffer *gb : gcodeSources)
	{
		if (gb != nullptr)
		{
			gb->Diagnostics(mtype);
		}
	}

	codeQueue->Diagnostics(mtype);
}

// Lock movement and wait for pending moves to finish.
// As a side-effect it loads moveBuffer with the last position and feedrate for you.
bool GCodes::LockMovementAndWaitForStandstill(const GCodeBuffer& gb)
{
	// Lock movement to stop another source adding moves to the queue
	if (!LockMovement(gb))
	{
		return false;
	}

	// Last one gone?
	if (segmentsLeft != 0)
	{
		return false;
	}

	// Wait for all the queued moves to stop so we get the actual last position
	if (!reprap.GetMove().AllMovesAreFinished())
	{
		return false;
	}

	// Get the current positions. These may not be the same as the ones we remembered from last time if we just did a special move.
	UpdateCurrentUserPosition();
	return true;
}

// Save (some of) the state of the machine for recovery in the future.
bool GCodes::Push(GCodeBuffer& gb, bool preserveLineNumber)
{
	const bool ok = gb.PushState(preserveLineNumber);
	if (!ok)
	{
		platform.Message(ErrorMessage, "Push(): stack overflow\n");
	}
	return ok;
}

// Recover a saved state
void GCodes::Pop(GCodeBuffer& gb, bool preserveLineNumber)
{
	if (!gb.PopState(preserveLineNumber))
	{
		platform.Message(ErrorMessage, "Pop(): stack underflow\n");
	}
}

// Set up the extrusion and feed rate of a move for the Move class
// 'moveBuffer.moveType' and 'moveBuffer.isCoordinated' must be set up before calling this
// Returns true if this gcode is valid so far, false if it should be discarded
bool GCodes::LoadExtrusionAndFeedrateFromGCode(GCodeBuffer& gb, bool isPrintingMove)
{
	// Deal with feed rate
	if (moveBuffer.isCoordinated || machineType == MachineType::fff)
	{
		if (gb.Seen(feedrateLetter))
		{
			const float rate = gb.GetDistance();
			gb.MachineState().feedRate = (moveBuffer.moveType == 0)
						? rate * speedFactor * (0.01 * SecondsToMinutes)
						: rate * SecondsToMinutes;		// don't apply the speed factor to homing and other special moves
		}
		moveBuffer.feedRate = gb.MachineState().feedRate;
		moveBuffer.usingStandardFeedrate = true;
	}
	else
	{
		moveBuffer.feedRate = DefaultG0FeedRate;		// use maximum feed rate, the M203 parameters will limit it
		moveBuffer.usingStandardFeedrate = false;
	}

	// Zero every extruder drive as some drives may not be moved
	for (size_t drive = MaxAxes; drive < MaxAxesPlusExtruders; drive++)
	{
		moveBuffer.coords[drive] = 0.0;
	}
	moveBuffer.hasExtrusion = false;
	moveBuffer.virtualExtruderPosition = virtualExtruderPosition;	// save this before we update it

	// Check if we are extruding
	if (gb.Seen(extrudeLetter))							// DC 2018-08-07: at E3D's request, extrusion is now recognised even on uncoordinated moves
	{
		// Check that we have a tool to extrude with
		Tool* const tool = reprap.GetCurrentTool();
		if (tool == nullptr)
		{
			displayNoToolWarning = true;
			return false;
		}

		moveBuffer.hasExtrusion = true;
		const size_t eMoveCount = tool->DriveCount();
		if (eMoveCount != 0)
		{
			// Set the drive values for this tool
			float eMovement[MaxExtruders];
			size_t mc = eMoveCount;
			gb.GetFloatArray(eMovement, mc, false);

			if (mc == 1)
			{
				// There may be multiple extruders present but only one value has been specified, so use mixing
				const float moveArg = gb.ConvertDistance(eMovement[0]);
				float requestedExtrusionAmount;
				if (gb.MachineState().drivesRelative)
				{
					requestedExtrusionAmount = moveArg;
				}
				else
				{
					requestedExtrusionAmount = moveArg - virtualExtruderPosition;
					virtualExtruderPosition = moveArg;
				}

				// rawExtruderTotal is used to calculate print progress, so it must be based on the requested extrusion before accounting for mixing,
				// otherwise IDEX ditto printing and similar gives strange results
				if (isPrintingMove && moveBuffer.moveType == 0 && !doingToolChange)
				{
					rawExtruderTotal += requestedExtrusionAmount;
				}

				float totalMix = 0.0;
				for (size_t eDrive = 0; eDrive < eMoveCount; eDrive++)
				{
					const float thisMix = tool->GetMix()[eDrive];
					if (thisMix != 0.0)
					{
						totalMix += thisMix;
						const int extruder = tool->Drive(eDrive);
						float extrusionAmount = requestedExtrusionAmount * thisMix;
						if (gb.MachineState().volumetricExtrusion)
						{
							extrusionAmount *= volumetricExtrusionFactors[extruder];
						}
						if (isPrintingMove && moveBuffer.moveType == 0 && !doingToolChange)
						{
							rawExtruderTotalByDrive[extruder] += extrusionAmount;
						}

						moveBuffer.coords[extruder + MaxAxes] = extrusionAmount * extrusionFactors[extruder];
						if (moveBuffer.moveType == 1)
						{
							platform.GetEndstops().EnableExtruderEndstop(extruder);
						}
					}
				}
				if (!isPrintingMove && moveBuffer.usingStandardFeedrate)
				{
					// For E3D: If the total mix ratio is greater than 1.0 then we should scale the feed rate accordingly, e.g. for dual serial extruder drives
					moveBuffer.feedRate *= totalMix;
				}
			}
			else
			{
				// Individual extrusion amounts have been provided. This is supported in relative extrusion mode only.
				// Note, if this is an extruder-only movement then the feed rate will apply to the total of all active extruders
				if (gb.MachineState().drivesRelative)
				{
					for (size_t eDrive = 0; eDrive < eMoveCount; eDrive++)
					{
						const int extruder = tool->Drive(eDrive);
						float extrusionAmount = gb.ConvertDistance(eMovement[eDrive]);
						if (extrusionAmount != 0.0)
						{
							if (gb.MachineState().volumetricExtrusion)
							{
								extrusionAmount *= volumetricExtrusionFactors[extruder];
							}

							if (isPrintingMove && moveBuffer.moveType == 0 && !doingToolChange)
							{
								rawExtruderTotalByDrive[extruder] += extrusionAmount;
								rawExtruderTotal += extrusionAmount;
							}
							moveBuffer.coords[extruder + MaxAxes] = extrusionAmount * extrusionFactors[extruder] * volumetricExtrusionFactors[extruder];
							if (moveBuffer.moveType == 1)
							{
								platform.GetEndstops().EnableExtruderEndstop(extruder);
							}
						}
					}
				}
				else
				{
					platform.Message(ErrorMessage, "Multiple E parameters in G1 commands are not supported in absolute extrusion mode\n");
				}
			}
		}
	}
	return true;
}

// Check that enough axes have been homed, returning true if insufficient axes homed
bool GCodes::CheckEnoughAxesHomed(AxesBitmap axesMoved)
{
	return (reprap.GetMove().GetKinematics().MustBeHomedAxes(axesMoved, noMovesBeforeHoming) & ~axesHomed) != 0;
}

// Execute a straight move returning true if an error was written to 'reply'
// We have already acquired the movement lock and waited for the previous move to be taken.
const char* GCodes::DoStraightMove(GCodeBuffer& gb, bool isCoordinated)
{
	// Set up default move parameters
	moveBuffer.isCoordinated = isCoordinated;
	moveBuffer.checkEndstops = false;
	moveBuffer.reduceAcceleration = false;
	moveBuffer.moveType = 0;
	moveBuffer.xAxes = reprap.GetCurrentXAxes();
	moveBuffer.yAxes = reprap.GetCurrentYAxes();
	moveBuffer.usePressureAdvance = false;
	axesToSenseLength = 0;

	// Check to see if the move is a 'homing' move that endstops are checked on.
	// We handle S1 parameters affecting extrusion elsewhere.
	if (gb.Seen('H') || (machineType != MachineType::laser && gb.Seen('S')))
	{
		const int ival = gb.GetIValue();
		if (ival >= 1 && ival <= 3)
		{
			moveBuffer.moveType = ival;
			moveBuffer.xAxes = DefaultXAxisMapping;
			moveBuffer.yAxes = DefaultYAxisMapping;
		}
	}

	// Check for 'R' parameter to move relative to a restore point
	const RestorePoint * rp = nullptr;
	if (moveBuffer.moveType == 0 && gb.Seen('R'))
	{
		const uint32_t rParam = gb.GetUIValue();
		if (rParam < ARRAY_SIZE(numberedRestorePoints))
		{
			rp = &numberedRestorePoints[rParam];
		}
		else
		{
			return "G0/G1: bad restore point number";
		}
	}

	// Check for laser power setting or IOBITS
#if SUPPORT_LASER || SUPPORT_IOBITS
	if (rp != nullptr)
	{
		moveBuffer.laserPwmOrIoBits = rp->laserPwmOrIoBits;
	}
# if SUPPORT_LASER
	else if (machineType == MachineType::laser)
	{
		if (!moveBuffer.isCoordinated || moveBuffer.moveType != 0)
		{
			moveBuffer.laserPwmOrIoBits.laserPwm = 0;
		}
		else if (gb.Seen('S'))
		{
			moveBuffer.laserPwmOrIoBits.laserPwm = ConvertLaserPwm(gb.GetFValue());
		}
		else if (laserPowerSticky)
		{
			// leave the laser PWM alone because this is what LaserWeb expects
		}
		else
		{
			moveBuffer.laserPwmOrIoBits.laserPwm = 0;
		}
	}
# endif
# if SUPPORT_IOBITS
	else
	{
		// Update the iobits parameter
		if (gb.Seen('P'))
		{
			moveBuffer.laserPwmOrIoBits.ioBits = (IoBits_t)gb.GetIValue();
		}
		else
		{
			// Leave moveBuffer.ioBits alone so that we keep the previous value
		}
	}
# endif
#endif

	if (moveBuffer.moveType != 0)
	{
		// This may be a raw motor move, in which case we need the current raw motor positions in moveBuffer.coords.
		// If it isn't a raw motor move, it will still be applied without axis or bed transform applied,
		// so make sure the initial coordinates don't have those either to avoid unwanted Z movement.
		reprap.GetMove().GetCurrentUserPosition(moveBuffer.coords, moveBuffer.moveType, reprap.GetCurrentXAxes(), reprap.GetCurrentYAxes());
	}

	// Set up the initial coordinates
	memcpy(moveBuffer.initialCoords, moveBuffer.coords, numVisibleAxes * sizeof(moveBuffer.initialCoords[0]));

	// Deal with axis movement
	const float initialX = currentUserPosition[X_AXIS];
	const float initialY = currentUserPosition[Y_AXIS];
	AxesBitmap axesMentioned = 0;
	for (size_t axis = 0; axis < numVisibleAxes; axis++)
	{
		if (gb.Seen(axisLetters[axis]))
		{
			// If it is a special move on a delta, movement must be relative.
			if (moveBuffer.moveType != 0 && !gb.MachineState().axesRelative && reprap.GetMove().GetKinematics().GetKinematicsType() == KinematicsType::linearDelta)
			{
				return "G0/G1: attempt to move individual motors of a delta machine to absolute positions";
			}

			SetBit(axesMentioned, axis);
			const float moveArg = gb.GetDistance();
			if (moveBuffer.moveType != 0)
			{
				// Special moves update the move buffer directly, bypassing the user coordinates
				if (gb.MachineState().axesRelative)
				{
					moveBuffer.coords[axis] += moveArg;
				}
				else
				{
					moveBuffer.coords[axis] = moveArg;
				}
			}
			else if (rp != nullptr)
			{
				currentUserPosition[axis] = moveArg + rp->moveCoords[axis];
				// When a restore point is being used (G1 R parameter) then we used to set any coordinates that were not mentioned to the restore point values.
				// But that causes issues for tool change on IDEX machines because we end up restoring the U axis when we shouldn't.
				// So we no longer do that, and the user must mention any axes that he wants restored e.g. G1 R2 X0 Y0.
			}
			else if (gb.MachineState().axesRelative)
			{
				currentUserPosition[axis] += moveArg;
			}
			else if (gb.MachineState().g53Active)
			{
				currentUserPosition[axis] = moveArg + GetCurrentToolOffset(axis);	// g53 ignores tool offsets as well as workplace coordinates
			}
			else if (gb.MachineState().runningSystemMacro)
			{
				currentUserPosition[axis] = moveArg;								// don't apply workplace offsets to commands in system macros
			}
			else
			{
				currentUserPosition[axis] = moveArg + GetWorkplaceOffset(axis);
			}
		}
	}

	// Check enough axes have been homed
	switch (moveBuffer.moveType)
	{
	case 0:
		if (!doingManualBedProbe && CheckEnoughAxesHomed(axesMentioned))
		{
			return "G0/G1: insufficient axes homed";
		}
		break;

	case 1:
		platform.GetEndstops().EnableAxisEndstops(axesMentioned & LowestNBits<AxesBitmap>(numTotalAxes), true);
		moveBuffer.checkEndstops = true;
		break;

	case 3:
		axesToSenseLength = axesMentioned & LowestNBits<AxesBitmap>(numTotalAxes);
		platform.GetEndstops().EnableAxisEndstops(axesMentioned & LowestNBits<AxesBitmap>(numTotalAxes), false);
		moveBuffer.checkEndstops = true;
		break;

	case 2:
	default:
		break;
	}

	LoadExtrusionAndFeedrateFromGCode(gb, axesMentioned != 0);

	// Set up the move. We must assign segmentsLeft last, so that when Move runs as a separate task the move won't be picked up by the Move process before it is complete.
	// Note that if this is an extruder-only move, we don't do axis movements to allow for tool offset changes, we defer those until an axis moves.
	if (moveBuffer.moveType != 0)
	{
		// It's a raw motor move, so do it in a single segment and wait for it to complete
		totalSegments = 1;
		gb.SetState(GCodeState::waitingForSpecialMoveToComplete);
	}
	else if (axesMentioned == 0)
	{
		totalSegments = 1;
	}
	else
	{
		if (&gb == fileGCode && !gb.IsDoingFileMacro() && moveBuffer.hasExtrusion && (axesMentioned & ((1 << X_AXIS) | (1 << Y_AXIS))) != 0)
		{
			lastPrintingMoveHeight = currentUserPosition[Z_AXIS];
		}

		ToolOffsetTransform(currentUserPosition, moveBuffer.coords, axesMentioned);
																				// apply tool offset, baby stepping, Z hop and axis scaling
		AxesBitmap effectiveAxesHomed = axesHomed;
		if (doingManualBedProbe)
		{
			ClearBit(effectiveAxesHomed, Z_AXIS);								// if doing a manual Z probe, don't limit the Z movement
		}

		if (moveBuffer.moveType == 0)
		{
			const LimitPositionResult lp = reprap.GetMove().GetKinematics().LimitPosition(moveBuffer.coords, moveBuffer.initialCoords, numVisibleAxes, effectiveAxesHomed, moveBuffer.isCoordinated, limitAxes);
			switch (lp)
			{
			case LimitPositionResult::adjusted:
			case LimitPositionResult::adjustedAndIntermediateUnreachable:
				if (machineType != MachineType::fff)
				{
					return "G0/G1: target position outside machine limits";		// it's a laser or CNC so this is a definite error
				}
				ToolOffsetInverseTransform(moveBuffer.coords, currentUserPosition);	// make sure the limits are reflected in the user position
				if (lp == LimitPositionResult::adjusted)
				{
					break;														// we can reach the intermediate positions, so nothing more to do
				}
				// no break

			case LimitPositionResult::intermediateUnreachable:
				if (   moveBuffer.isCoordinated
					&& (   (machineType == MachineType::fff && !moveBuffer.hasExtrusion)
#if SUPPORT_LASER || SUPPORT_IOBITS
						|| (machineType == MachineType::laser && moveBuffer.laserPwmOrIoBits.laserPwm == 0)
#endif
					   )
				   )
				{
					// It's a coordinated travel move on a 3D printer or laser cutter, so see whether an uncoordinated move will work
					const LimitPositionResult lp2 = reprap.GetMove().GetKinematics().LimitPosition(moveBuffer.coords, moveBuffer.initialCoords, numVisibleAxes, effectiveAxesHomed, false, limitAxes);
					if (lp2 == LimitPositionResult::ok)
					{
						moveBuffer.isCoordinated = false;						// change it to an uncoordinated move
						break;
					}
				}
				return "G0/G1: target position not reachable from current position";		// we can't bring the move within limits, so this is a definite error

			case LimitPositionResult::ok:
			default:
				break;
			}
		}

		// If we are emulating Marlin for nanoDLP then we need to set a special end state
		if (gb.MachineState().compatibility == Compatibility::nanoDLP && !DoingFileMacro())
		{
			gb.SetState(GCodeState::waitingForSpecialMoveToComplete);
		}

		// Flag whether we should use pressure advance, if there is any extrusion in this move.
		// We assume it is a normal printing move needing pressure advance if there is forward extrusion and XYU.. movement.
		// The movement code will only apply pressure advance if there is forward extrusion, so we only need to check for XYU.. movement here.
		{
			AxesBitmap axesMentionedExceptZ = axesMentioned;
			ClearBit(axesMentionedExceptZ, Z_AXIS);
			moveBuffer.usePressureAdvance = moveBuffer.hasExtrusion && (axesMentionedExceptZ != 0);
		}

		// Apply segmentation if necessary. To speed up simulation on SCARA printers, we don't apply kinematics segmentation when simulating.
		// Note for when we use RTOS: as soon as we set segmentsLeft nonzero, the Move process will assume that the move is ready to take, so this must be the last thing we do.
		const Kinematics& kin = reprap.GetMove().GetKinematics();
		if (kin.UseSegmentation() && simulationMode != 1 && (moveBuffer.hasExtrusion || moveBuffer.isCoordinated || !kin.UseRawG0()))
		{
			// This kinematics approximates linear motion by means of segmentation.
			// We assume that the segments will be smaller than the mesh spacing.
			const float xyLength = sqrtf(fsquare(currentUserPosition[X_AXIS] - initialX) + fsquare(currentUserPosition[Y_AXIS] - initialY));
			const float moveTime = xyLength/moveBuffer.feedRate;			// this is a best-case time, often the move will take longer
			totalSegments = (unsigned int)max<int>(1, min<int>(rintf(xyLength/kin.GetMinSegmentLength()), rintf(moveTime * kin.GetSegmentsPerSecond())));
		}
		else if (reprap.GetMove().IsUsingMesh() && (moveBuffer.isCoordinated || machineType == MachineType::fff))
		{
			const HeightMap& heightMap = reprap.GetMove().AccessHeightMap();
			totalSegments = max<unsigned int>(1, heightMap.GetMinimumSegments(currentUserPosition[X_AXIS] - initialX, currentUserPosition[Y_AXIS] - initialY));
		}
		else
		{
			totalSegments = 1;
		}
	}

	doingArcMove = false;
	FinaliseMove(gb);
	UnlockAll(gb);			// allow pause
	return nullptr;
}

// Execute an arc move, returning true if it was badly-formed
// We already have the movement lock and the last move has gone
// Currently, we do not process new babystepping when executing an arc move
const char* GCodes::DoArcMove(GCodeBuffer& gb, bool clockwise)
{
	// Get the axis parameters
	float newX, newY;
	if (gb.Seen('X'))
	{
		newX = gb.GetDistance();
		if (gb.MachineState().axesRelative)
		{
			newX += currentUserPosition[X_AXIS];
		}
		else if (gb.MachineState().g53Active)
		{
			newX += GetCurrentToolOffset(X_AXIS);
		}
		else if (!gb.MachineState().runningSystemMacro)
		{
			newX += GetWorkplaceOffset(X_AXIS);
		}
	}
	else
	{
		newX = currentUserPosition[X_AXIS];
	}

	if (gb.Seen('Y'))
	{
		newY = gb.GetDistance();
		if (gb.MachineState().axesRelative)
		{
			newY += currentUserPosition[Y_AXIS];
		}
		else if (gb.MachineState().g53Active)
		{
			newY += GetCurrentToolOffset(Y_AXIS);
		}
		else if (!gb.MachineState().runningSystemMacro)
		{
			newY += GetWorkplaceOffset(Y_AXIS);
		}
	}
	else
	{
		newY = currentUserPosition[Y_AXIS];
	}

	float iParam, jParam;
	if (gb.Seen('R'))
	{
		// We've been given a radius, which takes precedence over I and J parameters
		const float rParam = gb.GetDistance();

		// Get the XY coordinates of the midpoints between the start and end points X and Y distances between start and end points
		const float deltaX = newX - currentUserPosition[X_AXIS];
		const float deltaY = newY - currentUserPosition[Y_AXIS];

		const float dSquared = fsquare(deltaX) + fsquare(deltaY);	// square of the distance between start and end points
		const float hSquared = fsquare(rParam) - dSquared/4;		// square of the length of the perpendicular from the mid point to the arc centre

		// The distance between start and end points must not be zero, and the perpendicular must have a real length (possibly zero)
		if (dSquared == 0.0 || hSquared < 0.0)
		{
			return "G2/G3: bad combination of parameter values";
		}

		float hDivD = sqrtf(hSquared/dSquared);
		if (clockwise)
		{
			hDivD = -hDivD;
		}
		iParam = deltaX/2 + deltaY * hDivD;
		jParam = deltaY/2 - deltaX * hDivD;
	}
	else
	{
		if (gb.Seen('I'))
		{
			iParam = gb.GetDistance();
		}
		else
		{
			iParam = 0.0;
		}

		if (gb.Seen('J'))
		{
			jParam = gb.GetDistance();
		}
		else
		{
			jParam = 0.0;
		}

		if (iParam == 0.0 && jParam == 0.0)			// at least one of IJ must be specified and nonzero
		{
			return "G2/G3: no I or J or R parameter";
		}
	}

	memcpy(moveBuffer.initialCoords, moveBuffer.coords, numVisibleAxes * sizeof(moveBuffer.initialCoords[0]));

	// Save the arc centre user coordinates for later
	const float userArcCentreX = currentUserPosition[X_AXIS] + iParam;
	const float userArcCentreY = currentUserPosition[Y_AXIS] + jParam;

	// Work out the new user position
	const float initialX = currentUserPosition[X_AXIS], initialY = currentUserPosition[Y_AXIS];
	currentUserPosition[X_AXIS] = newX;
	currentUserPosition[Y_AXIS] = newY;

	// CNC machines usually do a full circle if the initial and final XY coordinates are the same.
	// Usually this is because X and Y were not given, but repeating the coordinates is permitted.
	const bool wholeCircle = (initialX == currentUserPosition[X_AXIS] && initialY == currentUserPosition[Y_AXIS]);

	// Get any additional axes
	AxesBitmap axesMentioned = MakeBitmap<AxesBitmap>(X_AXIS) | MakeBitmap<AxesBitmap>(Y_AXIS);
	for (size_t axis = Z_AXIS; axis < numVisibleAxes; axis++)
	{
		if (gb.Seen(axisLetters[axis]))
		{
			const float moveArg = gb.GetDistance();
			if (gb.MachineState().axesRelative)
			{
				currentUserPosition[axis] += moveArg;
			}
			else if (gb.MachineState().g53Active)
			{
				currentUserPosition[axis] = moveArg + GetCurrentToolOffset(axis);	// g53 ignores tool offsets as well as workplace coordinates
			}
			else if (gb.MachineState().runningSystemMacro)
			{
				currentUserPosition[axis] = moveArg;								// don't apply workplace offsets to commands in system macros
			}
			else
			{
				currentUserPosition[axis] = moveArg + GetWorkplaceOffset(axis);
			}
			SetBit(axesMentioned, axis);
		}
	}

	// Check enough axes have been homed
	if (CheckEnoughAxesHomed(axesMentioned))
	{
		return "G2/G3: insufficient axes homed";
	}

	// Transform to machine coordinates and check that it is within limits
	ToolOffsetTransform(currentUserPosition, moveBuffer.coords, axesMentioned);			// set the final position
	if (reprap.GetMove().GetKinematics().LimitPosition(moveBuffer.coords, nullptr, numVisibleAxes, axesHomed, true, limitAxes) != LimitPositionResult::ok)
	{
		// Abandon the move
		return "G2/G3: outside machine limits";
	}

	// Compute the angle at which we stop
	const float finalTheta = atan2(currentUserPosition[Y_AXIS] - userArcCentreY, currentUserPosition[X_AXIS] - userArcCentreX);

	// Set up default move parameters
	moveBuffer.checkEndstops = false;
	moveBuffer.reduceAcceleration = false;
	moveBuffer.moveType = 0;
	moveBuffer.xAxes = reprap.GetCurrentXAxes();
	moveBuffer.yAxes = reprap.GetCurrentYAxes();
	moveBuffer.isCoordinated = true;

	// Set up the arc centre coordinates and record which axes behave like an X axis.
	// The I and J parameters are always relative to present position.
	// For X and Y we need to set up the arc centre for each axis that X or Y is mapped to.
	for (size_t axis = 0; axis < numVisibleAxes; ++axis)
	{
		if (IsBitSet(moveBuffer.xAxes, axis))
		{
			arcCentre[axis] = moveBuffer.initialCoords[axis] + iParam;
		}
		else if (IsBitSet(moveBuffer.yAxes, axis))
		{
			arcCentre[axis] = moveBuffer.initialCoords[axis] + jParam;
		}
	}

	LoadExtrusionAndFeedrateFromGCode(gb, true);

#if SUPPORT_LASER
	if (machineType == MachineType::laser)
	{
		if (gb.Seen('S'))
		{
			moveBuffer.laserPwmOrIoBits.laserPwm = ConvertLaserPwm(gb.GetFValue());
		}
		else if (laserPowerSticky)
		{
			// leave the laser PWM alone because this is what LaserWeb expects
		}
		else
		{
			moveBuffer.laserPwmOrIoBits.laserPwm = 0;
		}
	}
# if SUPPORT_IOBITS
	else
# endif
#endif
#if SUPPORT_IOBITS
	{
		// Update the iobits parameter
		if (gb.Seen('P'))
		{
			moveBuffer.laserPwmOrIoBits.ioBits = (IoBits_t)gb.GetIValue();
		}
		else
		{
			// Leave moveBuffer.ioBits alone so that we keep the previous value
		}
	}
#endif

	moveBuffer.usePressureAdvance = moveBuffer.hasExtrusion;

	arcRadius = sqrtf(iParam * iParam + jParam * jParam);
	arcCurrentAngle = atan2(-jParam, -iParam);

	// Calculate the total angle moved, which depends on which way round we are going
	float totalArc;
	if (wholeCircle)
	{
		totalArc = TwoPi;
	}
	else
	{
		totalArc = (clockwise) ? arcCurrentAngle - finalTheta : finalTheta - arcCurrentAngle;
		if (totalArc < 0.0)
		{
			totalArc += TwoPi;
		}
	}

	// Compute how many segments we need to move
	// For the arc to deviate up to MaxArcDeviation from the ideal, the segment length should be sqrt(8 * arcRadius * MaxArcDeviation + fsquare(MaxArcDeviation))
	// We leave out the square term because it is very small
	// In CNC applications even very small deviations can be visible, so we use a smaller segment length at low speeds
	const float arcSegmentLength = constrain<float>
									(	min<float>(sqrt(8 * arcRadius * MaxArcDeviation), moveBuffer.feedRate * (1.0/MinArcSegmentsPerSec)),
										MinArcSegmentLength,
										MaxArcSegmentLength
									);
	totalSegments = max<unsigned int>((unsigned int)((arcRadius * totalArc)/arcSegmentLength + 0.8), 1u);
	arcAngleIncrement = totalArc/totalSegments;
	if (clockwise)
	{
		arcAngleIncrement = -arcAngleIncrement;
	}

	doingArcMove = true;
	FinaliseMove(gb);
	UnlockAll(gb);			// allow pause
//	debugPrintf("Radius %.2f, initial angle %.1f, increment %.1f, segments %u\n",
//				arcRadius, arcCurrentAngle * RadiansToDegrees, arcAngleIncrement * RadiansToDegrees, segmentsLeft);
	return nullptr;
}

// Adjust the move parameters to account for segmentation and/or part of the move having been done already
void GCodes::FinaliseMove(GCodeBuffer& gb)
{
	moveBuffer.canPauseAfter = !moveBuffer.checkEndstops && !doingArcMove;		// pausing during an arc move isn't save because the arc centre get recomputed incorrectly when we resume
	moveBuffer.filePos = (&gb == fileGCode) ? gb.GetFilePosition() : noFilePosition;

	if (totalSegments > 1)
	{
		segMoveState = SegmentedMoveState::active;
		gb.SetState(GCodeState::waitingForSegmentedMoveToGo);

		for (size_t drive = MaxAxes; drive < MaxAxesPlusExtruders; ++drive)
		{
			moveBuffer.coords[drive] /= totalSegments;							// change the extrusion to extrusion per segment
		}

		if (moveFractionToSkip != 0.0)
		{
			const float fseg = floor(totalSegments * moveFractionToSkip);		// round down to the start of a move
			segmentsLeftToStartAt = totalSegments - (unsigned int)fseg;
			firstSegmentFractionToSkip = (moveFractionToSkip * totalSegments) - fseg;
			NewMoveAvailable();
			return;
		}
	}
	else
	{
		segMoveState = SegmentedMoveState::inactive;
	}

	segmentsLeftToStartAt = totalSegments;
	firstSegmentFractionToSkip = moveFractionToSkip;

	NewMoveAvailable();
}

// The Move class calls this function to find what to do next.
bool GCodes::ReadMove(RawMove& m)
{
	if (segmentsLeft == 0)
	{
		return false;
	}

	m = moveBuffer;

	if (segmentsLeft == 1)
	{
		// If there is just 1 segment left, it doesn't matter if it is an arc move or not, just move to the end position
		if (segmentsLeftToStartAt == 1 && firstSegmentFractionToSkip != 0.0)	// if this is the segment we are starting at and we need to skip some of it
		{
			// Reduce the extrusion by the amount to be skipped
			for (size_t drive = MaxAxes; drive < MaxAxesPlusExtruders; ++drive)
			{
				m.coords[drive] *= (1.0 - firstSegmentFractionToSkip);
			}
		}
		m.proportionLeft = 0.0;
		if (doingArcMove)
		{
			m.canPauseAfter = true;			// we can pause after the final segment of an arc move
		}
		ClearMove();
	}
	else
	{
		// This move needs to be divided into 2 or more segments
		// Do the axes
		if (doingArcMove)
		{
			arcCurrentAngle += arcAngleIncrement;
		}

		for (size_t drive = 0; drive < numVisibleAxes; ++drive)
		{
			if (doingArcMove && drive != Z_AXIS && IsBitSet(moveBuffer.yAxes, drive))
			{
				// Y axis or a substitute Y axis
				moveBuffer.initialCoords[drive] = arcCentre[drive] + arcRadius * sinf(arcCurrentAngle);
			}
			else if (doingArcMove && drive != Z_AXIS && IsBitSet(moveBuffer.xAxes, drive))
			{
				// X axis or a substitute X axis
				moveBuffer.initialCoords[drive] = arcCentre[drive] + arcRadius * cosf(arcCurrentAngle);
			}
			else
			{
				const float movementToDo = (moveBuffer.coords[drive] - moveBuffer.initialCoords[drive])/segmentsLeft;
				moveBuffer.initialCoords[drive] += movementToDo;
			}
			m.coords[drive] = moveBuffer.initialCoords[drive];
		}

		if (segmentsLeftToStartAt < segmentsLeft)
		{
			// We are resuming a print part way through a move and we printed this segment already
			--segmentsLeft;
			return false;
		}

		// Limit the end position at each segment. This is needed for arc moves on any printer, and for [segmented] straight moves on SCARA printers.
		if (reprap.GetMove().GetKinematics().LimitPosition(m.coords, nullptr, numVisibleAxes, axesHomed, true, limitAxes) != LimitPositionResult::ok)
		{
			segMoveState = SegmentedMoveState::aborted;
			doingArcMove = false;
			segmentsLeft = 0;
			return false;
		}

		if (segmentsLeftToStartAt == segmentsLeft && firstSegmentFractionToSkip != 0.0)	// if this is the segment we are starting at and we need to skip some of it
		{
			// Reduce the extrusion by the amount to be skipped
			for (size_t drive = MaxAxes; drive < MaxAxesPlusExtruders; ++drive)
			{
				m.coords[drive] *= (1.0 - firstSegmentFractionToSkip);
			}
		}
		--segmentsLeft;

		m.proportionLeft = (float)segmentsLeft/(float)totalSegments;
	}

	return true;
}

void GCodes::ClearMove()
{
	TaskCriticalSectionLocker lock;				// make sure that other tasks sees a consistent memory state

	segmentsLeft = 0;
	segMoveState = SegmentedMoveState::inactive;
	doingArcMove = false;
	moveBuffer.checkEndstops = false;
	moveBuffer.reduceAcceleration = false;
	moveBuffer.moveType = 0;
	moveBuffer.isFirmwareRetraction = false;
	moveFractionToSkip = 0.0;
}

// Cancel any macro or print in progress
void GCodes::AbortPrint(GCodeBuffer& gb)
{
	(void)gb.AbortFile();						// stop executing any files or macros that this GCodeBuffer is running
	if (&gb == fileGCode)						// if the current command came from a file being printed
	{
		StopPrint(StopPrintReason::abort);
	}
}

// Cancel everything
void GCodes::EmergencyStop()
{
	for (GCodeBuffer *gbp : gcodeSources)
	{
		if (gbp != nullptr)
		{
			AbortPrint(*gbp);
		}
	}
}

// Run a file macro. Prior to calling this, 'state' must be set to the state we want to enter when the macro has been completed.
// Return true if the file was found or it wasn't and we were asked to report that fact.
// 'codeRunning' is the M command we are running, as follows;
// 501 = running M501
// 502 = running M502
// 98 = running a macro explicitly via M98
// -1 = running a system macro automatically
bool GCodes::DoFileMacro(GCodeBuffer& gb, const char* fileName, bool reportMissing, int codeRunning)
{
#if HAS_MASS_STORAGE
	FileStore * const f = platform.OpenSysFile(fileName, OpenMode::read);
	if (f == nullptr)
	{
		if (reportMissing)
		{
			platform.MessageF(WarningMessage, "Macro file %s not found\n", fileName);
			return true;
		}
		return false;
	}

	if (!Push(gb, false))
	{
		f->Close();
		return true;
	}
	gb.MachineState().fileState.Set(f);
	gb.GetFileInput()->Reset(gb.MachineState().fileState);
#elif HAS_LINUX_INTERFACE
	if (!Push(gb, false))
	{
		return true;
	}

	gb.RequestMacroFile(fileName, reportMissing, codeRunning >= 0);
#else
	return reportMissing;
#endif

	gb.MachineState().doingFileMacro = true;
	gb.MachineState().runningM501 = (codeRunning == 501);
	gb.MachineState().runningM502 = (codeRunning == 502);
	if (codeRunning != 98)
	{
		gb.MachineState().runningSystemMacro = true; // running a system macro e.g. homing or tool change, so don't use workplace coordinates
	}
	gb.SetState(GCodeState::normal);
	gb.Init();
	return true;
}

void GCodes::FileMacroCyclesReturn(GCodeBuffer& gb)
{
	if (gb.IsDoingFileMacro())
	{
#if HAS_MASS_STORAGE
		FileData &file = gb.MachineState().fileState;
		gb.GetFileInput()->Reset(file);
		file.Close();
#elif HAS_LINUX_INTERFACE
		gb.MachineState().CloseFile();
#endif

		gb.PopState(true);
		gb.Init();
	}
}

// Home one or more of the axes
// 'reply' is only written if there is an error.
GCodeResult GCodes::DoHome(GCodeBuffer& gb, const StringRef& reply)
{
	if (!LockMovementAndWaitForStandstill(gb))
	{
		return GCodeResult::notFinished;
	}

#if SUPPORT_ROLAND
	// Deal with a Roland configuration
	if (reprap.GetRoland()->Active())
	{
		bool rolHome = reprap.GetRoland()->ProcessHome();
		if (rolHome)
		{
			for(size_t axis = 0; axis < AXES; axis++)
			{
				axisIsHomed[axis] = true;
			}
		}
		return rolHome;
	}
#endif

	// Find out which axes we have been asked to home
	toBeHomed = 0;
	for (size_t axis = 0; axis < numTotalAxes; ++axis)
	{
		if (gb.Seen(axisLetters[axis]))
		{
			SetBit(toBeHomed, axis);
			SetAxisNotHomed(axis);
		}
	}

	if (toBeHomed == 0)
	{
		SetAllAxesNotHomed();		// homing everything
		toBeHomed = LowestNBits<AxesBitmap>(numVisibleAxes);
	}

	gb.SetState(GCodeState::homing1);
	return GCodeResult::ok;
}

// This is called to execute a G30.
// It sets wherever we are as the probe point P (probePointIndex) then probes the bed, or gets all its parameters from the arguments.
// If X or Y are specified, use those; otherwise use the machine's coordinates.  If no Z is specified use the machine's coordinates.
// If it is specified and is greater than SILLY_Z_VALUE (i.e. greater than -9999.0) then that value is used.
// If it's less than SILLY_Z_VALUE the bed is probed and that value is used.
// We already own the movement lock before this is called.
GCodeResult GCodes::ExecuteG30(GCodeBuffer& gb, const StringRef& reply)
{
	g30SValue = (gb.Seen('S')) ? gb.GetIValue() : -4;		// S-4 or lower is equivalent to having no S parameter
	if (g30SValue == -2 && reprap.GetCurrentTool() == nullptr)
	{
		reply.copy("G30 S-2 commanded with no tool selected");
		return GCodeResult::error;
	}

	g30HValue = (gb.Seen('H')) ? gb.GetFValue() : 0.0;
	g30ProbePointIndex = -1;
	bool seenP = false;
	gb.TryGetIValue('P', g30ProbePointIndex, seenP);
	if (seenP)
	{
		if (g30ProbePointIndex < 0 || g30ProbePointIndex >= (int)MaxProbePoints)
		{
			reply.copy("Z probe point index out of range");
			return GCodeResult::error;
		}
		else
		{
			// Set the specified probe point index to the specified coordinates
			const float x = (gb.Seen(axisLetters[X_AXIS])) ? gb.GetFValue() : currentUserPosition[X_AXIS];
			const float y = (gb.Seen(axisLetters[Y_AXIS])) ? gb.GetFValue() : currentUserPosition[Y_AXIS];
			const float z = (gb.Seen(axisLetters[Z_AXIS])) ? gb.GetFValue() : currentUserPosition[Z_AXIS];
			reprap.GetMove().SetXYBedProbePoint((size_t)g30ProbePointIndex, x, y);

			if (z > SILLY_Z_VALUE)
			{
				// Just set the height error to the specified Z coordinate
				reprap.GetMove().SetZBedProbePoint((size_t)g30ProbePointIndex, z, false, false);
				if (g30SValue >= -1)
				{
					return GetGCodeResultFromError(reprap.GetMove().FinishedBedProbing(g30SValue, reply));
				}
			}
			else
			{
				// Do a Z probe at the specified point.
				gb.SetState(GCodeState::probingAtPoint0);
				if (platform.GetCurrentZProbeType() != ZProbeType::none && platform.GetCurrentZProbeType() != ZProbeType::blTouch && !probeIsDeployed)
				{
					DoFileMacro(gb, DEPLOYPROBE_G, false, 30);
				}
			}
		}
	}
	else
	{
		// G30 without P parameter. This probes the current location starting from the current position.
		// If S=-1 it just reports the stopped height, else it resets the Z origin.
		InitialiseTaps();
		gb.SetState(GCodeState::probingAtPoint2a);
		if (platform.GetCurrentZProbeType() != ZProbeType::none && !probeIsDeployed)
		{
			DoFileMacro(gb, DEPLOYPROBE_G, false, 30);
		}
	}
	return GCodeResult::ok;
}

// Decide which device to display a message box on
MessageType GCodes::GetMessageBoxDevice(GCodeBuffer& gb) const
{
	MessageType mt = gb.GetResponseMessageType();
	if (mt == GenericMessage)
	{
		// Command source was the file being printed, or a trigger. Send the message to PanelDue if there is one, else to the web server.
		mt = (lastAuxStatusReportType >= 0) ? AuxMessage : HttpMessage;
	}
	return mt;
}

// Do a manual bed probe. On entry the state variable is the state we want to return to when the user has finished adjusting the height.
void GCodes::DoManualProbe(GCodeBuffer& gb)
{
	if (Push(gb, true))												// stack the machine state including the file position
	{
		gb.MachineState().CloseFile();									// stop reading from file
		gb.MachineState().waitingForAcknowledgement = true;				// flag that we are waiting for acknowledgement
		const MessageType mt = GetMessageBoxDevice(gb);
		platform.SendAlert(mt, "Adjust height until the nozzle just touches the bed, then press OK", "Manual bed probing", 2, 0.0, MakeBitmap<AxesBitmap>(Z_AXIS));
	}
}

// Start probing the grid, returning true if we didn't because of an error.
// Prior to calling this the movement system must be locked.
GCodeResult GCodes::ProbeGrid(GCodeBuffer& gb, const StringRef& reply)
{
	if (!defaultGrid.IsValid())
	{
		reply.copy("No valid grid defined for bed probing");
		return GCodeResult::error;
	}

	if (!AllAxesAreHomed())
	{
		reply.copy("Must home printer before bed probing");
		return GCodeResult::error;
	}

	reprap.GetMove().AccessHeightMap().SetGrid(defaultGrid);
	ClearBedMapping();
	gridXindex = gridYindex = 0;
	gb.SetState(GCodeState::gridProbing1);

	if (platform.GetCurrentZProbeType() != ZProbeType::none && platform.GetCurrentZProbeType() != ZProbeType::blTouch && !probeIsDeployed)
	{
		DoFileMacro(gb, DEPLOYPROBE_G, false, 29);
	}
	return GCodeResult::ok;
}

#if HAS_MASS_STORAGE
GCodeResult GCodes::LoadHeightMap(GCodeBuffer& gb, const StringRef& reply)
{
	ClearBedMapping();

	String<MaxFilenameLength> heightMapFileName;
	bool seen = false;
	gb.TryGetQuotedString('P', heightMapFileName.GetRef(), seen);
	if (!seen)
	{
		heightMapFileName.copy(DefaultHeightMapFile);
	}

	FileStore * const f = platform.OpenSysFile(heightMapFileName.c_str(), OpenMode::read);
	if (f == nullptr)
	{
		reply.printf("Height map file %s not found", heightMapFileName.c_str());
		return GCodeResult::error;
	}

	reply.printf("Failed to load height map from file %s: ", heightMapFileName.c_str());	// set up error message to append to
	const bool err = reprap.GetMove().LoadHeightMapFromFile(f, reply);
	f->Close();

	ActivateHeightmap(!err);
	if (err)
	{
		return GCodeResult::error;
	}

	reply.Clear();						// get rid of the error message
	if (!zDatumSetByProbing && platform.GetCurrentZProbeType() != ZProbeType::none)
	{
		reply.copy("the height map was loaded when the current Z=0 datum was not determined probing. This may result in a height offset.");
		return GCodeResult::warning;
	}

	return GCodeResult::ok;
}

// Save the height map and append the success or error message to 'reply', returning true if an error occurred
bool GCodes::TrySaveHeightMap(const char *filename, const StringRef& reply) const
{
	FileStore * const f = platform.OpenSysFile(filename, OpenMode::write);
	bool err;
	if (f == nullptr)
	{
		reply.catf("Failed to create height map file %s", filename);
		err = true;
	}
	else
	{
		err = reprap.GetMove().SaveHeightMapToFile(f);
		f->Close();
		if (err)
		{
			platform.DeleteSysFile(filename);
			reply.catf("Failed to save height map to file %s", filename);
		}
		else
		{
			reply.catf("Height map saved to file %s", filename);
		}
	}
	return err;
}

// Save the height map to the file specified by P parameter
GCodeResult GCodes::SaveHeightMap(GCodeBuffer& gb, const StringRef& reply) const
{
	if (gb.Seen('P'))
	{
		String<MaxFilenameLength> heightMapFileName;
		if (gb.GetQuotedString(heightMapFileName.GetRef()))
		{
			return GetGCodeResultFromError(TrySaveHeightMap(heightMapFileName.c_str(), reply));
		}
		else
		{
			reply.copy("Missing height map file name");
			return GCodeResult::error;
		}
	}
	return GetGCodeResultFromError(TrySaveHeightMap(DefaultHeightMapFile, reply));
}
#endif

// Stop using bed compensation
void GCodes::ClearBedMapping()
{
	reprap.GetMove().SetIdentityTransform();
	reprap.GetMove().GetCurrentUserPosition(moveBuffer.coords, 0, reprap.GetCurrentXAxes(), reprap.GetCurrentYAxes());
	ToolOffsetInverseTransform(moveBuffer.coords, currentUserPosition);		// update user coordinates to remove any height map offset there was at the current position
}

// Return the current coordinates as a printable string.
// Coordinates are updated at the end of each movement, so this won't tell you where you are mid-movement.
void GCodes::GetCurrentCoordinates(const StringRef& s) const
{
	// Start with the axis coordinates
	s.Clear();
	for (size_t axis = 0; axis < numVisibleAxes; ++axis)
	{
		// Don't put a space after the colon in the response, it confuses Pronterface
		s.catf("%c:%.3f ", axisLetters[axis], HideNan(GetUserCoordinate(axis)));
	}

	// Now the virtual extruder position, for Octoprint
	s.catf("E:%.3f ", (double)virtualExtruderPosition);

	// Get the live machine coordinates, we'll need them later
	float liveCoordinates[MaxAxesPlusExtruders];
	reprap.GetMove().LiveCoordinates(liveCoordinates, reprap.GetCurrentXAxes(), reprap.GetCurrentYAxes());

	// Now the extruder coordinates
	for (size_t i = MaxAxes; i < MaxAxesPlusExtruders; i++)
	{
		s.catf("E%u:%.1f ", i - MaxAxes, (double)liveCoordinates[i]);
	}

	// Print the axis stepper motor positions as Marlin does, as an aid to debugging.
	// Don't bother with the extruder endpoints, they are zero after any non-extruding move.
	s.cat("Count");
	for (size_t i = 0; i < numVisibleAxes; ++i)
	{
		s.catf(" %" PRIi32, reprap.GetMove().GetEndPoint(i));
	}

	// Add the machine coordinates because they may be different from the user coordinates under some conditions
	s.cat(" Machine");
	float machineCoordinates[MaxAxes];
	ToolOffsetTransform(currentUserPosition, machineCoordinates);
	for (size_t axis = 0; axis < numVisibleAxes; ++axis)
	{
		s.catf(" %.3f", HideNan(machineCoordinates[axis]));
	}

	// Add the bed compensation
	const float machineZ = machineCoordinates[Z_AXIS];
	reprap.GetMove().AxisAndBedTransform(machineCoordinates, reprap.GetCurrentXAxes(), reprap.GetCurrentYAxes(), true);
	s.catf(" Bed comp %.3f", (double)(machineCoordinates[Z_AXIS] - machineZ));
}

#if HAS_MASS_STORAGE
// Set up a file to print, but don't print it yet.
// If successful return true, else write an error message to reply and return false
bool GCodes::QueueFileToPrint(const char* fileName, const StringRef& reply)
{
	FileStore * const f = platform.OpenFile(platform.GetGCodeDir(), fileName, OpenMode::read);
	if (f != nullptr)
	{
		fileToPrint.Set(f);
		fileOffsetToPrint = 0;
		moveFractionToStartAt = 0.0;
		return true;
	}

	reply.printf("GCode file \"%s\" not found\n", fileName);
	return false;
}
#endif

// Start printing the file already selected
void GCodes::StartPrinting(bool fromStart)
{
	fileGCode->SetToolNumberAdjust(0);								// clear tool number adjustment
	fileGCode->MachineState().volumetricExtrusion = false;			// default to non-volumetric extrusion

	// Reset all extruder positions when starting a new print
	virtualExtruderPosition = 0.0;
	for (size_t extruder = 0; extruder < MaxExtruders; extruder++)
	{
		rawExtruderTotalByDrive[extruder] = 0.0;
	}
	rawExtruderTotal = 0.0;
	reprap.GetMove().ResetExtruderPositions();

#if HAS_MASS_STORAGE
	fileGCode->GetFileInput()->Reset(fileGCode->OriginalMachineState().fileState);
#elif HAS_LINUX_INTERFACE
	fileGCode->OriginalMachineState().SetFileExecuting();
#endif

	lastFilamentError = FilamentSensorStatus::ok;
	lastPrintingMoveHeight = -1.0;
	reprap.GetPrintMonitor().StartedPrint();
	platform.MessageF(LogMessage,
						(simulationMode == 0) ? "Started printing file %s\n" : "Started simulating printing file %s\n",
							reprap.GetPrintMonitor().GetPrintingFilename());

#if HAS_MASS_STORAGE
	if (fromStart)
	{
		// Get the fileGCode to execute the start macro so that any M82/M83 codes will be executed in the correct context
		DoFileMacro(*fileGCode, START_G, false, 32);
	}
#endif
}

// Function to handle dwell delays. Returns true for dwell finished, false otherwise.
GCodeResult GCodes::DoDwell(GCodeBuffer& gb)
{
	int32_t dwell;
	if (gb.Seen('S'))
	{
		dwell = (int32_t)(gb.GetFValue() * 1000.0);		// S values are in seconds
	}
	else if (gb.Seen('P'))
	{
		dwell = gb.GetIValue();							// P value are in milliseconds
	}
	else
	{
		return GCodeResult::ok;  // No time given - throw it away
	}

	if (dwell <= 0)
	{
		return GCodeResult::ok;
	}

#if SUPPORT_ROLAND
	// Deal with a Roland configuration
	if (reprap.GetRoland()->Active())
	{
		return reprap.GetRoland()->ProcessDwell(dwell);
	}
#endif

	// Wait for all the queued moves to stop
	if (!LockMovementAndWaitForStandstill(gb))
	{
		return GCodeResult::notFinished;
	}

	if (simulationMode != 0)
	{
		simulationTime += (float)dwell * 0.001;
		return GCodeResult::ok;
	}

	return (gb.DoDwellTime((uint32_t)dwell)) ? GCodeResult::ok : GCodeResult::notFinished;
}

// Set offset, working and standby temperatures for a tool. I.e. handle a G10.
GCodeResult GCodes::SetOrReportOffsets(GCodeBuffer &gb, const StringRef& reply)
{
	Tool *tool;
	if (gb.Seen('P'))
	{
		int toolNumber = gb.GetIValue();
		toolNumber += gb.GetToolNumberAdjust();
		tool = reprap.GetTool(toolNumber);

		if (tool == nullptr)
		{
			reply.printf("Attempt to set/report offsets and temperatures for non-existent tool: %d", toolNumber);
			return GCodeResult::error;
		}
	}
	else
	{
		tool = reprap.GetCurrentTool();
		if (tool == nullptr)
		{
			reply.printf("Attempt to set/report offsets and temperatures for no selected tool");
			return GCodeResult::error;
		}
	}

	bool settingOffset = false;
	for (size_t axis = 0; axis < numVisibleAxes; ++axis)
	{
		if (gb.Seen(axisLetters[axis]))
		{
			if (!LockMovement(gb))
			{
				return GCodeResult::notFinished;
			}
			settingOffset = true;
			tool->SetOffset(axis, gb.GetFValue(), gb.MachineState().runningM501);
		}
	}

	if (settingOffset)
	{
		ToolOffsetInverseTransform(moveBuffer.coords, currentUserPosition);		// update user coordinates to reflect the new tool offset, in case we have this tool selected
	}

	// Deal with setting temperatures
	bool settingTemps = false;
	size_t hCount = tool->HeaterCount();
	if (hCount > 0)
	{
		if (gb.Seen('R'))
		{
			settingTemps = true;
			if (simulationMode == 0)
			{
				float standby[NumTotalHeaters];
				gb.GetFloatArray(standby, hCount, true);
				for (size_t h = 0; h < hCount; ++h)
				{
					tool->SetToolHeaterStandbyTemperature(h, standby[h]);
				}
			}
		}
		if (gb.Seen('S'))
		{
			settingTemps = true;
			if (simulationMode == 0)
			{
				float active[NumTotalHeaters];
				gb.GetFloatArray(active, hCount, true);
				for (size_t h = 0; h < hCount; ++h)
				{
					tool->SetToolHeaterActiveTemperature(h, active[h]);
				}
			}
		}
	}

	if (!settingOffset && !settingTemps)
	{
		// Print offsets and temperatures
		reply.printf("Tool %d offsets:", tool->Number());
		for (size_t axis = 0; axis < numVisibleAxes; ++axis)
		{
			reply.catf(" %c%.2f", axisLetters[axis], (double)tool->GetOffset(axis));
		}
		if (hCount != 0)
		{
			reply.cat(", active/standby temperature(s):");
			for (size_t heater = 0; heater < hCount; heater++)
			{
				reply.catf(" %.1f/%.1f", (double)tool->GetToolHeaterActiveTemperature(heater), (double)tool->GetToolHeaterStandbyTemperature(heater));
			}
		}
	}
	return GCodeResult::ok;
}

// Create a new tool definition
GCodeResult GCodes::ManageTool(GCodeBuffer& gb, const StringRef& reply)
{
	if (!gb.Seen('P'))
	{
		// DC temporary code to allow tool numbers to be adjusted so that we don't need to edit multi-media files generated by slic3r
		if (gb.Seen('S'))
		{
			int adjust = gb.GetIValue();
			gb.SetToolNumberAdjust(adjust);
		}
		return GCodeResult::ok;
	}

	// Check tool number
	bool seen = false;
	const unsigned int toolNumber = gb.GetUIValue();

	// Check tool name
	String<ToolNameLength> name;
	if (gb.Seen('S'))
	{
		if (!gb.GetQuotedString(name.GetRef()))
		{
			reply.copy("Invalid tool name");
			return GCodeResult::error;
		}
		seen = true;
	}

	// Check drives
	int32_t drives[MaxExtrudersPerTool];
	size_t dCount = MaxExtrudersPerTool;	// Sets the limit and returns the count
	if (gb.Seen('D'))
	{
		gb.GetIntArray(drives, dCount, false);
		seen = true;
	}
	else
	{
		dCount = 0;
	}

	// Check heaters
	int32_t heaters[MaxHeatersPerTool];
	size_t hCount = MaxHeatersPerTool;
	if (gb.Seen('H'))
	{
		gb.GetIntArray(heaters, hCount, false);
		seen = true;
	}
	else
	{
		hCount = 0;
	}

	// Check X axis mapping
	AxesBitmap xMap;
	if (gb.Seen('X'))
	{
		uint32_t xMapping[MaxAxes];
		size_t xCount = numVisibleAxes;
		gb.GetUnsignedArray(xMapping, xCount, false);
		xMap = UnsignedArrayToBitMap<AxesBitmap>(xMapping, xCount) & LowestNBits<AxesBitmap>(numVisibleAxes);
		seen = true;
	}
	else
	{
		xMap = DefaultXAxisMapping;					// by default map X axis straight through
	}

	// Check Y axis mapping
	AxesBitmap yMap;
	if (gb.Seen('Y'))
	{
		uint32_t yMapping[MaxAxes];
		size_t yCount = numVisibleAxes;
		gb.GetUnsignedArray(yMapping, yCount, false);
		yMap = UnsignedArrayToBitMap<AxesBitmap>(yMapping, yCount) & LowestNBits<AxesBitmap>(numVisibleAxes);
		seen = true;
	}
	else
	{
		yMap = DefaultYAxisMapping;					// by default map X axis straight through
	}

	if ((xMap & yMap) != 0)
	{
		reply.copy("Cannot map both X and Y to the same axis");
		return GCodeResult::error;
	}

	// Check for fan mapping
	FansBitmap fanMap;
	if (gb.Seen('F'))
	{
		uint32_t fanMapping[NumTotalFans];
		size_t fanCount = NumTotalFans;
		gb.GetUnsignedArray(fanMapping, fanCount, false);
		fanMap = UnsignedArrayToBitMap<FansBitmap>(fanMapping, fanCount) & LowestNBits<FansBitmap>(NumTotalFans);
		seen = true;
	}
	else
	{
		fanMap = 1;					// by default map fan 0 to fan 0
	}

	// Check if filament support is being enforced
	const int filamentDrive = gb.Seen('L') ? gb.GetIValue()
			: ((dCount == 1) ? drives[0] : -1);
	if (seen)
	{
		// Add or delete tool, so start by deleting the old one with this number, if any
		reprap.DeleteTool(reprap.GetTool(toolNumber));

		// M563 P# D-1 H-1 removes an existing tool
		if (dCount == 1 && hCount == 1 && drives[0] == -1 && heaters[0] == -1)
		{
			// nothing more to do
		}
		else
		{
			Tool* const tool = Tool::Create(toolNumber, name.c_str(), drives, dCount, heaters, hCount, xMap, yMap, fanMap, filamentDrive, reply);
			if (tool == nullptr)
			{
				return GCodeResult::error;
			}
			reprap.AddTool(tool);
		}
	}
	else
	{
		reprap.PrintTool(toolNumber, reply);
	}
	return GCodeResult::ok;
}

// Does what it says.
void GCodes::DisableDrives()
{
	for (size_t drive = 0; drive < MaxAxesPlusExtruders; drive++)
	{
		platform.DisableDrive(drive);
	}
	SetAllAxesNotHomed();
}

bool GCodes::ChangeMicrostepping(size_t drive, unsigned int microsteps, bool interp) const
{
	bool dummy;
	const unsigned int oldSteps = platform.GetMicrostepping(drive, dummy);
	const bool success = platform.SetMicrostepping(drive, microsteps, interp);
	if (success)
	{
		// We changed the microstepping, so adjust the steps/mm to compensate
		platform.SetDriveStepsPerUnit(drive, platform.DriveStepsPerUnit(drive), oldSteps);
	}
	return success;
}

// Set the speeds of fans mapped for the current tool to lastDefaultFanSpeed
void GCodes::SetMappedFanSpeed(float f)
{
	lastDefaultFanSpeed = f;
	const Tool * const ct = reprap.GetCurrentTool();
	if (ct == nullptr)
	{
		platform.SetFanValue(0, f);
	}
	else
	{
		const uint32_t fanMap = ct->GetFanMapping();
		for (size_t i = 0; i < NumTotalFans; ++i)
		{
			if (IsBitSet(fanMap, i))
			{
				platform.SetFanValue(i, f);
			}
		}
	}
}

// Return true if this fan number is currently being used as a print cooling fan
bool GCodes::IsMappedFan(unsigned int fanNumber)
{
	const Tool * const ct = reprap.GetCurrentTool();
	return (ct == nullptr) ? fanNumber == 0
		: IsBitSet(ct->GetFanMapping(), fanNumber);
}

// Save the speeds of all fans
void GCodes::SaveFanSpeeds()
{
	for (size_t i = 0; i < NumTotalFans; ++i)
	{
		pausedFanSpeeds[i] = platform.GetFanValue(i);
	}
	pausedDefaultFanSpeed = lastDefaultFanSpeed;
}

// Handle sending a reply back to the appropriate interface(s).
// Note that 'reply' may be empty. If it isn't, then we need to append newline when sending it.
void GCodes::HandleReply(GCodeBuffer& gb, GCodeResult rslt, const char* reply)
{
#if HAS_LINUX_INTERFACE
	// Deal with replies to the Linux interface
	if (gb.IsBinary())
	{
		MessageType type = gb.GetResponseMessageType();
		if (rslt == GCodeResult::notFinished || gb.IsMacroRequested())
		{
			if (reply[0] == 0)
			{
				// Don't send empty push messages
				return;
			}
			type = (MessageType)(type | PushFlag);
		}

		if (rslt == GCodeResult::warning)
		{
			type = (MessageType)(type | WarningMessageFlag | LogMessage);
		}
		else if (rslt == GCodeResult::error)
		{
			type = (MessageType)(type | ErrorMessageFlag | LogMessage);
		}

		platform.Message(type, reply);
		return;
	}
#endif

	// Don't report "ok" responses if a (macro) file is being processed
	// Also check that this response was triggered by a gcode
	if ((gb.MachineState().doingFileMacro || &gb == fileGCode) && reply[0] == 0)
	{
		return;
	}

	const MessageType type = gb.GetResponseMessageType();
	const char* const response = (gb.GetCommandLetter() == 'M' && gb.GetCommandNumber() == 998) ? "rs " : "ok";
	const char* emulationType = nullptr;

	switch (gb.MachineState().compatibility)
	{
	case Compatibility::me:
	case Compatibility::reprapFirmware:
		{
			const MessageType mt = (rslt == GCodeResult::error) ? (MessageType)(type | ErrorMessageFlag | LogMessage)
									: (rslt == GCodeResult::warning) ? (MessageType)(type | WarningMessageFlag | LogMessage)
										: type;
			platform.MessageF(mt, "%s\n", reply);
		}
		break;

	case Compatibility::nanoDLP:		// nanoDLP is like Marlin except that G0 and G1 commands return "Z_move_comp<LF>" before "ok<LF>"
	case Compatibility::marlin:
		// We don't need to handle M20 here because we always allocate an output buffer for that one
		if (gb.GetCommandLetter() == 'M' && gb.GetCommandNumber() == 28)
		{
			platform.MessageF(type, "%s\n%s\n", response, reply);
		}
		else if (gb.GetCommandLetter() == 'M' && (gb.GetCommandNumber() == 105 || gb.GetCommandNumber() == 998))
		{
			platform.MessageF(type, "%s %s\n", response, reply);
		}
		else if (reply[0] != 0 && !gb.IsDoingFileMacro())
		{
			platform.MessageF(type, "%s\n%s\n", reply, response);
		}
		else if (reply[0] != 0)
		{
			platform.MessageF(type, "%s\n", reply);
		}
		else
		{
			platform.MessageF(type, "%s\n", response);
		}
		break;

	case Compatibility::teacup:
		emulationType = "teacup";
		break;
	case Compatibility::sprinter:
		emulationType = "sprinter";
		break;
	case Compatibility::repetier:
		emulationType = "repetier";
		break;
	default:
		emulationType = "unknown";
	}

	if (emulationType != nullptr)
	{
		platform.MessageF(type, "Emulation of %s is not yet supported.\n", emulationType);
	}
}

// Handle a successful response when the response is in an OutputBuffer
void GCodes::HandleReply(GCodeBuffer& gb, OutputBuffer *reply)
{
	// Although unlikely, it's possible that we get a nullptr reply. Don't proceed if this is the case
	if (reply == nullptr)
	{
		return;
	}

#if HAS_LINUX_INTERFACE
	// Deal with replies to the Linux interface
	if (gb.IsBinary())
	{
		platform.Message(gb.GetResponseMessageType(), reply);
		return;
	}
#endif

	// Second UART device, e.g. dc42's PanelDue. Do NOT use emulation for this one!
	if (&gb == auxGCode)
	{
		platform.AppendAuxReply(reply, (*reply)[0] == '{');
		return;
	}

	const MessageType type = gb.GetResponseMessageType();
	const char* const response = (gb.GetCommandLetter() == 'M' && gb.GetCommandNumber() == 998) ? "rs " : "ok";
	const char* emulationType = nullptr;

	switch (gb.MachineState().compatibility)
	{
	case Compatibility::me:
	case Compatibility::reprapFirmware:
		platform.Message(type, reply);
		return;

	case Compatibility::marlin:
	case Compatibility::nanoDLP:
		if (gb.GetCommandLetter() =='M' && gb.GetCommandNumber() == 20)
		{
			platform.Message(type, "Begin file list\n");
			platform.Message(type, reply);
			platform.Message(type, "End file list\n");
			platform.Message(type, response);
			platform.Message(type, "\n");
			return;
		}

		if (gb.GetCommandLetter() == 'M' && gb.GetCommandNumber() == 28)
		{
			platform.Message(type, response);
			platform.Message(type, "\n");
			platform.Message(type, reply);
			return;
		}

		if (gb.GetCommandLetter() =='M' && (gb.GetCommandNumber() == 105 || gb.GetCommandNumber() == 998))
		{
			platform.Message(type, response);
			platform.Message(type, " ");
			platform.Message(type, reply);
			return;
		}

		if (reply->Length() != 0 && !gb.IsDoingFileMacro())
		{
			platform.Message(type, reply);
			platform.Message(type, "\n");
			platform.Message(type, response);
			platform.Message(type, "\n");
		}
		else if (reply->Length() != 0)
		{
			platform.Message(type, reply);
		}
		else
		{
			OutputBuffer::ReleaseAll(reply);
			platform.Message(type, response);
			platform.Message(type, "\n");
		}
		return;

	case Compatibility::teacup:
		emulationType = "teacup";
		break;
	case Compatibility::sprinter:
		emulationType = "sprinter";
		break;
	case Compatibility::repetier:
		emulationType = "repetier";
		break;
	default:
		emulationType = "unknown";
	}

	// If we get here then we didn't handle the message, so release the buffer(s)
	OutputBuffer::ReleaseAll(reply);
	if (emulationType != 0)
	{
		platform.MessageF(type, "Emulation of %s is not yet supported.\n", emulationType);	// don't send this one to the web as well, it concerns only the USB interface
	}
}

// Configure heater protection (M143). Returns true if an error occurred
GCodeResult GCodes::SetHeaterProtection(GCodeBuffer& gb, const StringRef& reply)
{
	const int index = (gb.Seen('P'))
						? gb.GetIValue()
						: (gb.Seen('H')) ? gb.GetIValue() : 1;		// default to extruder 1 if no heater number provided
	if ((index < 0 || index >= (int)NumTotalHeaters) && (index < (int)FirstExtraHeaterProtection || index >= (int)(FirstExtraHeaterProtection + NumExtraHeaterProtections)))
	{
		reply.printf("Invalid heater protection item '%d'", index);
		return GCodeResult::error;
	}

	HeaterProtection &item = reprap.GetHeat().AccessHeaterProtection(index);

	// Set heater to control
	bool seen = false;
	if (gb.Seen('P') && gb.Seen('H'))
	{
		const int heater = gb.GetIValue();
		if (heater > (int)NumTotalHeaters)									// allow negative values to disable heater protection
		{
			reply.printf("Invalid heater number '%d'", heater);
			return GCodeResult::error;
		}

		seen = true;
		item.SetHeater(heater);
	}

	// Set heater to supervise
	if (gb.Seen('X'))
	{
		const int heater = gb.GetIValue();
		if ((heater < 0 || heater > (int)NumTotalHeaters) && (heater < (int)FirstVirtualHeater || heater >= (int)(FirstVirtualHeater + MaxVirtualHeaters)))
		{
			reply.printf("Invalid heater number '%d'", heater);
			return GCodeResult::error;
		}

		seen = true;
		item.SetSupervisedHeater(heater);
	}

	// Set trigger action
	if (gb.Seen('A'))
	{
		const int action = gb.GetIValue();
		if (action < 0 || action > (int)MaxHeaterProtectionAction)
		{
			reply.printf("Invalid heater protection action '%d'", action);
		}

		seen = true;
		item.SetAction(static_cast<HeaterProtectionAction>(action));
	}

	// Set trigger condition
	if (gb.Seen('C'))
	{
		const int trigger = gb.GetIValue();
		if (trigger < 0 || trigger > (int)MaxHeaterProtectionTrigger)
		{
			reply.printf("Invalid heater protection trigger '%d'", trigger);
		}

		seen = true;
		item.SetTrigger(static_cast<HeaterProtectionTrigger>(trigger));
	}

	// Set temperature limit
	if (gb.Seen('S'))
	{
		const float limit = gb.GetFValue();
		if (limit <= BadLowTemperature || limit >= BadErrorTemperature)
		{
			reply.copy("Invalid temperature limit");
			return GCodeResult::error;
		}

		seen = true;
		item.SetTemperatureLimit(limit);
	}

	// Report current parameters
	if (!seen)
	{
		if (item.GetHeater() < 0)
		{
			reply.printf("Temperature protection item %d is not configured", index);
		}
		else
		{
			const char *actionString, *triggerString;
			switch (item.GetAction())
			{
			case HeaterProtectionAction::GenerateFault:
				actionString = "generate a heater fault";
				break;
			case HeaterProtectionAction::PermanentSwitchOff:
				actionString = "permanently switch off";
				break;
			case HeaterProtectionAction::TemporarySwitchOff:
				actionString = "temporarily switch off";
				break;
			default:
				actionString = "(undefined)";
				break;
			}

			switch (item.GetTrigger())
			{
			case HeaterProtectionTrigger::TemperatureExceeded:
				triggerString = "exceeds";
				break;
			case HeaterProtectionTrigger::TemperatureTooLow:
				triggerString = "falls below";
				break;
			default:
				triggerString = "(undefined)";
				break;
			}

			reply.printf("Temperature protection item %d is configured for heater %d and supervises heater %d to %s if the temperature %s %.1f" DEGREE_SYMBOL "C",
					index, item.GetHeater(), item.GetSupervisedHeater(), actionString, triggerString, (double)item.GetTemperatureLimit());
		}
	}

	return GCodeResult::ok;
}

// Set PID parameters (M301 or M304 command). 'heater' is the default heater number to use.
void GCodes::SetPidParameters(GCodeBuffer& gb, int heater, const StringRef& reply)
{
	if (gb.Seen('H'))
	{
		heater = gb.GetIValue();
	}

	if (heater >= 0 && heater < (int)NumTotalHeaters)
	{
		const FopDt& model = reprap.GetHeat().GetHeaterModel(heater);
		M301PidParameters pp = model.GetM301PidParameters(false);
		bool seen = false;
		gb.TryGetFValue('P', pp.kP, seen);
		gb.TryGetFValue('I', pp.kI, seen);
		gb.TryGetFValue('D', pp.kD, seen);

		if (seen)
		{
			reprap.GetHeat().SetM301PidParameters(heater, pp);
		}
		else if (!model.UsePid())
		{
			reply.printf("Heater %d is in bang-bang mode", heater);
		}
		else if (model.ArePidParametersOverridden())
		{
			reply.printf("Heater %d P:%.1f I:%.3f D:%.1f", heater, (double)pp.kP, (double)pp.kI, (double)pp.kD);
		}
		else
		{
			reply.printf("Heater %d uses model-derived PID parameters. Use M307 H%d to view them", heater, heater);
		}
	}
}

// Process M305
GCodeResult GCodes::SetHeaterParameters(GCodeBuffer& gb, const StringRef& reply)
{
	if (gb.Seen('P'))
	{
		const int heater = gb.GetIValue();
		if ((heater >= 0 && heater < (int)NumTotalHeaters) || (heater >= (int)FirstVirtualHeater && heater < (int)(FirstVirtualHeater + MaxVirtualHeaters)))
		{
			Heat& heat = reprap.GetHeat();
			const int oldChannel = heat.GetHeaterChannel(heater);
			bool seen = false;
			int32_t channel = oldChannel;
			gb.TryGetIValue('X', channel, seen);
			if (!seen && oldChannel < 0)
			{
				// For backwards compatibility, if no sensor has been configured on this channel then assume the thermistor normally associated with the heater
				if (heater < (int)NumTotalHeaters && (gb.Seen('R') || gb.Seen('T') || gb.Seen('B')))	// if it has a thermistor and we are trying to configure it
				{
					channel = heater;
				}
				else
				{
					reply.printf("heater %d is not configured", heater);
					return GCodeResult::error;
				}
			}

			if (channel != oldChannel)
			{
				if (heat.SetHeaterChannel(heater, channel))
				{
					reply.printf("unable to use sensor channel %" PRIi32 " on heater %d", channel, heater);
					return GCodeResult::error;
				}
			}

			return heat.ConfigureHeaterSensor(305, (unsigned int)heater, gb, reply);
		}
		else
		{
			reply.printf("heater number %d is out of range", heater);
			return GCodeResult::error;
		}
	}
	return GCodeResult::ok;
}

void GCodes::SetToolHeaters(Tool *tool, float temperature, bool both)
{
	if (tool == nullptr)
	{
		platform.Message(ErrorMessage, "Setting temperature: no tool selected\n");
		return;
	}

	for (size_t h = 0; h < tool->HeaterCount(); h++)
	{
		tool->SetToolHeaterActiveTemperature(h, temperature);
		if (both)
		{
			tool->SetToolHeaterStandbyTemperature(h, temperature);
		}
	}
}

// Retract or un-retract filament, returning true if movement has been queued, false if this needs to be called again
GCodeResult GCodes::RetractFilament(GCodeBuffer& gb, bool retract)
{
	if (retract != isRetracted && (retractLength != 0.0 || retractHop != 0.0 || (!retract && retractExtra != 0.0)))
	{
		if (!LockMovement(gb))
		{
			return GCodeResult::notFinished;
		}

		if (segmentsLeft != 0)
		{
			return GCodeResult::notFinished;
		}

		// New code does the retraction and the Z hop as separate moves
		// Get ready to generate a move
		const uint32_t xAxes = reprap.GetCurrentXAxes();
		const uint32_t yAxes = reprap.GetCurrentYAxes();
		reprap.GetMove().GetCurrentUserPosition(moveBuffer.coords, 0, xAxes, yAxes);
		SetMoveBufferDefaults();
		moveBuffer.isFirmwareRetraction = true;
		moveBuffer.filePos = (&gb == fileGCode) ? gb.GetFilePosition() : noFilePosition;
		moveBuffer.xAxes = xAxes;
		moveBuffer.yAxes = yAxes;

		if (retract)
		{
			// Set up the retract move
			const Tool * const tool = reprap.GetCurrentTool();
			if (tool != nullptr)
			{
				for (size_t i = 0; i < tool->DriveCount(); ++i)
				{
					moveBuffer.coords[MaxAxes + tool->Drive(i)] = -retractLength;
				}
				moveBuffer.feedRate = retractSpeed;
				moveBuffer.canPauseAfter = false;			// don't pause after a retraction because that could cause too much retraction
				NewMoveAvailable(1);
			}
			if (retractHop > 0.0)
			{
				gb.SetState(GCodeState::doingFirmwareRetraction);
			}
		}
		else if (retractHop > 0.0)
		{
			// Set up the reverse Z hop move
			moveBuffer.feedRate = platform.MaxFeedrate(Z_AXIS);
			moveBuffer.coords[Z_AXIS] -= currentZHop;
			currentZHop = 0.0;
			moveBuffer.canPauseAfter = false;			// don't pause in the middle of a command
			NewMoveAvailable(1);
			gb.SetState(GCodeState::doingFirmwareUnRetraction);
		}
		else
		{
			// No retract hop, so just un-retract
			const Tool * const tool = reprap.GetCurrentTool();
			if (tool != nullptr)
			{
				for (size_t i = 0; i < tool->DriveCount(); ++i)
				{
					moveBuffer.coords[MaxAxes + tool->Drive(i)] = retractLength + retractExtra;
				}
				moveBuffer.feedRate = unRetractSpeed;
				moveBuffer.canPauseAfter = true;
				NewMoveAvailable(1);
			}
		}
		isRetracted = retract;
	}
	return GCodeResult::ok;
}

// Load the specified filament into a tool
GCodeResult GCodes::LoadFilament(GCodeBuffer& gb, const StringRef& reply)
{
	Tool * const tool = reprap.GetCurrentTool();
	if (tool == nullptr)
	{
		reply.copy("No tool selected");
		return GCodeResult::error;
	}

	if (tool->GetFilament() == nullptr)
	{
		reply.copy("Loading filament into the selected tool is not supported");
		return GCodeResult::error;
	}

	if (gb.Seen('S'))
	{
		String<FilamentNameLength> filamentName;
		if (!gb.GetQuotedString(filamentName.GetRef()) || filamentName.IsEmpty())
		{
			reply.copy("Invalid filament name");
			return GCodeResult::error;
		}

		if (StringContains(filamentName.c_str(), ",") >= 0)
		{
			reply.copy("Filament names must not contain commas");
			return GCodeResult::error;
		}

		if (StringEqualsIgnoreCase(filamentName.c_str(), tool->GetFilament()->GetName()))
		{
			// Filament already loaded - nothing to do
			return GCodeResult::ok;
		}

		if (tool->GetFilament()->IsLoaded())
		{
			reply.copy("Unload the current filament before you attempt to load another one");
			return GCodeResult::error;
		}

#if HAS_MASS_STORAGE
		if (!platform.DirectoryExists(FILAMENTS_DIRECTORY, filamentName.c_str()))
		{
			reply.copy("Filament configuration directory not found");
			return GCodeResult::error;
		}
#endif

		if (Filament::IsInUse(filamentName.c_str()))
		{
			reply.copy("One filament type can be only assigned to a single tool");
			return GCodeResult::error;
		}

		SafeStrncpy(filamentToLoad, filamentName.c_str(), ARRAY_SIZE(filamentToLoad));
		gb.SetState(GCodeState::loadingFilament);

		String<ScratchStringLength> scratchString;
		scratchString.printf("%s%s/%s", FILAMENTS_DIRECTORY, filamentName.c_str(), LOAD_FILAMENT_G);
		DoFileMacro(gb, scratchString.c_str(), true, 701);
	}
	else if (tool->GetFilament()->IsLoaded())
	{
		reply.printf("Loaded filament in the selected tool: %s", tool->GetFilament()->GetName());
	}
	else
	{
		reply.printf("No filament loaded in the selected tool");
	}
	return GCodeResult::ok;
}

// Unload the current filament from a tool
GCodeResult GCodes::UnloadFilament(GCodeBuffer& gb, const StringRef& reply)
{
	Tool * const tool = reprap.GetCurrentTool();
	if (tool == nullptr)
	{
		reply.copy("No tool selected");
		return GCodeResult::error;
	}

	if (tool->GetFilament() == nullptr)
	{
		reply.copy("Unloading filament from this tool is not supported");
		return GCodeResult::error;
	}

	if (!tool->GetFilament()->IsLoaded())
	{
		// Filament already unloaded - nothing to do
		return GCodeResult::ok;
	}

	gb.SetState(GCodeState::unloadingFilament);
	String<ScratchStringLength> scratchString;
	scratchString.printf("%s%s/%s", FILAMENTS_DIRECTORY, tool->GetFilament()->GetName(), UNLOAD_FILAMENT_G);
	DoFileMacro(gb, scratchString.c_str(), true, 702);
	return GCodeResult::ok;
}

float GCodes::GetRawExtruderTotalByDrive(size_t extruder) const
{
	return (extruder < numExtruders) ? rawExtruderTotalByDrive[extruder] : 0.0;
}

// Return true if the code queue is idle
bool GCodes::IsCodeQueueIdle() const
{
	return queuedGCode->IsIdle() && codeQueue->IsIdle();
}

// Cancel the current SD card print.
// This is called from Pid.cpp when there is a heater fault, and from elsewhere in this module.
void GCodes::StopPrint(StopPrintReason reason)
{
	segmentsLeft = 0;
	isPaused = pausePending = filamentChangePausePending = false;

#if HAS_MASS_STORAGE
	FileData& fileBeingPrinted = fileGCode->OriginalMachineState().fileState;

	fileGCode->GetFileInput()->Reset(fileBeingPrinted);
	fileGCode->Init();

	if (fileBeingPrinted.IsLive())
	{
		fileBeingPrinted.Close();
	}
#elif HAS_LINUX_INTERFACE
	fileGCode->MachineState().CloseFile();
#endif

	reprap.GetMove().ResetMoveCounters();
	codeQueue->Clear();

	UnlockAll(*fileGCode);

	// Deal with the Z hop from a G10 that has not been undone by G11
	if (isRetracted)
	{
		currentUserPosition[Z_AXIS] += currentZHop;
		currentZHop = 0.0;
		isRetracted = false;
	}

	const char *printingFilename = reprap.GetPrintMonitor().GetPrintingFilename();
	if (printingFilename == nullptr)
	{
		printingFilename = "(unknown)";
	}

	if (exitSimulationWhenFileComplete)
	{
		const float simSeconds = reprap.GetMove().GetSimulationTime() + simulationTime;
#if HAS_MASS_STORAGE
		if (updateFileWhenSimulationComplete && reason == StopPrintReason::normalCompletion)
		{
			platform.GetMassStorage()->RecordSimulationTime(printingFilename, lrintf(simSeconds));
		}
#endif

		exitSimulationWhenFileComplete = false;
		simulationMode = 0;							// do this after we append the simulation info to the file so that DWC doesn't try to reload the file info too soon
		reprap.GetMove().Simulate(simulationMode);
		EndSimulation(nullptr);

		const uint32_t simMinutes = lrintf(simSeconds/60.0);
		if (reason == StopPrintReason::normalCompletion)
		{
			platform.MessageF(LoggedGenericMessage, "File %s will print in %" PRIu32 "h %" PRIu32 "m plus heating time\n",
									printingFilename, simMinutes/60u, simMinutes % 60u);
		}
		else
		{
			platform.MessageF(LoggedGenericMessage, "Cancelled simulating file %s after %" PRIu32 "h %" PRIu32 "m simulated time\n",
									printingFilename, simMinutes/60u, simMinutes % 60u);
		}
	}
	else if (reprap.GetPrintMonitor().IsPrinting())
	{
		if (reason == StopPrintReason::abort)
		{
			reprap.GetHeat().SwitchOffAll(true);	// turn all heaters off
			switch (machineType)
			{
			case MachineType::cnc:
				for (size_t i = 0; i < MaxSpindles; i++)
				{
					platform.AccessSpindle(i).TurnOff();
				}
				break;

			case MachineType::laser:
				platform.SetLaserPwm(0);
				break;

			default:
				break;
			}
		}

		// Pronterface expects a "Done printing" message
		if (usbGCode->MachineState().compatibility == Compatibility::marlin)
		{
			platform.Message(UsbMessage, "Done printing file\n");
		}
		if (telnetGCode->MachineState().compatibility == Compatibility::marlin)
		{
			platform.Message(TelnetMessage, "Done printing file\n");
		}

		const uint32_t printMinutes = lrintf(reprap.GetPrintMonitor().GetPrintDuration()/60.0);
		platform.MessageF(LoggedGenericMessage, "%s printing file %s, print time was %" PRIu32 "h %" PRIu32 "m\n",
			(reason == StopPrintReason::normalCompletion) ? "Finished" : "Cancelled",
			printingFilename, printMinutes/60u, printMinutes % 60u);
#if HAS_MASS_STORAGE
		if (reason == StopPrintReason::normalCompletion && simulationMode == 0)
		{
			platform.DeleteSysFile(RESUME_AFTER_POWER_FAIL_G);
		}
#endif
	}

	updateFileWhenSimulationComplete = false;
	reprap.GetPrintMonitor().StoppedPrint();		// must do this after printing the simulation details because it clears the filename
}

// Return true if all the heaters for the specified tool are at their set temperatures
bool GCodes::ToolHeatersAtSetTemperatures(const Tool *tool, bool waitWhenCooling, float tolerance) const
{
	if (tool != nullptr)
	{
		for (size_t i = 0; i < tool->HeaterCount(); ++i)
		{
			if (!reprap.GetHeat().HeaterAtSetTemperature(tool->Heater(i), waitWhenCooling, tolerance))
			{
				return false;
			}
		}
	}
	return true;
}

// Set the current position, optionally applying bed and axis compensation
void GCodes::SetMachinePosition(const float positionNow[MaxAxesPlusExtruders], bool doBedCompensation)
{
	memcpy(moveBuffer.coords, positionNow, sizeof(moveBuffer.coords[0] * numTotalAxes));
	reprap.GetMove().SetNewPosition(positionNow, doBedCompensation);
}

// Get the current position from the Move class
void GCodes::UpdateCurrentUserPosition()
{
	reprap.GetMove().GetCurrentUserPosition(moveBuffer.coords, 0, reprap.GetCurrentXAxes(), reprap.GetCurrentYAxes());
	ToolOffsetInverseTransform(moveBuffer.coords, currentUserPosition);
}

// Save position to a restore point.
// Note that restore point coordinates are not affected by workplace coordinate offsets. This allows them to be used in resume.g.
void GCodes::SavePosition(RestorePoint& rp, const GCodeBuffer& gb) const
{
	for (size_t axis = 0; axis < numVisibleAxes; ++axis)
	{
		rp.moveCoords[axis] = currentUserPosition[axis];
	}

	rp.feedRate = gb.MachineState().feedRate;
	rp.virtualExtruderPosition = virtualExtruderPosition;
	rp.filePos = gb.GetFilePosition();

#if SUPPORT_LASER || SUPPORT_IOBITS
	rp.laserPwmOrIoBits = moveBuffer.laserPwmOrIoBits;
#endif
}

// Restore user position from a restore point
void GCodes::RestorePosition(const RestorePoint& rp, GCodeBuffer *gb)
{
	for (size_t axis = 0; axis < numVisibleAxes; ++axis)
	{
		currentUserPosition[axis] = rp.moveCoords[axis];
	}

	if (gb != nullptr)
	{
		gb->MachineState().feedRate = rp.feedRate;
	}

#if SUPPORT_LASER || SUPPORT_IOBITS
	moveBuffer.laserPwmOrIoBits = rp.laserPwmOrIoBits;
#endif
}

// Convert user coordinates to head reference point coordinates, optionally allowing for X axis mapping
// If the X axis is mapped to some other axes not including X, then the X coordinate of coordsOut will be left unchanged.
// So make sure it is suitably initialised before calling this.
void GCodes::ToolOffsetTransform(const float coordsIn[MaxAxes], float coordsOut[MaxAxes], AxesBitmap explicitAxes) const
{
	const Tool * const currentTool = reprap.GetCurrentTool();
	if (currentTool == nullptr)
	{
		for (size_t axis = 0; axis < numVisibleAxes; ++axis)
		{
			coordsOut[axis] = (coordsIn[axis] * axisScaleFactors[axis]) + currentBabyStepOffsets[axis];
		}
	}
	else
	{
		const AxesBitmap xAxes = currentTool->GetXAxisMap();
		const AxesBitmap yAxes = currentTool->GetYAxisMap();
		for (size_t axis = 0; axis < numVisibleAxes; ++axis)
		{
			if (   (axis != X_AXIS || IsBitSet(xAxes, X_AXIS))
				&& (axis != Y_AXIS || IsBitSet(yAxes, Y_AXIS))
			   )
			{
				const float totalOffset = currentBabyStepOffsets[axis] - currentTool->GetOffset(axis);
				const size_t inputAxis = (IsBitSet(explicitAxes, axis)) ? axis
										: (IsBitSet(xAxes, axis)) ? X_AXIS
											: (IsBitSet(yAxes, axis)) ? Y_AXIS
												: axis;
				coordsOut[axis] = (coordsIn[inputAxis] * axisScaleFactors[axis]) + totalOffset;
			}
		}
	}
	coordsOut[Z_AXIS] += currentZHop;
}

// Convert head reference point coordinates to user coordinates, allowing for XY axis mapping
// Caution: coordsIn and coordsOut may address the same array!
void GCodes::ToolOffsetInverseTransform(const float coordsIn[MaxAxes], float coordsOut[MaxAxes]) const
{
	const Tool * const currentTool = reprap.GetCurrentTool();
	if (currentTool == nullptr)
	{
		for (size_t axis = 0; axis < numVisibleAxes; ++axis)
		{
			coordsOut[axis] = (coordsIn[axis] - currentBabyStepOffsets[axis])/axisScaleFactors[axis];
		}
	}
	else
	{
		const uint32_t xAxes = reprap.GetCurrentXAxes();
		const uint32_t yAxes = reprap.GetCurrentYAxes();
		float xCoord = 0.0, yCoord = 0.0;
		size_t numXAxes = 0, numYAxes = 0;
		for (size_t axis = 0; axis < numVisibleAxes; ++axis)
		{
			const float totalOffset = currentBabyStepOffsets[axis] - currentTool->GetOffset(axis);
			const float coord = (coordsIn[axis] - totalOffset)/axisScaleFactors[axis];
			coordsOut[axis] = coord;
			if (IsBitSet(xAxes, axis))
			{
				xCoord += coord;
				++numXAxes;
			}
			if (IsBitSet(yAxes, axis))
			{
				yCoord += coord;
				++numYAxes;
			}
		}
		if (numXAxes != 0)
		{
			coordsOut[X_AXIS] = xCoord/numXAxes;
		}
		if (numYAxes != 0)
		{
			coordsOut[Y_AXIS] = yCoord/numYAxes;
		}
	}
	coordsOut[Z_AXIS] -= currentZHop/axisScaleFactors[Z_AXIS];
}

// Get an axis offset of the current tool
float GCodes::GetCurrentToolOffset(size_t axis) const
{
	const Tool* const tool = reprap.GetCurrentTool();
	return (tool == nullptr) ? 0.0 : tool->GetOffset(axis);
}

// Get the current user coordinate and remove the workplace offset
float GCodes::GetUserCoordinate(size_t axis) const
{
	return (axis < MaxAxes) ? currentUserPosition[axis] - GetWorkplaceOffset(axis) : 0.0;
}

#if HAS_MASS_STORAGE

// M38 (SHA1 hash of a file) implementation:
bool GCodes::StartHash(const char* filename)
{
	// Get a FileStore object
	fileBeingHashed = platform.OpenFile(FS_PREFIX, filename, OpenMode::read);
	if (fileBeingHashed == nullptr)
	{
		return false;
	}

	// Start hashing
	SHA1Reset(&hash);
	return true;
}

GCodeResult GCodes::AdvanceHash(const StringRef &reply)
{
	// Read and process some more data from the file
	uint32_t buf32[(FILE_BUFFER_SIZE + 3) / 4];
	char *buffer = reinterpret_cast<char *>(buf32);

	int bytesRead = fileBeingHashed->Read(buffer, FILE_BUFFER_SIZE);
	if (bytesRead != -1)
	{
		SHA1Input(&hash, reinterpret_cast<const uint8_t *>(buffer), bytesRead);

		if (bytesRead != FILE_BUFFER_SIZE)
		{
			// Calculate and report the final result
			SHA1Result(&hash);
			for(size_t i = 0; i < 5; i++)
			{
				reply.catf("%" PRIx32, hash.Message_Digest[i]);
			}

			// Clean up again
			fileBeingHashed->Close();
			fileBeingHashed = nullptr;
			return GCodeResult::ok;
		}
		return GCodeResult::notFinished;
	}

	// Something went wrong, we cannot read any more from the file
	fileBeingHashed->Close();
	fileBeingHashed = nullptr;
	return GCodeResult::ok;
}

#endif

bool GCodes::AllAxesAreHomed() const
{
	const AxesBitmap allAxes = LowestNBits<AxesBitmap>(numVisibleAxes);
	return (axesHomed & allAxes) == allAxes;
}

// Tell us that the axis is now homed
void GCodes::SetAxisIsHomed(unsigned int axis)
{
	SetBit(axesHomed, axis);
}

// Tell us that the axis is not homed
void GCodes::SetAxisNotHomed(unsigned int axis)
{
	ClearBit(axesHomed, axis);
	if (axis == Z_AXIS)
	{
		zDatumSetByProbing = false;
	}
}

// Flag all axes as not homed
void GCodes::SetAllAxesNotHomed()
{
	axesHomed = 0;
	zDatumSetByProbing = false;
}

#if HAS_MASS_STORAGE

// Write the config-override file returning true if an error occurred
GCodeResult GCodes::WriteConfigOverrideFile(GCodeBuffer& gb, const StringRef& reply) const
{
	const char* const fileName = CONFIG_OVERRIDE_G;
	FileStore * const f = platform.OpenSysFile(fileName, OpenMode::write);
	if (f == nullptr)
	{
		reply.printf("Failed to create file %s", fileName);
		return GCodeResult::error;
	}

	bool ok = WriteConfigOverrideHeader(f);
	if (ok)
	{
		ok = reprap.GetMove().GetKinematics().WriteCalibrationParameters(f);
	}
	if (ok)
	{
		ok = reprap.GetHeat().WriteModelParameters(f);
	}

	if (ok)
	{
		ok = platform.WritePlatformParameters(f, gb.Seen('P') && gb.GetIValue() == 31);
	}

	if (ok)
	{
		ok = reprap.WriteToolParameters(f);
	}

#if SUPPORT_WORKPLACE_COORDINATES
	if (ok)
	{
		ok = WriteWorkplaceCoordinates(f);
	}
#endif

	if (!f->Close())
	{
		ok = false;
	}

	if (!ok)
	{
		reply.printf("Failed to write file %s", fileName);
		platform.DeleteSysFile(fileName);
		return GCodeResult::error;
	}

	if (!m501SeenInConfigFile)
	{
		reply.copy("No M501 command was executed in config.g");
		return GCodeResult::warning;
	}

	return GCodeResult::ok;
}

// Write the config-override header returning true if success
// This is implemented as a separate function to avoid allocating a buffer on the stack and then calling functions that also allocate buffers on the stack
bool GCodes::WriteConfigOverrideHeader(FileStore *f) const
{
	String<MaxFilenameLength> buf;
	buf.copy("; config-override.g file generated in response to M500");
	if (platform.IsDateTimeSet())
	{
		time_t timeNow = platform.GetDateTime();
		const struct tm * const timeInfo = gmtime(&timeNow);
		buf.catf(" at %04u-%02u-%02u %02u:%02u",
						timeInfo->tm_year + 1900, timeInfo->tm_mon + 1, timeInfo->tm_mday, timeInfo->tm_hour, timeInfo->tm_min);
	}
	buf.cat('\n');
	bool ok = f->Write(buf.c_str());
	if (ok)
	{
		ok = f->Write("; This is a system-generated file - do not edit\n");
	}
	return ok;
}

#endif

// Report the temperatures of one tool in M105 format
void GCodes::ReportToolTemperatures(const StringRef& reply, const Tool *tool, bool includeNumber) const
{
	if (tool != nullptr && tool->HeaterCount() != 0)
	{
		if (reply.strlen() != 0)
		{
			reply.cat(' ');
		}
		if (includeNumber)
		{
			reply.catf("T%u", tool->Number());
		}
		else
		{
			reply.cat("T");
		}

		Heat& heat = reprap.GetHeat();
		char sep = ':';
		for (size_t i = 0; i < tool->HeaterCount(); ++i)
		{
			const int heater = tool->Heater(i);
			reply.catf("%c%.1f /%.1f", sep, (double)heat.GetTemperature(heater), (double)heat.GetTargetTemperature(heater));
			sep = ' ';
		}
	}
}

// Store a standard-format temperature report in 'reply'. This doesn't put a newline character at the end.
void GCodes::GenerateTemperatureReport(const StringRef& reply) const
{
	Heat& heat = reprap.GetHeat();

	// The following is believed to be compatible with Marlin and Octoprint, based on thread https://github.com/foosel/OctoPrint/issues/2590#issuecomment-385023980
	ReportToolTemperatures(reply, reprap.GetCurrentTool(), false);

	for (const Tool *tool = reprap.GetFirstTool(); tool != nullptr; tool = tool->Next())
	{
		ReportToolTemperatures(reply, tool, true);
	}

	for (size_t hn = 0; hn < NumBedHeaters && heat.GetBedHeater(hn) >= 0; ++hn)
	{
		if (hn == 0)
		{
			if (reply.strlen() != 0)
			{
				reply.cat(' ');
			}
			reply.cat("B:");
		}
		else
		{
			reply.catf(" B%u:", hn);
		}
		const int8_t heater = heat.GetBedHeater(hn);
		reply.catf("%.1f /%.1f", (double)heat.GetTemperature(heater), (double)heat.GetTargetTemperature(heater));
	}

	for (size_t hn = 0; hn < NumChamberHeaters && heat.GetChamberHeater(hn) >= 0; ++hn)
	{
		if (hn == 0)
		{
			if (reply.strlen() != 0)
			{
				reply.cat(' ');
			}
			reply.cat("C:");
		}
		else
		{
			reply.catf(" C%u:", hn);
		}
		const int8_t heater = heat.GetChamberHeater(hn);
		reply.catf("%.1f /%.1f", (double)heat.GetTemperature(heater), (double)heat.GetTargetTemperature(heater));
	}
}

// Check whether we need to report temperatures or status.
// 'reply' is a convenient buffer that is free for us to use.
void GCodes::CheckReportDue(GCodeBuffer& gb, const StringRef& reply) const
{
	if (gb.DoDwellTime(1000))
	{
		if (gb.MachineState().compatibility == Compatibility::marlin)
		{
			// In Marlin emulation mode we should return a standard temperature report every second
			GenerateTemperatureReport(reply);
			reply.cat('\n');
			platform.Message(UsbMessage, reply.c_str());
		}
		if (lastAuxStatusReportType >= 0)
		{
			// Send a standard status response for PanelDue
			OutputBuffer * const statusBuf = GenerateJsonStatusResponse(lastAuxStatusReportType, -1, ResponseSource::AUX);
			if (statusBuf != nullptr)
			{
				platform.AppendAuxReply(statusBuf, true);
			}
		}
		gb.StartTimer();
	}
}

// Generate a M408 response
// Return the output buffer containing the response, or nullptr if we failed
OutputBuffer *GCodes::GenerateJsonStatusResponse(int type, int seq, ResponseSource source) const
{
	OutputBuffer *statusResponse = nullptr;
	switch (type)
	{
		case 0:
		case 1:
			statusResponse = reprap.GetLegacyStatusResponse(type + 2, seq);
			break;

		default:				// need a default clause to prevent the command hanging by always returning a null buffer
			type = 2;
			// no break
		case 2:
		case 3:
		case 4:
			statusResponse = reprap.GetStatusResponse(type - 1, source);
			break;

		case 5:
			statusResponse = reprap.GetConfigResponse();
			break;
	}
	if (statusResponse != nullptr)
	{
		statusResponse->cat('\n');
		if (statusResponse->HadOverflow())
		{
			OutputBuffer::ReleaseAll(statusResponse);
		}
	}
	return statusResponse;
}

// Set up some default values in the move buffer for special moves, e.g. for Z probing and firmware retraction
void GCodes::SetMoveBufferDefaults()
{
	moveBuffer.SetDefaults(numTotalAxes);
}

// Resource locking/unlocking

// Lock the resource, returning true if success.
// Locking the same resource more than once only locks it once, there is no lock count held.
bool GCodes::LockResource(const GCodeBuffer& gb, Resource r)
{
	if (resourceOwners[r] == &gb)
	{
		return true;
	}
	if (resourceOwners[r] == nullptr)
	{
		resourceOwners[r] = &gb;
		SetBit(gb.MachineState().lockedResources, r);
		return true;
	}
	return false;
}

// Grab the movement lock even if another GCode source has it
// CAUTION: this will be unsafe when we move to RTOS
void GCodes::GrabResource(const GCodeBuffer& gb, Resource r)
{
	if (resourceOwners[r] != &gb)
	{
		if (resourceOwners[r] != nullptr)
		{
			GCodeMachineState *m = &(resourceOwners[r]->MachineState());
			do
			{
				ClearBit(m->lockedResources, r);
				m = m->previous;
			}
			while (m != nullptr);
		}
		resourceOwners[r] = &gb;
	}
}

bool GCodes::LockHeater(const GCodeBuffer& gb, int heater)
{
	if (heater >= 0 && heater < (int)NumTotalHeaters)
	{
		return LockResource(gb, HeaterResourceBase + heater);
	}
	return true;
}

bool GCodes::LockFan(const GCodeBuffer& gb, int fan)
{
	if (fan >= 0 && fan < (int)NumTotalFans)
	{
		return LockResource(gb, FanResourceBase + fan);
	}
	return true;
}

// Lock the unshareable parts of the file system
bool GCodes::LockFileSystem(const GCodeBuffer &gb)
{
	return LockResource(gb, FileSystemResource);
}

// Lock movement
bool GCodes::LockMovement(const GCodeBuffer& gb)
{
	return LockResource(gb, MoveResource);
}

void GCodes::GrabMovement(const GCodeBuffer& gb)
{
	GrabResource(gb, MoveResource);
}

void GCodes::UnlockMovement(const GCodeBuffer& gb)
{
	UnlockResource(gb, MoveResource);
}

// Unlock the resource if we own it
void GCodes::UnlockResource(const GCodeBuffer& gb, Resource r)
{
	if (resourceOwners[r] == &gb)
	{
		GCodeMachineState * mc = &gb.MachineState();
		do
		{
			ClearBit(mc->lockedResources, r);
			mc = mc->previous;
		} while (mc != nullptr);
		resourceOwners[r] = nullptr;
	}
}

// Release all locks, except those that were owned when the current macro was started
void GCodes::UnlockAll(const GCodeBuffer& gb)
{
	const GCodeMachineState * const mc = gb.MachineState().previous;
	const uint32_t resourcesToKeep = (mc == nullptr) ? 0 : mc->lockedResources;
	for (size_t i = 0; i < NumResources; ++i)
	{
		if (resourceOwners[i] == &gb && !IsBitSet(resourcesToKeep, i))
		{
			resourceOwners[i] = nullptr;
			ClearBit(gb.MachineState().lockedResources, i);
		}
	}
}

// Append a list of axes to a string
void GCodes::AppendAxes(const StringRef& reply, AxesBitmap axes) const
{
	for (size_t axis = 0; axis < numVisibleAxes; ++axis)
	{
		if (IsBitSet(axes, axis))
		{
			reply.cat(axisLetters[axis]);
		}
	}
}

// Get the name of the current machine mode
const char* GCodes::GetMachineModeString() const
{
	switch (machineType)
	{
	case MachineType::fff:
		return "FFF";
	case MachineType::cnc:
		return "CNC";
	case MachineType::laser:
		return "Laser";
	default:
		return "Unknown";
	}
}

// Respond to a heater fault. The heater has already been turned off and its status set to 'fault' when this is called from the Heat module.
// The Heat module will generate an appropriate error message, so no need to do that here.
void GCodes::HandleHeaterFault(int heater)
{
	if (heaterFaultState == HeaterFaultState::noFault && fileGCode->OriginalMachineState().DoingFile())
	{
		heaterFaultState = HeaterFaultState::pausePending;
		heaterFaultTime = millis();
	}
}

// Check for and respond to a heater fault, returning true if we should exit
void GCodes::CheckHeaterFault()
{
	switch (heaterFaultState)
	{
	case HeaterFaultState::noFault:
	default:
		break;

	case HeaterFaultState::pausePending:
		if (   IsReallyPrinting()
			&& autoPauseGCode->IsCompletelyIdle()
			&& LockMovement(*autoPauseGCode)							// need to lock movement before executing the pause macro
		   )
		{
			reprap.GetHeat().SwitchOffAll(false);						// turn off all extruder heaters
			DoPause(*autoPauseGCode, PauseReason::heaterFault, "Heater fault");
			heaterFaultState = HeaterFaultState::timing;
		}
		else if (IsPausing() || IsPaused())
		{
			heaterFaultState = HeaterFaultState::timing;
		}
		// no break

	case HeaterFaultState::timing:
		if (millis() - heaterFaultTime >= heaterFaultTimeout)
		{
			StopPrint(StopPrintReason::abort);
			reprap.GetHeat().SwitchOffAll(true);
			platform.MessageF(ErrorMessage, "Shutting down due to un-cleared heater fault after %lu seconds\n", heaterFaultTimeout/1000);
			heaterFaultState = HeaterFaultState::stopping;
			heaterFaultTime = millis();
		}
		break;

	case HeaterFaultState::stopping:
		if (millis() - heaterFaultTime >= 1000)			// wait 1 second for the message to be picked up by DWC and PanelDue
		{
			platform.AtxPowerOff(false);
			heaterFaultState = HeaterFaultState::stopped;
		}
		break;
	}
}

// Return the current speed factor as a percentage
float GCodes::GetSpeedFactor() const
{
	return speedFactor;
}

// Return a current extrusion factor as a percentage
float GCodes::GetExtrusionFactor(size_t extruder)
{
	return (extruder < numExtruders) ? extrusionFactors[extruder] * 100.0 : 0.0;
}

// Set a percentage extrusion factor
void GCodes::SetExtrusionFactor(size_t extruder, float factor)
{
	if (extruder < numExtruders)
	{
		extrusionFactors[extruder] = constrain<float>(factor, 0.0, 200.0)/100.0;
	}
}

Pwm_t GCodes::ConvertLaserPwm(float reqVal) const
{
	return (uint16_t)constrain<long>(lrintf((reqVal * 65535)/laserMaxPower), 0, 65535);
}

// Get the height in user coordinates of the last printing move
bool GCodes::GetLastPrintingHeight(float& height) const
{
	if (IsReallyPrinting() && lastPrintingMoveHeight > 0.0)
	{
		height = lastPrintingMoveHeight;
		return true;
	}
	return false;
}

// Assign the heightmap using the given parameters
void GCodes::AssignGrid(float xRange[2], float yRange[2], float radius, float spacing[2])
{
	defaultGrid.Set(xRange, yRange, radius, spacing);
	reprap.GetMove().AccessHeightMap().SetGrid(defaultGrid);
}

void GCodes::ActivateHeightmap(bool activate)
{
	reprap.GetMove().UseMesh(activate);
	if (activate)
	{
		// Update the current position to allow for any bed compensation at the current XY coordinates
		reprap.GetMove().GetCurrentUserPosition(moveBuffer.coords, 0, reprap.GetCurrentXAxes(), reprap.GetCurrentYAxes());
		ToolOffsetInverseTransform(moveBuffer.coords, currentUserPosition);		// update user coordinates to reflect any height map offset at the current position
	}
}

#if HAS_MASS_STORAGE

// Start timing SD card file writing
GCodeResult GCodes::StartSDTiming(GCodeBuffer& gb, const StringRef& reply)
{
	const float bytesReq = (gb.Seen('S')) ? gb.GetFValue() : 10.0;
	timingBytesRequested = (uint32_t)(bytesReq * (float)(1024 * 1024));
	FileStore * const f = platform.OpenFile(platform.GetGCodeDir(), TimingFileName, OpenMode::write, timingBytesRequested);
	if (f == nullptr)
	{
		reply.copy("Failed to create file");
		return GCodeResult::error;
	}
	sdTimingFile = f;

	platform.Message(gb.GetResponseMessageType(), "Testing SD card write speed...\n");
	timingBytesWritten = 0;
	timingStartMillis = millis();
	gb.SetState(GCodeState::timingSDwrite);
	return GCodeResult::ok;
}

#endif

#if SUPPORT_12864_LCD

// Set the speed factor. Value passed is in percent.
void GCodes::SetSpeedFactor(float factor)
{
	speedFactor = constrain<float>(factor, 10.0, 500.0);
}

// Process a GCode command from the 12864 LCD returning true if the command was accepted
bool GCodes::ProcessCommandFromLcd(const char *cmd)
{
	if (lcdGCode->IsCompletelyIdle())
	{
		lcdGCode->Put(cmd);
		return true;
	}
	return false;
}

int GCodes::GetHeaterNumber(unsigned int itemNumber) const
{
	if (itemNumber < 80)
	{
		const Tool * const tool = (itemNumber == 79) ? reprap.GetCurrentTool() : reprap.GetTool(itemNumber);
		return (tool != nullptr && tool->HeaterCount() != 0) ? tool->Heater(0) : -1;
	}
	if (itemNumber < 90)
	{
		return (itemNumber < 80 + NumBedHeaters) ? reprap.GetHeat().GetBedHeater(itemNumber - 80) : -1;
	}
	return (itemNumber < 90 + NumChamberHeaters) ? reprap.GetHeat().GetChamberHeater(itemNumber - 90) : -1;
}

float GCodes::GetItemCurrentTemperature(unsigned int itemNumber) const
{
	return reprap.GetHeat().GetTemperature(GetHeaterNumber(itemNumber));
}

float GCodes::GetItemActiveTemperature(unsigned int itemNumber) const
{
	if (itemNumber < 80)
	{
		const Tool * const tool = (itemNumber == 79) ? reprap.GetCurrentTool() : reprap.GetTool(itemNumber);
		return (tool != nullptr) ? tool->GetToolHeaterActiveTemperature(0) : 0.0;
	}

	return reprap.GetHeat().GetActiveTemperature(GetHeaterNumber(itemNumber));
}

float GCodes::GetItemStandbyTemperature(unsigned int itemNumber) const
{
	if (itemNumber < 80)
	{
		const Tool * const tool = (itemNumber == 79) ? reprap.GetCurrentTool() : reprap.GetTool(itemNumber);
		return (tool != nullptr) ? tool->GetToolHeaterStandbyTemperature(0) : 0.0;
	}

	return reprap.GetHeat().GetStandbyTemperature(GetHeaterNumber(itemNumber));
}

void GCodes::SetItemActiveTemperature(unsigned int itemNumber, float temp)
{
	if (itemNumber < 80)
	{
		Tool * const tool = (itemNumber == 79) ? reprap.GetCurrentTool() : reprap.GetTool(itemNumber);
		if (tool != nullptr)
		{
			tool->SetToolHeaterActiveTemperature(0, temp);
		}
	}
	else
	{
		reprap.GetHeat().SetActiveTemperature(GetHeaterNumber(itemNumber), temp);
	}
}

void GCodes::SetItemStandbyTemperature(unsigned int itemNumber, float temp)
{
	if (itemNumber < 80)
	{
		Tool * const tool = (itemNumber == 79) ? reprap.GetCurrentTool() : reprap.GetTool(itemNumber);
		if (tool != nullptr)
		{
			tool->SetToolHeaterStandbyTemperature(0, temp);
		}
	}
	else
	{
		reprap.GetHeat().SetStandbyTemperature(GetHeaterNumber(itemNumber), temp);
	}
}

#endif

// End<|MERGE_RESOLUTION|>--- conflicted
+++ resolved
@@ -91,14 +91,9 @@
 
 #if HAS_NETWORKING || HAS_LINUX_INTERFACE
 	httpInput = new NetworkGCodeInput();
-<<<<<<< HEAD
 	httpGCode = new GCodeBuffer(GCodeChannel::http, httpInput, fileInput, HttpMessage);
+	telnetInput = new NetworkGCodeInput();
 	telnetGCode = new GCodeBuffer(GCodeChannel::telnet, telnetInput, fileInput, TelnetMessage, Compatibility::marlin);
-=======
-	httpGCode = new GCodeBuffer("http", httpInput, fileInput, HttpMessage, HttpMessage, false);
->>>>>>> 625bdb80
-	telnetInput = new NetworkGCodeInput();
-	telnetGCode = new GCodeBuffer("telnet", telnetInput, fileInput, TelnetMessage, TelnetMessage, true);
 #else
 	httpGCode = telnetGCode = nullptr;
 #endif
@@ -624,6 +619,22 @@
 				if (hadFileError)
 				{
 					HandleResult(gb, GCodeResult::warningNotSupported, reply, nullptr);
+				}
+			}
+			else if (gb.GetState() == GCodeState::doingUserMacro)
+			{
+				gb.SetState(GCodeState::normal);
+				UnlockAll(gb);
+
+				// Output a warning message on demand
+				if (hadFileError)
+				{
+					(void)gb.Seen('P');
+					String<MaxFilenameLength + 32> reply;
+					gb.GetPossiblyQuotedString(reply.GetRef());
+					reply.Prepend("Macro file ");
+					reply.cat(" not found");
+					HandleReply(gb, GCodeResult::warning, reply.c_str());
 				}
 			}
 			else if (gb.GetState() == GCodeState::normal)
