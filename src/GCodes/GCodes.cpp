/****************************************************************************************************

 RepRapFirmware - G Codes

 This class interprets G Codes from one or more sources, and calls the functions in Move, Heat etc
 that drive the machine to do what the G Codes command.

 Most of the functions in here are designed not to wait, and they return a boolean.  When you want them to do
 something, you call them.  If they return false, the machine can't do what you want yet.  So you go away
 and do something else.  Then you try again.  If they return true, the thing you wanted done has been done.

 -----------------------------------------------------------------------------------------------------

 Version 0.1

 13 February 2013

 Adrian Bowyer
 RepRap Professional Ltd
 http://reprappro.com

 Licence: GPL

 ****************************************************************************************************/

#include "GCodes.h"

#include "GCodeBuffer.h"
#include "GCodeQueue.h"
#include "Heating/Heat.h"
#include "Heating/HeaterProtection.h"
#include "Platform.h"
#include "Movement/Move.h"
#include "Scanner.h"
#include "PrintMonitor.h"
#include "RepRap.h"
#include "Tools/Tool.h"
#include "Endstops/ZProbe.h"

#if HAS_WIFI_NETWORKING
# include "FirmwareUpdater.h"
#endif

#if SUPPORT_DOTSTAR_LED
# include "Fans/DotStarLed.h"
#endif

#if SUPPORT_OBJECT_MODEL

// Object model table and functions
// Note: if using GCC version 7.3.1 20180622 and lambda functions are used in this table, you must compile this file with option -std=gnu++17.
// Otherwise the table will be allocated in RAM instead of flash, which wastes too much RAM.

// Macro to build a standard lambda function that includes the necessary type conversions
#define OBJECT_MODEL_FUNC(_ret) OBJECT_MODEL_FUNC_BODY(GCodes, _ret)

const ObjectModelTableEntry GCodes::objectModelTable[] =
{
	// These entries must be in alphabetical order
	{ "speedFactor", OBJECT_MODEL_FUNC(&(self->speedFactor)), TYPE_OF(float), ObjectModelTableEntry::none }
};

DEFINE_GET_OBJECT_MODEL_TABLE(GCodes)

#endif

#ifdef SERIAL_AUX_DEVICE
// Support for emergency stpo form PanelDue
bool GCodes::emergencyStopCommanded = false;

void GCodes::CommandEmergencyStop(UARTClass *p)
{
	emergencyStopCommanded = true;
}
#endif

GCodes::GCodes(Platform& p) :
	platform(p), machineType(MachineType::fff), active(false),
#if HAS_VOLTAGE_MONITOR
	powerFailScript(nullptr),
#endif
	isFlashing(false), fileBeingHashed(nullptr), lastWarningMillis(0), sdTimingFile(nullptr)
{
	fileInput = new FileGCodeInput();
	fileGCode = new GCodeBuffer("file", GenericMessage, true);
	serialInput = new StreamGCodeInput(SERIAL_MAIN_DEVICE);
	serialGCode = new GCodeBuffer("serial", UsbMessage, true);
#if HAS_NETWORKING
	httpInput = new NetworkGCodeInput;
	httpGCode = new GCodeBuffer("http", HttpMessage, false);
	telnetInput = new NetworkGCodeInput;
	telnetGCode = new GCodeBuffer("telnet", TelnetMessage, true);
#else
	httpGCode = telnetGCode = nullptr;
#endif
#ifdef SERIAL_AUX_DEVICE
	auxInput = new StreamGCodeInput(SERIAL_AUX_DEVICE);
	auxGCode = new GCodeBuffer("aux", LcdMessage, false);
#else
	auxGCode = nullptr;
#endif
	daemonGCode = new GCodeBuffer("daemon", GenericMessage, false);
#if SUPPORT_12864_LCD
	lcdGCode = new GCodeBuffer("lcd", GenericMessage, false);
#else
	lcdGCode = nullptr;
#endif
	queuedGCode = new GCodeBuffer("queue", GenericMessage, false);
	autoPauseGCode = new GCodeBuffer("autopause", GenericMessage, false);
	codeQueue = new GCodeQueue();
}

void GCodes::Exit()
{
	active = false;
}

void GCodes::Init()
{
	numVisibleAxes = numTotalAxes = XYZ_AXES;			// must set this up before calling Reset()
	memset(axisLetters, 0, sizeof(axisLetters));
	axisLetters[0] = 'X';
	axisLetters[1] = 'Y';
	axisLetters[2] = 'Z';

	numExtruders = NumDefaultExtruders;

	Reset();

	virtualExtruderPosition = rawExtruderTotal = 0.0;
	for (float& f : rawExtruderTotalByDrive)
	{
		f = 0.0;
	}

	runningConfigFile = false;
	m501SeenInConfigFile = false;
	doingToolChange = false;
	active = true;
	limitAxes = noMovesBeforeHoming = true;
	SetAllAxesNotHomed();

	for (float& f : pausedFanSpeeds)
	{
		f = 0.0;
	}
	lastDefaultFanSpeed = pausedDefaultFanSpeed = 0.0;

	retractLength = DefaultRetractLength;
	retractExtra = 0.0;
	retractHop = 0.0;
	retractSpeed = unRetractSpeed = DefaultRetractSpeed * SecondsToMinutes;
	isRetracted = false;
	lastAuxStatusReportType = -1;						// no status reports requested yet

	laserMaxPower = DefaultMaxLaserPower;
	laserPowerSticky = false;

	heaterFaultState = HeaterFaultState::noFault;
	heaterFaultTime = 0;
	heaterFaultTimeout = DefaultHeaterFaultTimeout;

#if SUPPORT_SCANNER
	reprap.GetScanner().SetGCodeBuffer(serialGCode);
#endif

#if SUPPORT_DOTSTAR_LED
	DotStarLed::Init();
#endif

#ifdef SERIAL_AUX_DEVICE
	SERIAL_AUX_DEVICE.SetInterruptCallback(GCodes::CommandEmergencyStop);
#endif
}

// This is called from Init and when doing an emergency stop
void GCodes::Reset()
{
	// Here we could reset the input sources as well, but this would mess up M122\nM999
	// because both codes are sent at once from the web interface. Hence we don't do this here.
	for (GCodeBuffer *gb : gcodeSources)
	{
		if (gb != nullptr)
		{
			gb->Reset();
		}
	}

	if (auxGCode != nullptr)
	{
		auxGCode->SetCommsProperties(1);				// by default, we require a checksum on the aux port
	}

	nextGcodeSource = 0;

	fileToPrint.Close();
	speedFactor = 100.0;

	for (size_t i = 0; i < MaxExtruders; ++i)
	{
		extrusionFactors[i] = volumetricExtrusionFactors[i] = 1.0;
	}

	for (size_t i = 0; i < MaxAxes; ++i)
	{
		axisScaleFactors[i] = 1.0;
#if SUPPORT_WORKPLACE_COORDINATES
		for (size_t j = 0; j < NumCoordinateSystems; ++j)
		{
			workplaceCoordinates[j][i] = 0.0;
		}
#else
		axisOffsets[i] = 0.0;
#endif
	}

#if SUPPORT_WORKPLACE_COORDINATES
	currentCoordinateSystem = 0;
#endif

	for (float& f : moveBuffer.coords)
	{
		f = 0.0;										// clear out all axis and extruder coordinates
	}

	ClearMove();

	for (float& f : currentBabyStepOffsets)
	{
		f = 0.0;										// clear babystepping before calling ToolOffsetInverseTransform
	}

	currentZHop = 0.0;									// clear this before calling ToolOffsetInverseTransform
	lastPrintingMoveHeight = -1.0;
	moveBuffer.xAxes = DefaultXAxisMapping;
	moveBuffer.yAxes = DefaultYAxisMapping;
	moveBuffer.virtualExtruderPosition = 0.0;

#if SUPPORT_LASER || SUPPORT_IOBITS
	moveBuffer.laserPwmOrIoBits.Clear();
#endif

	reprap.GetMove().GetKinematics().GetAssumedInitialPosition(numVisibleAxes, moveBuffer.coords);
	ToolOffsetInverseTransform(moveBuffer.coords, currentUserPosition);

	for (RestorePoint& rp : numberedRestorePoints)
	{
		rp.Init();
	}

	for (Trigger& tr : triggers)
	{
		tr.Init();
	}
	triggersPending = 0;

	simulationMode = 0;
	exitSimulationWhenFileComplete = updateFileWhenSimulationComplete = false;
	simulationTime = 0.0;
	isPaused = false;
#if HAS_VOLTAGE_MONITOR
	isPowerFailPaused = false;
#endif
	doingToolChange = false;
	doingManualBedProbe = false;
	pausePending = filamentChangePausePending = false;
	probeIsDeployed = false;
	moveBuffer.filePos = noFilePosition;
#ifndef NO_TRIGGERS
	lastEndstopStates = platform.GetEndstops().GetAllEndstopStates();
#endif
	firmwareUpdateModuleMap = 0;
	lastFilamentError = FilamentSensorStatus::ok;

	codeQueue->Clear();
	cancelWait = isWaiting = displayNoToolWarning = false;

	for (const GCodeBuffer*& gbp : resourceOwners)
	{
		gbp = nullptr;
	}
}

bool GCodes::DoingFileMacro() const
{
	for (const GCodeBuffer *gbp : gcodeSources)
	{
		if (gbp != nullptr && gbp->IsDoingFileMacro())
		{
			return true;
		}
	}
	return false;
}

float GCodes::FractionOfFilePrinted() const
{
	const FileData& fileBeingPrinted = fileGCode->OriginalMachineState().fileState;
	if (!fileBeingPrinted.IsLive())
	{
		return -1.0;
	}

	const FilePosition len = fileBeingPrinted.Length();
	if (len == 0)
	{
		return 0.0;
	}

    const FilePosition bytesCached = fileGCode->IsDoingFileMacro() ? 0: fileInput->BytesCached();
	return (float)(fileBeingPrinted.GetPosition() - bytesCached) / (float)len;
}

// Return the current position of the file being printed in bytes
FilePosition GCodes::GetFilePosition() const
{
	const FileData& fileBeingPrinted = fileGCode->OriginalMachineState().fileState;
	if (!fileBeingPrinted.IsLive())
	{
		return 0;
	}

    const FilePosition bytesCached = fileGCode->IsDoingFileMacro() ? 0: fileInput->BytesCached();
    return fileBeingPrinted.GetPosition() - bytesCached;
}

// Start running the config file
// We use triggerCGode as the source to prevent any triggers being executed until we have finished
bool GCodes::RunConfigFile(const char* fileName)
{
	runningConfigFile = DoFileMacro(*daemonGCode, fileName, false);
	return runningConfigFile;
}

// Return true if the daemon is busy running config.g or a trigger file
bool GCodes::IsDaemonBusy() const
{
	return daemonGCode->MachineState().fileState.IsLive();
}

// Copy the feed rate etc. from the daemon to the input channels
void GCodes::CopyConfigFinalValues(GCodeBuffer& gb)
{
	for (GCodeBuffer *gb2 : gcodeSources)
	{
		if (gb2 != nullptr)
		{
			gb2->MachineState().CopyStateFrom(gb.MachineState());
		}
	}
}

// Set up to do the first of a possibly multi-tap probe
void GCodes::InitialiseTaps()
{
	tapsDone = 0;
	g30zHeightErrorSum = 0.0;
	g30zHeightErrorLowestDiff = 1000.0;
}

void GCodes::Spin()
{
	if (!active)
	{
		return;
	}

#ifdef SERIAL_AUX_DEVICE
	if (emergencyStopCommanded)
	{
		DoEmergencyStop();
		while (SERIAL_AUX_DEVICE.read() >= 0) { }
		emergencyStopCommanded = false;
		return;
	}
#endif

	CheckTriggers();
	CheckHeaterFault();
	CheckFilament();

	// Get the GCodeBuffer that we want to process a command from. Give priority to auto-pause.
	GCodeBuffer *gbp = autoPauseGCode;
	if (gbp->IsCompletelyIdle() && !(gbp->MachineState().fileState.IsLive()))
	{
		do
		{
			gbp = gcodeSources[nextGcodeSource];
			++nextGcodeSource;										// move on to the next gcode source ready for next time
			if (nextGcodeSource == ARRAY_SIZE(gcodeSources) - 1)	// the last one is autoPauseGCode, so don't do it again
			{
				nextGcodeSource = 0;
			}
		} while (gbp == nullptr);									// we must have at least one GCode source, so this can't loop indefinitely
	}
	GCodeBuffer& gb = *gbp;

	// Set up a buffer for the reply
	String<GCodeReplyLength> reply;

	if (gb.GetState() == GCodeState::normal)
	{
		if (gb.MachineState().messageAcknowledged)
		{
			const bool wasCancelled = gb.MachineState().messageCancelled;
			gb.PopState();											// this could fail if the current macro has already been aborted

			if (wasCancelled)
			{
				if (gb.MachineState().previous == nullptr)
				{
					StopPrint(StopPrintReason::userCancelled);
				}
				else
				{
					FileMacroCyclesReturn(gb);
				}
			}
		}
		else
		{
			StartNextGCode(gb, reply.GetRef());
		}
	}
	else
	{
		RunStateMachine(gb, reply.GetRef());			// Execute the state machine
	}

	// Check if we need to display a warning
	const uint32_t now = millis();
	if (now - lastWarningMillis >= MinimumWarningInterval)
	{
		if (displayNoToolWarning)
		{
			platform.Message(ErrorMessage, "Attempting to extrude with no tool selected.\n");
			displayNoToolWarning = false;
			lastWarningMillis = now;
		}
	}
}

// Execute a step of the state machine
void GCodes::RunStateMachine(GCodeBuffer& gb, const StringRef& reply)
{
	// Perform the next operation of the state machine for this gcode source
	bool error = false;

	switch (gb.GetState())
	{
	case GCodeState::waitingForSpecialMoveToComplete:
		if (LockMovementAndWaitForStandstill(gb))		// movement should already be locked, but we need to wait for standstill and fetch the current position
		{
			// Check whether we made any G1 S3 moves and need to set the axis limits
			for (size_t axis = 0; axis < numTotalAxes; ++axis)
			{
				if (IsBitSet<AxesBitmap>(axesToSenseLength, axis))
				{
					const EndStopPosition stopType = platform.GetEndstops().GetEndStopPosition(axis);
					if (stopType == EndStopPosition::highEndStop)
					{
						platform.SetAxisMaximum(axis, moveBuffer.coords[axis], true);
					}
					else if (stopType == EndStopPosition::lowEndStop)
					{
						platform.SetAxisMinimum(axis, moveBuffer.coords[axis], true);
					}
				}
			}

			if (platform.Emulating() == Compatibility::nanoDLP && &gb == serialGCode && !DoingFileMacro())
			{
				reply.copy("Z_move_comp");
			}
			gb.SetState(GCodeState::normal);
		}
		break;

	case GCodeState::waitingForSegmentedMoveToGo:
		// Wait for all segments of the arc move to go into the movement queue and check whether an error occurred
		switch (segMoveState)
		{
		case SegmentedMoveState::inactive:					// move completed without error
			gb.SetState(GCodeState::normal);
			break;

		case SegmentedMoveState::aborted:					// move terminated abnormally
			if (!LockMovementAndWaitForStandstill(gb))		// update the the user position from the machine position at which we stop
			{
				break;
			}
			reply.copy("G1/G2/G3: intermediate position outside machine limits");
			error = true;
			gb.SetState(GCodeState::normal);
			if (machineType != MachineType::fff)
			{
				AbortPrint(gb);
			}
			break;

		case SegmentedMoveState::active:					// move still ongoing
			break;
		}
		break;

	case GCodeState::probingToolOffset:
		if (LockMovementAndWaitForStandstill(gb))
		{
			Tool * const currentTool = reprap.GetCurrentTool();
			if (currentTool != nullptr)
			{
				for (size_t axis = 0; axis < numTotalAxes; ++axis)
				{
					if (gb.Seen(axisLetters[axis]))
					{
						// We get here when the tool probe has been activated. In this case we know how far we
						// went (i.e. the difference between our start and end positions) and if we need to
						// incorporate any correction factors. That's why we only need to set the final tool
						// offset to this value in order to finish the tool probing.
						const float coord = toolChangeRestorePoint.moveCoords[axis] - currentUserPosition[axis] + gb.GetFValue();
						currentTool->SetOffset(axis, coord, true);
						break;
					}
				}
			}
			gb.SetState(GCodeState::normal);
		}
		break;

	case GCodeState::findCenterOfCavityMin:
		if (LockMovementAndWaitForStandstill(gb))
		{
			// We're trying to find the center of the cavity and we've moved all the way back until the corresponding
			// endstop has been triggered. This means we can save the minimum position
			SavePosition(findCenterOfCavityRestorePoint, gb);

			// Move away from the endstop
			const float rVal = gb.Seen('R') ? gb.GetFValue() : 5.0;
			for (size_t axis = 0; axis < numVisibleAxes; ++axis)
			{
				if (gb.Seen(axisLetters[axis]))
				{
					moveBuffer.SetDefaults(numVisibleAxes);
					for (size_t axs = 0; axs < numVisibleAxes; ++axs)
					{
						moveBuffer.coords[axs] = currentUserPosition[axs];
					}
					// Add R to the current position
					moveBuffer.coords[axis] += rVal;

					moveBuffer.feedRate = findCenterOfCavityRestorePoint.feedRate;
					moveBuffer.canPauseAfter = false;

					NewMoveAvailable(1);

					break;
				}
			}
			gb.SetState(GCodeState::findCenterOfCavityR);
		}
		break;

	case GCodeState::findCenterOfCavityR:
		if (LockMovementAndWaitForStandstill(gb))
		{
			// Kick off another probing move to the axis maximum
			FindCenterOfCavity(gb, reply, false);
		}
		break;

	case GCodeState::findCenterOfCavityMax:
		if (LockMovementAndWaitForStandstill(gb))
		{
			// We get here when both the minimum and maximum values have been probed
			for (size_t axis = 0; axis < numVisibleAxes; ++axis)
			{
				if (gb.Seen(axisLetters[axis]))
				{
					moveBuffer.SetDefaults(numVisibleAxes);
					for (size_t axs = 0; axs < numVisibleAxes; ++axs)
					{
						moveBuffer.coords[axs] = findCenterOfCavityRestorePoint.moveCoords[axs];
					}
					moveBuffer.coords[axis] += (currentUserPosition[axis] - findCenterOfCavityRestorePoint.moveCoords[axis]) / 2;

					moveBuffer.feedRate = findCenterOfCavityRestorePoint.feedRate;

					NewMoveAvailable(1);
					gb.SetState(GCodeState::waitingForSpecialMoveToComplete);

					break;
				}
			}
		}
		break;

	case GCodeState::homing1:
		if (toBeHomed == 0)
		{
			gb.SetState(GCodeState::normal);
		}
		else
		{
			String<RepRapPasswordLength> nextHomingFileName;
			AxesBitmap mustHomeFirst = reprap.GetMove().GetKinematics().GetHomingFileName(toBeHomed, axesHomed, numVisibleAxes, nextHomingFileName.GetRef());
			if (mustHomeFirst != 0)
			{
				// Error, can't home this axes
				reply.copy("Must home these axes:");
				AppendAxes(reply, mustHomeFirst);
				reply.cat(" before homing these:");
				AppendAxes(reply, toBeHomed);
				error = true;
				toBeHomed = 0;
				gb.SetState(GCodeState::normal);
			}
			else
			{
				gb.SetState(GCodeState::homing2);
				if (!DoFileMacro(gb, nextHomingFileName.c_str(), false))
				{
					reply.printf("Homing file %s not found", nextHomingFileName.c_str());
					error = true;
					gb.SetState(GCodeState::normal);
				}
			}
		}
		break;

	case GCodeState::homing2:
		if (LockMovementAndWaitForStandstill(gb))		// movement should already be locked, but we need to wait for the previous homing move to complete
		{
			// Test whether the previous homing move homed any axes
			if ((toBeHomed & axesHomed) == 0)
			{
				reply.copy("Homing failed");
				error = true;
				gb.SetState(GCodeState::normal);
			}
			else
			{
				toBeHomed &= ~axesHomed;
				gb.SetState((toBeHomed == 0) ? GCodeState::normal : GCodeState::homing1);
			}
		}
		break;

	case GCodeState::toolChange0: 		// Run tfree for the old tool (if any)
	case GCodeState::m109ToolChange0:	// Run tfree for the old tool (if any)
		doingToolChange = true;
		SaveFanSpeeds();
		SavePosition(toolChangeRestorePoint, gb);
		gb.AdvanceState();
		if ((gb.MachineState().toolChangeParam & TFreeBit) != 0)
		{
			const Tool * const oldTool = reprap.GetCurrentTool();
			if (oldTool != nullptr && AllAxesAreHomed())
			{
				String<ShortScratchStringLength> scratchString;
				scratchString.printf("tfree%d.g", oldTool->Number());
				DoFileMacro(gb, scratchString.c_str(), false);
			}
		}
		break;

	case GCodeState::toolChange1:		// Release the old tool (if any), then run tpre for the new tool
	case GCodeState::m109ToolChange1:	// Release the old tool (if any), then run tpre for the new tool
		if (LockMovementAndWaitForStandstill(gb))		// wait for tfree.g to finish executing
		{
			const Tool * const oldTool = reprap.GetCurrentTool();
			if (oldTool != nullptr)
			{
				reprap.StandbyTool(oldTool->Number(), simulationMode != 0);
			}
			gb.AdvanceState();
			if (reprap.GetTool(gb.MachineState().newToolNumber) != nullptr && AllAxesAreHomed() && (gb.MachineState().toolChangeParam & TPreBit) != 0)
			{
				String<ShortScratchStringLength> scratchString;
				scratchString.printf("tpre%d.g", gb.MachineState().newToolNumber);
				DoFileMacro(gb, scratchString.c_str(), false);
			}
		}
		break;

	case GCodeState::toolChange2:		// Select the new tool (even if it doesn't exist - that just deselects all tools) and run tpost
	case GCodeState::m109ToolChange2:	// Select the new tool (even if it doesn't exist - that just deselects all tools) and run tpost
		if (LockMovementAndWaitForStandstill(gb))		// wait for tpre.g to finish executing
		{
			reprap.SelectTool(gb.MachineState().newToolNumber, simulationMode != 0);
			UpdateCurrentUserPosition();					// get the actual position of the new tool

			gb.AdvanceState();
			if (AllAxesAreHomed())
			{
				if (reprap.GetCurrentTool() != nullptr && (gb.MachineState().toolChangeParam & TPostBit) != 0)
				{
					String<ShortScratchStringLength> scratchString;
					scratchString.printf("tpost%d.g", gb.MachineState().newToolNumber);
					DoFileMacro(gb, scratchString.c_str(), false);
				}
			}
		}
		break;

	case GCodeState::toolChangeComplete:
	case GCodeState::m109ToolChangeComplete:
		if (LockMovementAndWaitForStandstill(gb))		// wait for tpost.g to finish executing
		{
			// Restore the original Z axis user position, so that different tool Z offsets work even if the first move after the tool change doesn't have a Z coordinate
			// Only do this if we are running as an FDM printer, because it's not appropriate for CNC machines.
			if (machineType == MachineType::fff)
			{
				currentUserPosition[Z_AXIS] = toolChangeRestorePoint.moveCoords[Z_AXIS];
			}
			gb.MachineState().feedRate = toolChangeRestorePoint.feedRate;
			// We don't restore the default fan speed in case the user wants to use a different one for the new tool
			doingToolChange = false;

			if (gb.GetState() == GCodeState::toolChangeComplete)
			{
				gb.SetState(GCodeState::normal);
			}
			else
			{
				UnlockAll(gb);							// allow movement again
				gb.AdvanceState();
			}
		}
		break;

	case GCodeState::m109WaitForTemperature:
		if (cancelWait || simulationMode != 0 || ToolHeatersAtSetTemperatures(reprap.GetCurrentTool(), gb.MachineState().waitWhileCooling, TEMPERATURE_CLOSE_ENOUGH))
		{
			cancelWait = isWaiting = false;
			gb.SetState(GCodeState::normal);
		}
		else
		{
			CheckReportDue(gb, reply);
			isWaiting = true;
		}
		break;

	case GCodeState::pausing1:
		if (LockMovementAndWaitForStandstill(gb))
		{
			gb.AdvanceState();
			if (AllAxesAreHomed())
			{
				DoFileMacro(gb, PAUSE_G, true);
			}
		}
		break;

	case GCodeState::filamentChangePause1:
		if (LockMovementAndWaitForStandstill(gb))
		{
			gb.AdvanceState();
			if (AllAxesAreHomed())
			{
				if (!DoFileMacro(gb, FILAMENT_CHANGE_G, false))
				{
					DoFileMacro(gb, PAUSE_G, true);
				}
			}
		}
		break;

	case GCodeState::pausing2:
	case GCodeState::filamentChangePause2:
		if (LockMovementAndWaitForStandstill(gb))
		{
			reply.printf((gb.GetState() == GCodeState::filamentChangePause2) ? "Printing paused for filament change at" : "Printing paused at");
			for (size_t axis = 0; axis < numVisibleAxes; ++axis)
			{
				reply.catf(" %c%.1f", axisLetters[axis], (double)pauseRestorePoint.moveCoords[axis]);
			}
			platform.MessageF(LogMessage, "%s\n", reply.c_str());
			gb.SetState(GCodeState::normal);
		}
		break;

	case GCodeState::resuming1:
	case GCodeState::resuming2:
		// Here when we have just finished running the resume macro file.
		// Move the head back to the paused location
		if (LockMovementAndWaitForStandstill(gb))
		{
			float currentZ = moveBuffer.coords[Z_AXIS];
			for (size_t axis = 0; axis < numVisibleAxes; ++axis)
			{
				currentUserPosition[axis] = pauseRestorePoint.moveCoords[axis];
			}
			ToolOffsetTransform(currentUserPosition, moveBuffer.coords);
			SetMoveBufferDefaults();
			moveBuffer.feedRate = DefaultFeedRate * SecondsToMinutes;	// ask for a good feed rate, we may have paused during a slow move
			if (gb.GetState() == GCodeState::resuming1 && currentZ > pauseRestorePoint.moveCoords[Z_AXIS])
			{
				// First move the head to the correct XY point, then move it down in a separate move
				moveBuffer.coords[Z_AXIS] = currentZ;
				gb.SetState(GCodeState::resuming2);
			}
			else
			{
				// Just move to the saved position in one go
				gb.SetState(GCodeState::resuming3);
			}
			NewMoveAvailable(1);
		}
		break;

	case GCodeState::resuming3:
		if (LockMovementAndWaitForStandstill(gb))
		{
			for (size_t i = 0; i < NumTotalFans; ++i)
			{
				platform.SetFanValue(i, pausedFanSpeeds[i]);
			}
			virtualExtruderPosition = pauseRestorePoint.virtualExtruderPosition;	// reset the extruder position in case we are receiving absolute extruder moves
			moveBuffer.virtualExtruderPosition = pauseRestorePoint.virtualExtruderPosition;
			fileGCode->MachineState().feedRate = pauseRestorePoint.feedRate;
			moveFractionToSkip = pauseRestorePoint.proportionDone;
			isPaused = false;
			reply.copy("Printing resumed");
			platform.Message(LogMessage, "Printing resumed\n");
			gb.SetState(GCodeState::normal);
		}
		break;

	case GCodeState::flashing1:
#if HAS_WIFI_NETWORKING
		if (&gb == auxGCode)								// if M997 S1 is sent from USB, don't keep sending temperature reports
		{
			CheckReportDue(gb, reply);						// this is so that the ATE gets status reports and can tell when flashing is complete
		}

		// Update additional modules before the main firmware
		if (FirmwareUpdater::IsReady())
		{
			bool updating = false;
			for (unsigned int module = 1; module < NumFirmwareUpdateModules; ++module)
			{
				if ((firmwareUpdateModuleMap & (1u << module)) != 0)
				{
					firmwareUpdateModuleMap &= ~(1u << module);
					FirmwareUpdater::UpdateModule(module);
					updating = true;
					break;
				}
			}
			if (!updating)
			{
				gb.SetState(GCodeState::flashing2);
			}
		}
#else
		gb.SetState(GCodeState::flashing2);
#endif
		break;

	case GCodeState::flashing2:
		if ((firmwareUpdateModuleMap & 1) != 0)
		{
			// Update main firmware
			firmwareUpdateModuleMap = 0;
			platform.UpdateFirmware();
			// The above call does not return unless an error occurred
		}
		isFlashing = false;
		gb.SetState(GCodeState::normal);
		break;

	case GCodeState::stoppingWithHeatersOff:	// MO or M1 after executing stop.g/sleep.g if present
		reprap.GetHeat().SwitchOffAll(true);
		// no break

	case GCodeState::stoppingWithHeatersOn:		// M0 H1 or M1 H1 after executing stop.g/sleep.g if present
		platform.SetDriversIdle();
		gb.SetState(GCodeState::normal);
		break;

	// States used for grid probing
	case GCodeState::gridProbing1:		// ready to move to next grid probe point
		{
			// Move to the current probe point
			Move& move = reprap.GetMove();
			const GridDefinition& grid = move.AccessHeightMap().GetGrid();
			const float x = grid.GetXCoordinate(gridXindex);
			const float y = grid.GetYCoordinate(gridYindex);
			if (grid.IsInRadius(x, y))
			{
				if (move.IsAccessibleProbePoint(x, y))
				{
					SetMoveBufferDefaults();
					const ZProbe& zp = platform.GetCurrentZProbe();
					moveBuffer.coords[X_AXIS] = x - zp.GetXOffset();
					moveBuffer.coords[Y_AXIS] = y - zp.GetYOffset();
					moveBuffer.coords[Z_AXIS] = zp.GetDiveHeight();
					moveBuffer.feedRate = zp.GetTravelSpeed();
					NewMoveAvailable(1);

					tapsDone = 0;
					g30zHeightErrorSum = 0.0;
					g30zHeightErrorLowestDiff = 1000.0;

					gb.AdvanceState();
				}
				else
				{
					platform.MessageF(WarningMessage, "Skipping grid point (%.1f, %.1f) because Z probe cannot reach it\n", (double)x, (double)y);
					gb.SetState(GCodeState::gridProbing6);
				}
			}
			else
			{
				gb.SetState(GCodeState::gridProbing6);
			}
		}
		break;

	case GCodeState::gridProbing2a:		// ready to probe the current grid probe point (we return to this state when doing the second and subsequent taps)
		if (LockMovementAndWaitForStandstill(gb))
		{
			gb.AdvanceState();
			if (platform.GetCurrentZProbeType() == ZProbeType::blTouch)
			{
				DoFileMacro(gb, DEPLOYPROBE_G, false);				// bltouch needs to be redeployed prior to each probe point
			}
		}
		break;

	case GCodeState::gridProbing2b:		// ready to probe the current grid probe point
		if (LockMovementAndWaitForStandstill(gb))
		{
			lastProbedTime = millis();
			const ZProbe& zp = platform.GetCurrentZProbe();
			if (zp.GetProbeType() != ZProbeType::none && zp.GetTurnHeatersOff())
			{
				reprap.GetHeat().SuspendHeaters(true);
			}
			gb.AdvanceState();
		}
		break;

	case GCodeState::gridProbing3:	// ready to probe the current grid probe point
		{
			const ZProbe& zp = platform.GetCurrentZProbe();
			if (millis() - lastProbedTime >= (uint32_t)(zp.GetRecoveryTime() * SecondsToMillis))
			{
				// Probe the bed at the current XY coordinates
				// Check for probe already triggered at start
				if (zp.GetProbeType() == ZProbeType::none)
				{
					// No Z probe, so do manual mesh levelling instead
					UnlockAll(gb);															// release the movement lock to allow manual Z moves
					gb.AdvanceState();														// resume at next state when user has finished adjusting the height
					doingManualBedProbe = true;												// suspend the Z movement limit
					DoManualProbe(gb);
				}
				else if (platform.GetCurrentZProbe().Stopped() == EndStopHit::atStop)
				{
					reprap.GetHeat().SuspendHeaters(false);
					platform.Message(ErrorMessage, "Z probe already triggered before probing move started");
					gb.SetState(GCodeState::normal);
					if (zp.GetProbeType() != ZProbeType::none && !probeIsDeployed)
					{
						DoFileMacro(gb, RETRACTPROBE_G, false);
					}
					break;
				}
				else
				{
					zProbeTriggered = false;
					SetMoveBufferDefaults();
					platform.GetCurrentZProbe().SetProbing(true);
					platform.GetEndstops().EnableCurrentZProbe();
					moveBuffer.checkEndstops = true;
					moveBuffer.reduceAcceleration = true;
					moveBuffer.coords[Z_AXIS] = -zp.GetDiveHeight();
					moveBuffer.feedRate = zp.GetProbingSpeed();
					NewMoveAvailable(1);
					gb.AdvanceState();
				}
			}
		}
		break;

	case GCodeState::gridProbing4:	// ready to lift the probe after probing the current grid probe point
		if (LockMovementAndWaitForStandstill(gb))
		{
			doingManualBedProbe = false;
			++tapsDone;
			reprap.GetHeat().SuspendHeaters(false);
			const ZProbe& zp = platform.GetCurrentZProbe();
			if (zp.GetProbeType() == ZProbeType::none)
			{
				// No Z probe, so we are doing manual mesh levelling. Take the current Z height as the height error.
				g30zHeightError = moveBuffer.coords[Z_AXIS];
			}
			else
			{
				platform.GetCurrentZProbe().SetProbing(false);
				if (!zProbeTriggered)
				{
					platform.Message(ErrorMessage, "Z probe was not triggered during probing move\n");
					gb.SetState(GCodeState::normal);
					if (zp.GetProbeType() != ZProbeType::none && !probeIsDeployed)
					{
						DoFileMacro(gb, RETRACTPROBE_G, false);
					}
					break;
				}

				g30zHeightError = moveBuffer.coords[Z_AXIS] - zp.GetActualTriggerHeight();
				g30zHeightErrorSum += g30zHeightError;
			}

			gb.AdvanceState();
			if (platform.GetCurrentZProbeType() == ZProbeType::blTouch)
			{
				DoFileMacro(gb, RETRACTPROBE_G, false);			// bltouch needs to be retracted when it triggers
			}
		}
		break;

	case GCodeState::gridProbing4a:	// ready to lift the probe after probing the current grid probe point
		// Move back up to the dive height
		SetMoveBufferDefaults();
		{
			const ZProbe& zp = platform.GetCurrentZProbe();
			moveBuffer.coords[Z_AXIS] = zp.GetDiveHeight();
			moveBuffer.feedRate = zp.GetTravelSpeed();
		}
		NewMoveAvailable(1);
		gb.AdvanceState();
		break;

	case GCodeState::gridProbing5:	// finished probing a point and moved back to the dive height
		if (LockMovementAndWaitForStandstill(gb))
		{
			// See whether we need to do any more taps
			const ZProbe& params = platform.GetCurrentZProbe();
			bool acceptReading = false;
			if (params.GetMaxTaps() < 2)
			{
				acceptReading = true;
			}
			else if (tapsDone >= 2)
			{
				g30zHeightErrorLowestDiff = min<float>(g30zHeightErrorLowestDiff, fabsf(g30zHeightError - g30PrevHeightError));
				if (params.GetTolerance() > 0.0)
				{
					if (g30zHeightErrorLowestDiff <= params.GetTolerance())
					{
						g30zHeightError = (g30zHeightError + g30PrevHeightError)/2;
						acceptReading = true;
					}
				}
				else if (tapsDone == params.GetMaxTaps())
				{
					g30zHeightError = g30zHeightErrorSum/tapsDone;
					acceptReading = true;
				}
			}

			if (acceptReading)
			{
				reprap.GetMove().AccessHeightMap().SetGridHeight(gridXindex, gridYindex, g30zHeightError);
				gb.AdvanceState();
			}
			else if (tapsDone < params.GetMaxTaps())
			{
				// Tap again
				lastProbedTime = millis();
				g30PrevHeightError = g30zHeightError;
				gb.SetState(GCodeState::gridProbing2a);
			}
			else
			{
				platform.Message(ErrorMessage, "Z probe readings not consistent\n");
				gb.SetState(GCodeState::normal);
				if (params.GetProbeType() != ZProbeType::none && !probeIsDeployed)
				{
					DoFileMacro(gb, RETRACTPROBE_G, false);
				}
			}
		}
		break;

	case GCodeState::gridProbing6:	// ready to compute the next probe point
		{
			const HeightMap& hm = reprap.GetMove().AccessHeightMap();
			if (gridYindex & 1)
			{
				// Odd row, so decreasing X
				if (gridXindex == 0)
				{
					++gridYindex;
				}
				else
				{
					--gridXindex;
				}
			}
			else
			{
				// Even row, so increasing X
				if (gridXindex + 1 == hm.GetGrid().NumXpoints())
				{
					++gridYindex;
				}
				else
				{
					++gridXindex;
				}
			}

			if (gridYindex == hm.GetGrid().NumYpoints())
			{
				// Done all the points
				gb.AdvanceState();
				if (platform.GetCurrentZProbeType() != ZProbeType::none && !probeIsDeployed)
				{
					DoFileMacro(gb, RETRACTPROBE_G, false);
				}
			}
			else
			{
				gb.SetState(GCodeState::gridProbing1);
			}
		}
		break;

	case GCodeState::gridProbing7:
		// Finished probing the grid, and retracted the probe if necessary
		{
			float mean, deviation, minError, maxError;
			const uint32_t numPointsProbed = reprap.GetMove().AccessHeightMap().GetStatistics(mean, deviation, minError, maxError);
			if (numPointsProbed >= 4)
			{
				reply.printf("%" PRIu32 " points probed, min error %.3f, max error %.3f, mean %.3f, deviation %.3f\n",
								numPointsProbed, (double)minError, (double)maxError, (double)mean, (double)deviation);
				error = SaveHeightMap(gb, reply);
				reprap.GetMove().AccessHeightMap().ExtrapolateMissing();
				reprap.GetMove().UseMesh(true);
				const float absMean = fabsf(mean);
				if (absMean >= 0.05 && absMean >= 2 * deviation)
				{
					platform.Message(WarningMessage, "the height map has a substantial Z offset. Suggest use Z-probe to establish Z=0 datum, then re-probe the mesh.\n");
				}
			}
			else
			{
				reply.copy("Too few points probed");
				error = true;
			}
		}
		if (!error)
		{
			reprap.GetPlatform().MessageF(LogMessage, "%s\n", reply.c_str());
		}
		gb.SetState(GCodeState::normal);
		break;

	// States used for G30 probing
	case GCodeState::probingAtPoint0:
		// Initial state when executing G30 with a P parameter. Start by moving to the dive height at the current position.
		SetMoveBufferDefaults();
		{
			const ZProbe& zp = platform.GetCurrentZProbe();
			moveBuffer.coords[Z_AXIS] = zp.GetDiveHeight();
			moveBuffer.feedRate = zp.GetTravelSpeed();
		}
		NewMoveAvailable(1);
		gb.AdvanceState();
		break;

	case GCodeState::probingAtPoint1:
		// The move to raise/lower the head to the correct dive height has been commanded.
		if (LockMovementAndWaitForStandstill(gb))
		{
			// Head is at the dive height but needs to be moved to the correct XY position. The XY coordinates have already been stored.
			SetMoveBufferDefaults();
			(void)reprap.GetMove().GetProbeCoordinates(g30ProbePointIndex, moveBuffer.coords[X_AXIS], moveBuffer.coords[Y_AXIS], true);
			const ZProbe& zp = platform.GetCurrentZProbe();
			moveBuffer.coords[Z_AXIS] = zp.GetDiveHeight();
			moveBuffer.feedRate = zp.GetTravelSpeed();
			NewMoveAvailable(1);

			InitialiseTaps();
			gb.AdvanceState();
		}
		break;

	case GCodeState::probingAtPoint2a:								// note we return to this state when doing the second and subsequent taps
		// Executing G30 with a P parameter. The move to put the head at the specified XY coordinates has been commanded.
		// OR initial state when executing G30 with no P parameter (must call InitialiseTaps first)
		if (LockMovementAndWaitForStandstill(gb))
		{
			gb.AdvanceState();
			if (platform.GetCurrentZProbeType() == ZProbeType::blTouch)
			{
				DoFileMacro(gb, DEPLOYPROBE_G, false);				// bltouch needs to be redeployed prior to each probe point
			}
		}
		break;

	case GCodeState::probingAtPoint2b:
		if (LockMovementAndWaitForStandstill(gb))
		{
			// Head has finished moving to the correct XY position
			lastProbedTime = millis();			// start the probe recovery timer
			if (platform.GetCurrentZProbe().GetTurnHeatersOff())
			{
				reprap.GetHeat().SuspendHeaters(true);
			}
			gb.AdvanceState();
		}
		break;

	case GCodeState::probingAtPoint3:
		// Executing G30 with a P parameter. The move to put the head at the specified XY coordinates has been completed and the recovery timer started.
		// OR executing G30 without a P parameter, and the recovery timer has been started.
		if (millis() - lastProbedTime >= (uint32_t)(platform.GetCurrentZProbe().GetRecoveryTime() * SecondsToMillis))
		{
			// The probe recovery time has elapsed, so we can start the probing  move
			const ZProbe& zp = platform.GetCurrentZProbe();
			if (zp.GetProbeType() == ZProbeType::none)
			{
				// No Z probe, so we are doing manual 'probing'
				UnlockAll(gb);															// release the movement lock to allow manual Z moves
				gb.AdvanceState();														// resume at the next state when the user has finished
				doingManualBedProbe = true;												// suspend the Z movement limit
				DoManualProbe(gb);
			}
			else if (platform.GetCurrentZProbe().Stopped() == EndStopHit::atStop)		// check for probe already triggered at start
			{
				// Z probe is already triggered at the start of the move, so abandon the probe and record an error
				reprap.GetHeat().SuspendHeaters(false);
				platform.Message(ErrorMessage, "Z probe already triggered at start of probing move\n");
				if (g30ProbePointIndex >= 0)
				{
					reprap.GetMove().SetZBedProbePoint(g30ProbePointIndex, zp.GetDiveHeight(), true, true);
				}
				gb.SetState(GCodeState::normal);										// no point in doing anything else
				if (zp.GetProbeType() != ZProbeType::none && !probeIsDeployed)
				{
					DoFileMacro(gb, RETRACTPROBE_G, false);
				}
			}
			else
			{
				zProbeTriggered = false;
				SetMoveBufferDefaults();
<<<<<<< HEAD
				platform.GetCurrentZProbe().SetProbing(true);
				platform.GetEndstops().EnableCurrentZProbe();
				moveBuffer.checkEndstops = true;
				moveBuffer.reduceAcceleration = true;
				moveBuffer.coords[Z_AXIS] = (GetAxisIsHomed(Z_AXIS))
											? -zp.GetDiveHeight()						// Z axis has been homed, so no point in going very far
=======
				moveBuffer.endStopsToCheck = ZProbeActive;
				moveBuffer.coords[Z_AXIS] = (IsAxisHomed(Z_AXIS))
											? -platform.GetZProbeDiveHeight()			// Z axis has been homed, so no point in going very far
>>>>>>> 913c9d35
											: -1.1 * platform.AxisTotalLength(Z_AXIS);	// Z axis not homed yet, so treat this as a homing move
				moveBuffer.feedRate = zp.GetProbingSpeed();
				NewMoveAvailable(1);
				gb.AdvanceState();
			}
		}
		break;

	case GCodeState::probingAtPoint4:
		// Executing G30. The probe wasn't triggered at the start of the move, and the probing move has been commanded.
		if (LockMovementAndWaitForStandstill(gb))
		{
			// Probing move has stopped
			reprap.GetHeat().SuspendHeaters(false);
			doingManualBedProbe = false;
			hadProbingError = false;
			++tapsDone;
			const ZProbe& zp = platform.GetCurrentZProbe();
			if (zp.GetProbeType() == ZProbeType::none)
			{
				// No Z probe, so we are doing manual mesh levelling. Take the current Z height as the height error.
				g30zStoppedHeight = g30zHeightError = moveBuffer.coords[Z_AXIS];
			}
			else
			{
				platform.GetCurrentZProbe().SetProbing(false);
				if (!zProbeTriggered)
				{
					platform.Message(ErrorMessage, "Z probe was not triggered during probing move\n");
					g30zHeightErrorSum = g30zHeightError = 0.0;
					hadProbingError = true;
				}
				else
				{
					// Successful probing
					float m[MaxAxes];
					reprap.GetMove().GetCurrentMachinePosition(m, false);		// get height without bed compensation
					g30zStoppedHeight = m[Z_AXIS] - g30HValue;					// save for later
					g30zHeightError = g30zStoppedHeight - zp.GetActualTriggerHeight();
					g30zHeightErrorSum += g30zHeightError;
				}
			}

			if (g30ProbePointIndex < 0)											// if no P parameter
			{
				// Simple G30 probing move
				if (g30SValue == -1 || g30SValue == -2 || g30SValue == -3)
				{
					// G30 S-1 command taps once and reports the height, S-2 sets the tool offset to the negative of the current height, S-3 sets the Z probe trigger height
					gb.SetState(GCodeState::probingAtPoint7);					// special state for reporting the stopped height at the end
					if (zp.GetProbeType() != ZProbeType::none && !probeIsDeployed)
					{
						DoFileMacro(gb, RETRACTPROBE_G, false);					// retract the probe before moving to the new state
					}
					break;
				}

				if (tapsDone == 1 && !hadProbingError)
				{
					// Reset the Z axis origin according to the height error so that we can move back up to the dive height
					moveBuffer.coords[Z_AXIS] = zp.GetActualTriggerHeight();
					reprap.GetMove().SetNewPosition(moveBuffer.coords, false);
					reprap.GetMove().SetZeroHeightError(moveBuffer.coords);
					g30zHeightErrorSum = g30zHeightError = 0;					// there is no longer any height error from this probe
					SetAxisIsHomed(Z_AXIS);										// this is only correct if the Z axis is Cartesian-like, but other architectures must be homed before probing anyway
					zDatumSetByProbing = true;
				}
			}

			gb.AdvanceState();
			if (zp.GetProbeType() == ZProbeType::blTouch)
			{
				DoFileMacro(gb, RETRACTPROBE_G, false);							// bltouch needs to be retracted when it triggers
			}
		}
		break;

	case GCodeState::probingAtPoint4a:
		// Move back up to the dive height before we change anything, in particular before we adjust leadscrews
		SetMoveBufferDefaults();
		{
			const ZProbe& zp = platform.GetCurrentZProbe();
			moveBuffer.coords[Z_AXIS] = zp.GetDiveHeight();
			moveBuffer.feedRate = zp.GetTravelSpeed();
		}
		NewMoveAvailable(1);
		gb.AdvanceState();
		break;

	case GCodeState::probingAtPoint5:
		// Here when we have moved the head back up to the dive height
		if (LockMovementAndWaitForStandstill(gb))
		{
			// See whether we need to do any more taps
			const ZProbe& params = platform.GetEndstops().GetCurrentZProbe();
			bool acceptReading = false;
			if (params.GetMaxTaps() < 2)
			{
				acceptReading = true;
			}
			else if (tapsDone >= 2)
			{
				g30zHeightErrorLowestDiff = min<float>(g30zHeightErrorLowestDiff, fabsf(g30zHeightError - g30PrevHeightError));
				if (params.GetTolerance() > 0.0 && g30zHeightErrorLowestDiff <= params.GetTolerance())
				{
					g30zHeightError = (g30zHeightError + g30PrevHeightError)/2;
					acceptReading = true;
				}
			}

			if (!acceptReading)
			{
				if (tapsDone < params.GetMaxTaps())
				{
					// Tap again
					g30PrevHeightError = g30zHeightError;
					lastProbedTime = millis();
					gb.SetState(GCodeState::probingAtPoint2a);
					break;
				}

				// We no longer flag this as a probing error, instead we take the average and issue a warning
				g30zHeightError = g30zHeightErrorSum/tapsDone;
				if (params.GetTolerance() > 0.0)			// zero or negative tolerance means always average all readings, so no warning message
				{
					platform.Message(WarningMessage, "Z probe readings not consistent\n");
				}
			}

			if (g30ProbePointIndex >= 0)
			{
				reprap.GetMove().SetZBedProbePoint(g30ProbePointIndex, g30zHeightError, true, hadProbingError);
			}
			else
			{
				// Setting the Z height with G30
				moveBuffer.coords[Z_AXIS] -= g30zHeightError;
				reprap.GetMove().SetNewPosition(moveBuffer.coords, false);
				reprap.GetMove().SetZeroHeightError(moveBuffer.coords);
				ToolOffsetInverseTransform(moveBuffer.coords, currentUserPosition);
			}
			gb.AdvanceState();
			if (platform.GetCurrentZProbeType() != ZProbeType::none && !probeIsDeployed)
			{
				DoFileMacro(gb, RETRACTPROBE_G, false);
			}
		}
		break;

	case GCodeState::probingAtPoint6:
		// Here when we have finished probing with a P parameter and have retracted the probe if necessary
		if (LockMovementAndWaitForStandstill(gb))		// retracting the Z probe
		{
			if (g30SValue == 1)
			{
				// G30 with a silly Z value and S=1 is equivalent to G30 with no parameters in that it sets the current Z height
				// This is useful because it adjusts the XY position to account for the probe offset.
				moveBuffer.coords[Z_AXIS] -= g30zHeightError;
				reprap.GetMove().SetNewPosition(moveBuffer.coords, false);
				ToolOffsetInverseTransform(moveBuffer.coords, currentUserPosition);
			}
			else if (g30SValue >= -1)
			{
				error = reprap.GetMove().FinishedBedProbing(g30SValue, reply);
				if (!error && reprap.GetMove().GetKinematics().SupportsAutoCalibration())
				{
					zDatumSetByProbing = true;			// if we successfully auto calibrated or adjusted leadscrews, we've set the Z datum by probing
				}
			}
			gb.SetState(GCodeState::normal);
		}
		break;

	case GCodeState::probingAtPoint7:
		// Here when we have finished executing G30 S-1 or S-2 or S-3 including retracting the probe if necessary
		if (g30SValue == -3)
		{
			// Adjust the Z probe trigger height to the stop height
			ZProbe& zp = platform.GetCurrentZProbe();
			zp.SetTriggerHeight(g30zStoppedHeight);
			reply.printf("Z probe trigger height set to %.3f mm", (double)g30zStoppedHeight);
		}
		else if (g30SValue == -2)
		{
			// Adjust the Z offset of the current tool to account for the height error
			Tool * const tool = reprap.GetCurrentTool();
			if (tool == nullptr)
			{
				platform.Message(ErrorMessage, "Tool was deselected during G30 S-2 command\n");
				error = true;
			}
			else
			{
				tool->SetOffset(Z_AXIS, -g30zHeightError, true);
				ToolOffsetInverseTransform(moveBuffer.coords, currentUserPosition);		// update user coordinates to reflect the new tool offset
			}
		}
		else
		{
			// Just print the stop height
			reply.printf("Stopped at height %.3f mm", (double)g30zStoppedHeight);
		}
		gb.SetState(GCodeState::normal);
		break;

	// Firmware retraction/un-retraction states
	case GCodeState::doingFirmwareRetraction:
		// We just did the retraction part of a firmware retraction, now we need to do the Z hop
		if (segmentsLeft == 0)
		{
			const AxesBitmap xAxes = reprap.GetCurrentXAxes();
			const AxesBitmap yAxes = reprap.GetCurrentYAxes();
			reprap.GetMove().GetCurrentUserPosition(moveBuffer.coords, 0, xAxes, yAxes);
			SetMoveBufferDefaults();
			moveBuffer.coords[Z_AXIS] += retractHop;
			moveBuffer.feedRate = platform.MaxFeedrate(Z_AXIS);
			moveBuffer.filePos = (&gb == fileGCode) ? gb.GetFilePosition(fileInput->BytesCached()) : noFilePosition;
			moveBuffer.canPauseAfter = false;			// don't pause after a retraction because that could cause too much retraction
			currentZHop = retractHop;
			NewMoveAvailable(1);
			gb.SetState(GCodeState::normal);
		}
		break;

	case GCodeState::doingFirmwareUnRetraction:
		// We just undid the Z-hop part of a firmware un-retraction, now we need to do the un-retract
		if (segmentsLeft == 0)
		{
			const Tool * const tool = reprap.GetCurrentTool();
			if (tool != nullptr)
			{
				const uint32_t xAxes = reprap.GetCurrentXAxes();
				const uint32_t yAxes = reprap.GetCurrentYAxes();
				reprap.GetMove().GetCurrentUserPosition(moveBuffer.coords, 0, xAxes, yAxes);
				SetMoveBufferDefaults();
				for (size_t i = 0; i < tool->DriveCount(); ++i)
				{
					moveBuffer.coords[numTotalAxes + tool->Drive(i)] = retractLength + retractExtra;
				}
				moveBuffer.feedRate = unRetractSpeed;
				moveBuffer.isFirmwareRetraction = true;
				moveBuffer.filePos = (&gb == fileGCode) ? gb.MachineState().fileState.GetPosition() - fileInput->BytesCached() : noFilePosition;
				moveBuffer.canPauseAfter = true;
				NewMoveAvailable(1);
			}
			gb.SetState(GCodeState::normal);
		}
		break;

	case GCodeState::loadingFilament:
		// We just returned from the filament load macro
		if (reprap.GetCurrentTool() != nullptr)
		{
			reprap.GetCurrentTool()->GetFilament()->Load(filamentToLoad);
			if (reprap.Debug(moduleGcodes))
			{
				platform.MessageF(LoggedGenericMessage, "Filament %s loaded", filamentToLoad);
			}
		}
		gb.SetState(GCodeState::normal);
		break;

	case GCodeState::unloadingFilament:
		// We just returned from the filament unload macro
		if (reprap.GetCurrentTool() != nullptr)
		{
			if (reprap.Debug(moduleGcodes))
			{
				platform.MessageF(LoggedGenericMessage, "Filament %s unloaded", reprap.GetCurrentTool()->GetFilament()->GetName());
			}
			reprap.GetCurrentTool()->GetFilament()->Unload();
		}
		gb.SetState(GCodeState::normal);
		break;

#if HAS_VOLTAGE_MONITOR
	case GCodeState::powerFailPausing1:
		if (gb.IsReady() || gb.IsExecuting())
		{
			gb.SetFinished(ActOnCode(gb, reply));							// execute the pause script
		}
		else
		{
			SaveResumeInfo(true);											// create the resume file so that we can resume after power down
			platform.Message(LoggedGenericMessage, "Print auto-paused due to low voltage\n");
			gb.SetState(GCodeState::normal);
		}
		break;
#endif

	case GCodeState::timingSDwrite:
		for (uint32_t writtenThisTime = 0; writtenThisTime < 100 * 1024; )
		{
			if (timingBytesWritten >= timingBytesRequested)
			{
				sdTimingFile->Close();
				const uint32_t ms = millis() - timingStartMillis;
				const float fileMbytes = (float)timingBytesWritten/(float)(1024 * 1024);
				const float mbPerSec = (fileMbytes * 1000.0)/(float)ms;
				reply.printf("SD write speed for %.1fMbyte file was %.2fMbytes/sec", (double)fileMbytes, (double)mbPerSec);
				platform.Delete(platform.GetGCodeDir(), TimingFileName);
				gb.SetState(GCodeState::normal);
				break;
			}

			if (!sdTimingFile->Write(reply.c_str(), reply.Capacity()))
			{
				sdTimingFile->Close();
				platform.Delete(platform.GetGCodeDir(), TimingFileName);
				reply.copy("Error writing to timing file");
				error = true;
				gb.SetState(GCodeState::normal);
				break;
			}
			timingBytesWritten += reply.Capacity();
			writtenThisTime += reply.Capacity();
		}
		break;

	default:				// should not happen
		platform.Message(ErrorMessage, "Undefined GCodeState\n");
		gb.SetState(GCodeState::normal);
		break;
	}

	if (gb.GetState() == GCodeState::normal)
	{
		// We completed a command, so unlock resources and tell the host about it
		gb.StopTimer();
		UnlockAll(gb);
		if (!error && gb.MachineState().errorMessage != nullptr)
		{
			reply.copy(gb.MachineState().errorMessage);
			error = true;
		}
		gb.MachineState().errorMessage = nullptr;
		HandleReply(gb, (error) ? GCodeResult::error : GCodeResult::ok, reply.c_str());
	}
}

// Start a new gcode, or continue to execute one that has already been started:
void GCodes::StartNextGCode(GCodeBuffer& gb, const StringRef& reply)
{
	if (IsPaused() && &gb == fileGCode)
	{
		// We are paused, so don't process any more gcodes from the file being printed.
		// There is a potential issue here if fileGCode holds any locks, so unlock everything.
		UnlockAll(gb);
	}
	else if (gb.IsReady() || gb.IsExecuting())
	{
		gb.SetFinished(ActOnCode(gb, reply));
	}
	else if (gb.MachineState().fileState.IsLive())
	{
		DoFilePrint(gb, reply);
	}
	else if (&gb == queuedGCode)
	{
		// Code queue
		codeQueue->FillBuffer(queuedGCode);
	}
#if HAS_NETWORKING
	else if (&gb == httpGCode)
	{
		// Webserver
		httpInput->FillBuffer(httpGCode);
	}
	else if (&gb == telnetGCode)
	{
		// Telnet
		telnetInput->FillBuffer(telnetGCode);
	}
#endif
	else if (   &gb == serialGCode
#if SUPPORT_SCANNER
			 && !reprap.GetScanner().IsRegistered()
#endif
			)
	{
		// USB interface. This line may be shared with a 3D scanner
		serialInput->FillBuffer(serialGCode);
	}
#ifdef SERIAL_AUX_DEVICE
	else if (&gb == auxGCode)
	{
		// Aux serial port (typically PanelDue)
		if (auxInput->FillBuffer(auxGCode))
		{
			// by default we assume no PanelDue is attached
			platform.SetAuxDetected();
		}
	}
#endif
}

void GCodes::DoFilePrint(GCodeBuffer& gb, const StringRef& reply)
{
	FileData& fd = gb.MachineState().fileState;

	// Do we have more data to process?
	switch (fileInput->ReadFromFile(fd))
	{
	case GCodeInputReadResult::haveData:
		// Yes - fill up the GCodeBuffer and run the next code
		if (fileInput->FillBuffer(&gb))
		{
			// We read some data, but we don't necessarily have a command available because we may be executing M28 within a file
			if (gb.IsReady())
			{
				gb.SetFinished(ActOnCode(gb, reply));
			}
		}
		break;

	case GCodeInputReadResult::error:
		AbortPrint(gb);
		break;

	case GCodeInputReadResult::noData:
		// We have reached the end of the file. Check for the last line of gcode not ending in newline.
		gb.FileEnded();							// append a newline if necessary and deal with any pending file write
		if (gb.IsReady())
		{
			gb.SetFinished(ActOnCode(gb, reply));
			return;
		}

		gb.Init();								// mark buffer as empty

		if (gb.MachineState().previous == nullptr)
		{
			// Finished printing SD card file.
			// We never get here if the file ends in M0 because CancelPrint gets called directly in that case.
			// Don't close the file until all moves have been completed, in case the print gets paused.
			// Also, this keeps the state as 'Printing' until the print really has finished.
			if (   LockMovementAndWaitForStandstill(gb)					// wait until movement has finished
				&& IsCodeQueueIdle()									// must also wait until deferred command queue has caught up
			   )
			{
				StopPrint(StopPrintReason::normalCompletion);
			}
		}
		else
		{
			// Finished a macro or finished processing config.g
			fileInput->Reset(fd);
			fd.Close();
			if (runningConfigFile && gb.MachineState().previous->previous == nullptr)
			{
				CopyConfigFinalValues(gb);
				runningConfigFile = false;
			}
			Pop(gb);
			gb.Init();
			if (gb.GetState() == GCodeState::normal)
			{
				UnlockAll(gb);
				HandleReply(gb, GCodeResult::ok, "");
				if (filamentChangePausePending && &gb == fileGCode && !gb.IsDoingFileMacro())
				{
					gb.Put("M600");
					filamentChangePausePending = false;
				}
				else if (pausePending && &gb == fileGCode && !gb.IsDoingFileMacro())
				{
					gb.Put("M226");
					pausePending = false;
				}
			}
		}
		break;
	}
}

// Restore positions etc. when exiting simulation mode
void GCodes::EndSimulation(GCodeBuffer *gb)
{
	// Ending a simulation, so restore the position
	RestorePosition(simulationRestorePoint, gb);
	ToolOffsetTransform(currentUserPosition, moveBuffer.coords);
	reprap.GetMove().SetNewPosition(moveBuffer.coords, true);
	axesHomed = axesHomedBeforeSimulation;
}

// Check for and execute triggers
void GCodes::CheckTriggers()
{
#ifndef NO_TRIGGERS
	// Check for endstop state changes that activate new triggers
	const TriggerInputsBitmap oldEndstopStates = lastEndstopStates;
	lastEndstopStates = platform.GetEndstops().GetAllEndstopStates();
	const TriggerInputsBitmap risen = lastEndstopStates & ~oldEndstopStates,
					  	  	  fallen = ~lastEndstopStates & oldEndstopStates;
	unsigned int lowestTriggerPending = MaxTriggers;
	for (unsigned int triggerNumber = 0; triggerNumber < MaxTriggers; ++triggerNumber)
	{
		const Trigger& ct = triggers[triggerNumber];
		if (   ((ct.rising & risen) != 0 || (ct.falling & fallen) != 0)
			&& (ct.condition == 0 || (ct.condition == 1 && reprap.GetPrintMonitor().IsPrinting()))
		   )
		{
			SetBit(triggersPending, triggerNumber);
		}
		if (triggerNumber < lowestTriggerPending && IsBitSet(triggersPending, triggerNumber))
		{
			lowestTriggerPending = triggerNumber;
		}
	}

	// If any triggers are pending, activate the one with the lowest number
	if (lowestTriggerPending == 0)
	{
		ClearBit(triggersPending, lowestTriggerPending);			// clear the trigger
		DoEmergencyStop();
	}
	else if (lowestTriggerPending < MaxTriggers						// if a trigger is pending
			 && !IsDaemonBusy()
			 && daemonGCode->GetState() == GCodeState::normal		// and we are not already executing a trigger or config.g
			)
	{
		if (lowestTriggerPending == 1)
		{
			if (!IsReallyPrinting())
			{
				ClearBit(triggersPending, lowestTriggerPending);	// ignore a pause trigger if we are already paused
			}
			else if (LockMovement(*daemonGCode))					// need to lock movement before executing the pause macro
			{
				ClearBit(triggersPending, lowestTriggerPending);	// clear the trigger
				DoPause(*daemonGCode, PauseReason::trigger, "Print paused by external trigger");
			}
		}
		else
		{
			ClearBit(triggersPending, lowestTriggerPending);		// clear the trigger
			String<StringLength20> filename;
			filename.printf("trigger%u.g", lowestTriggerPending);
			DoFileMacro(*daemonGCode, filename.c_str(), true);
		}
	}
#endif
}

// Check for and respond to filament errors
void GCodes::CheckFilament()
{
	if (   lastFilamentError != FilamentSensorStatus::ok			// check for a filament error
		&& IsReallyPrinting()
		&& autoPauseGCode->IsCompletelyIdle()
		&& LockMovement(*autoPauseGCode)							// need to lock movement before executing the pause macro
	   )
	{
		String<MediumStringLength> filamentErrorString;
		filamentErrorString.printf("Extruder %u reports %s", lastFilamentErrorExtruder, FilamentMonitor::GetErrorMessage(lastFilamentError));
		DoPause(*autoPauseGCode, PauseReason::filament, filamentErrorString.c_str());
		lastFilamentError = FilamentSensorStatus::ok;
		platform.Message(LogMessage, filamentErrorString.c_str());
	}
}

// Log a filament error. Called by Platform when a filament sensor reports an incorrect status and a print is in progress.
void GCodes::FilamentError(size_t extruder, FilamentSensorStatus fstat)
{
	if (lastFilamentError == FilamentSensorStatus::ok)
	{
		lastFilamentErrorExtruder = extruder;
		lastFilamentError = fstat;
	}
}

// Execute an emergency stop
void GCodes::DoEmergencyStop()
{
	reprap.EmergencyStop();
	Reset();
	platform.Message(GenericMessage, "Emergency Stop! Reset the controller to continue.");
}

// Pause the print. Before calling this, check that we are doing a file print that isn't already paused and get the movement lock.
void GCodes::DoPause(GCodeBuffer& gb, PauseReason reason, const char *msg)
{
	if (&gb == fileGCode)
	{
		// Pausing a file print because of a command in the file itself
		SavePosition(pauseRestorePoint, gb);
	}
	else
	{
		// Pausing a file print via another input source or for some other reason
		pauseRestorePoint.feedRate = fileGCode->MachineState().feedRate;				// set up the default
		const bool movesSkipped = reprap.GetMove().PausePrint(pauseRestorePoint);		// tell Move we wish to pause the current print

		if (movesSkipped)
		{
			// The PausePrint call has filled in the restore point with machine coordinates
			ToolOffsetInverseTransform(pauseRestorePoint.moveCoords, currentUserPosition);	// transform the returned coordinates to user coordinates
			ClearMove();
		}
		else if (segmentsLeft != 0)
		{
			// We were not able to skip any moves, however we can skip the move that is waiting
			pauseRestorePoint.virtualExtruderPosition = moveBuffer.virtualExtruderPosition;
			pauseRestorePoint.filePos = moveBuffer.filePos;
			pauseRestorePoint.feedRate = moveBuffer.feedRate;
			pauseRestorePoint.proportionDone = (float)(totalSegments - segmentsLeft)/(float)totalSegments;
			ToolOffsetInverseTransform(pauseRestorePoint.moveCoords, currentUserPosition);	// transform the returned coordinates to user coordinates
			ClearMove();
		}
		else
		{
			// We were not able to skip any moves, and there is no move waiting
			pauseRestorePoint.feedRate = fileGCode->MachineState().feedRate;
			pauseRestorePoint.virtualExtruderPosition = virtualExtruderPosition;
			pauseRestorePoint.proportionDone = 0.0;

			// TODO: when using RTOS there is a possible race condition in the following,
			// because we might try to pause when a waiting move has just been added but before the gcode buffer has been re-initialised ready for the next command
			pauseRestorePoint.filePos = fileGCode->GetFilePosition(fileInput->BytesCached());
#if SUPPORT_LASER || SUPPORT_IOBITS
			pauseRestorePoint.laserPwmOrIoBits = moveBuffer.laserPwmOrIoBits;
#endif
		}

		// Replace the paused machine coordinates by user coordinates, which we updated earlier if they were returned by Move::PausePrint
		for (size_t axis = 0; axis < numVisibleAxes; ++axis)
		{
			pauseRestorePoint.moveCoords[axis] = currentUserPosition[axis];
		}

		// If we skipped any moves, reset the file pointer to the start of the first move we need to replay
		// The following could be delayed until we resume the print
		FileData& fdata = fileGCode->MachineState().fileState;
		if (fdata.IsLive() && pauseRestorePoint.filePos != noFilePosition)
		{
			fileInput->Reset(fdata);													// clear the buffered data
			fdata.Seek(pauseRestorePoint.filePos);										// replay the abandoned instructions when we resume
			fileGCode->Init();															// clear the next move
			UnlockAll(*fileGCode);														// release any locks it had
		}

		codeQueue->PurgeEntries();

		if (reprap.Debug(moduleGcodes))
		{
			platform.MessageF(GenericMessage, "Paused print, file offset=%" PRIu32 "\n", pauseRestorePoint.filePos);
		}
	}

#if SUPPORT_LASER
	if (machineType == MachineType::laser)
	{
		moveBuffer.laserPwmOrIoBits.laserPwm = 0;		// turn off the laser when we start moving
	}
#endif

	SaveFanSpeeds();
	pauseRestorePoint.toolNumber = reprap.GetCurrentToolNumber();

	if (simulationMode == 0)
	{
		SaveResumeInfo(false);															// create the resume file so that we can resume after power down
	}

	gb.SetState((reason == PauseReason::filamentChange) ? GCodeState::filamentChangePause1 : GCodeState::pausing1);
	isPaused = true;

	if (msg != nullptr)
	{
		platform.SendAlert(GenericMessage, msg, "Printing paused", 1, 0.0, 0);
	}
}

bool GCodes::IsPaused() const
{
	return isPaused && !IsPausing() && !IsResuming();
}

bool GCodes::IsPausing() const
{
	GCodeState topState = fileGCode->OriginalMachineState().state;
	if (   topState == GCodeState::pausing1 || topState == GCodeState::pausing2
		|| topState == GCodeState::filamentChangePause1 || topState == GCodeState::filamentChangePause2
	   )
	{
		return true;
	}

	topState = daemonGCode->OriginalMachineState().state;
	if (   topState == GCodeState::pausing1 || topState == GCodeState::pausing2
		|| topState == GCodeState::filamentChangePause1 || topState == GCodeState::filamentChangePause2
	   )
	{
		return true;
	}

	topState = autoPauseGCode->OriginalMachineState().state;
	if (   topState == GCodeState::pausing1 || topState == GCodeState::pausing2
		|| topState == GCodeState::filamentChangePause1 || topState == GCodeState::filamentChangePause2
#if HAS_VOLTAGE_MONITOR
		|| topState == GCodeState::powerFailPausing1
#endif
	   )
	{
		return true;
	}

	return false;
}

bool GCodes::IsResuming() const
{
	const GCodeState topState = fileGCode->OriginalMachineState().state;
	return topState == GCodeState::resuming1 || topState == GCodeState::resuming2 || topState == GCodeState::resuming3;
}

bool GCodes::IsRunning() const
{
	return !IsPaused() && !IsPausing() && !IsResuming();
}

// Return true if we are printing from SD card and not pausing, paused or resuming
// TODO make this independent of PrintMonitor
bool GCodes::IsReallyPrinting() const
{
	return reprap.GetPrintMonitor().IsPrinting() && IsRunning();
}

// Return true if the SD card print is waiting for a heater to reach temperature
bool GCodes::IsHeatingUp() const
{
	int num;
	return fileGCode->IsExecuting()
		&& fileGCode->GetCommandLetter() == 'M'
		&& ((num = fileGCode->GetCommandNumber()) == 109 || num == 116 || num == 190 || num == 191);
}

#if HAS_VOLTAGE_MONITOR || HAS_STALL_DETECT

// Do an emergency pause following loss of power or a motor stall returning true if successful, false if needs to be retried
bool GCodes::DoEmergencyPause()
{
	if (!autoPauseGCode->IsCompletelyIdle())
	{
		return false;							// we can't pause if the auto pause thread is busy already
	}

	// Save the resume info, stop movement immediately and run the low voltage pause script to lift the nozzle etc.
	GrabMovement(*autoPauseGCode);

	// When we use RTOS there is a possible race condition in the following, because we might try to pause when a waiting move has just been added
	// but before the gcode buffer has been re-initialised ready for the next command. So start a critical section.
	TaskCriticalSectionLocker lock;

	const bool movesSkipped = reprap.GetMove().LowPowerOrStallPause(pauseRestorePoint);
	if (movesSkipped)
	{
		// The PausePrint call has filled in the restore point with machine coordinates
		ToolOffsetInverseTransform(pauseRestorePoint.moveCoords, currentUserPosition);	// transform the returned coordinates to user coordinates
		ClearMove();
	}
	else if (segmentsLeft != 0 && moveBuffer.filePos != noFilePosition)
	{
		// We were not able to skip any moves, however we can skip the remaining segments of this current move
		ToolOffsetInverseTransform(moveBuffer.initialCoords, currentUserPosition);
		pauseRestorePoint.feedRate = moveBuffer.feedRate;
		pauseRestorePoint.virtualExtruderPosition = moveBuffer.virtualExtruderPosition;
		pauseRestorePoint.filePos = moveBuffer.filePos;
		pauseRestorePoint.proportionDone = (float)(totalSegments - segmentsLeft)/(float)totalSegments;
#if SUPPORT_LASER || SUPPORT_IOBITS
		pauseRestorePoint.laserPwmOrIoBits = moveBuffer.laserPwmOrIoBits;
#endif
		ClearMove();
	}
	else
	{
		// We were not able to skip any moves, and if there is a move waiting then we can't skip that one either
		pauseRestorePoint.feedRate = fileGCode->MachineState().feedRate;
		pauseRestorePoint.virtualExtruderPosition = virtualExtruderPosition;

		pauseRestorePoint.filePos = fileGCode->GetFilePosition(fileInput->BytesCached());
		pauseRestorePoint.proportionDone = 0.0;
#if SUPPORT_LASER || SUPPORT_IOBITS
		pauseRestorePoint.laserPwmOrIoBits = moveBuffer.laserPwmOrIoBits;
#endif
	}

	codeQueue->PurgeEntries();

	// Replace the paused machine coordinates by user coordinates, which we updated earlier
	for (size_t axis = 0; axis < numVisibleAxes; ++axis)
	{
		pauseRestorePoint.moveCoords[axis] = currentUserPosition[axis];
	}

	SaveFanSpeeds();
	pauseRestorePoint.toolNumber = reprap.GetCurrentToolNumber();
	isPaused = true;

	return true;
}

#endif

#if HAS_VOLTAGE_MONITOR

// Try to pause the current SD card print, returning true if successful, false if needs to be called again
bool GCodes::LowVoltagePause()
{
	if (simulationMode != 0)
	{
		return true;								// ignore the low voltage indication
	}

	reprap.GetHeat().SuspendHeaters(true);			// turn the heaters off to conserve power for the motors to execute the pause
	if (IsResuming())
	{
		// This is an unlucky situation, because the resume macro is probably being run, which will probably lower the head back on to the print.
		// It may well be that the power loss will prevent the resume macro being completed. If not, try again when the print has been resumed.
		return false;
	}

	if (IsPausing())
	{
		// We are in the process of pausing already, so the resume info has already been saved.
		// With luck the retraction and lifting of the head in the pause.g file has been done already.
		return true;
	}

	if (IsPaused())
	{
		// Resume info has already been saved, and resuming will be prevented while the power is low
		return true;
	}

	if (reprap.GetPrintMonitor().IsPrinting())
	{
		if (!DoEmergencyPause())
		{
			return false;
		}

		// Run the auto-pause script
		if (powerFailScript != nullptr)
		{
			autoPauseGCode->Put(powerFailScript);
		}
		autoPauseGCode->SetState(GCodeState::powerFailPausing1);
		isPowerFailPaused = true;

		// Don't do any more here, we want the auto pause thread to run as soon as possible
	}

	return true;
}

// Resume printing, normally only ever called after it has been paused because if low voltage.
// If the pause was short enough, resume automatically.
bool GCodes::LowVoltageResume()
{
	reprap.GetHeat().SuspendHeaters(false);			// turn the heaters on again
	if (isPaused && isPowerFailPaused)
	{
		isPowerFailPaused = false;					// pretend it's a normal pause
		// Run resurrect.g automatically
		//TODO qq;
		//platform.Message(LoggedGenericMessage, "Print auto-resumed\n");
	}
	return true;
}

#endif

#if HAS_SMART_DRIVERS

// Pause the print because the specified driver has reported a stall
bool GCodes::PauseOnStall(DriversBitmap stalledDrivers)
{
	if (!IsReallyPrinting())
	{
		return true;								// if not printing, acknowledge it but take no action
	}
	if (!autoPauseGCode->IsCompletelyIdle())
	{
		return false;								// can't handle it yet
	}
	if (!LockMovement(*autoPauseGCode))
	{
		return false;
	}

	String<MediumStringLength> stallErrorString;
	stallErrorString.printf("Stall detected on driver(s)");
	ListDrivers(stallErrorString.GetRef(), stalledDrivers);
	DoPause(*autoPauseGCode, PauseReason::stall, stallErrorString.c_str());
	platform.Message(LogMessage, stallErrorString.c_str());
	return true;
}

// Re-home and resume the print because the specified driver has reported a stall
bool GCodes::ReHomeOnStall(DriversBitmap stalledDrivers)
{
	if (!IsReallyPrinting())
	{
		return true;								// if not printing, acknowledge it but take no action
	}
	if (!DoEmergencyPause())
	{
		return false;								// can't handle it yet
	}

	autoPauseGCode->SetState(GCodeState::resuming1); // set up to resume after rehoming
	DoFileMacro(*autoPauseGCode, REHOME_G, true);	// run the SD card rehome-and-resume script
	return true;
}

#endif

void GCodes::SaveResumeInfo(bool wasPowerFailure)
{
	const char* const printingFilename = reprap.GetPrintMonitor().GetPrintingFilename();
	if (printingFilename != nullptr)
	{
		FileStore * const f = platform.OpenSysFile(RESUME_AFTER_POWER_FAIL_G, OpenMode::write);
		if (f == nullptr)
		{
			platform.MessageF(ErrorMessage, "Failed to create file %s\n", RESUME_AFTER_POWER_FAIL_G);
		}
		else
		{
			String<FormatStringLength> bufferSpace;
			const StringRef buf = bufferSpace.GetRef();

			// Write the header comment
			buf.printf("; File \"%s\" resume print after %s", printingFilename, (wasPowerFailure) ? "power failure" : "print paused");
			if (platform.IsDateTimeSet())
			{
				time_t timeNow = platform.GetDateTime();
				const struct tm * const timeInfo = gmtime(&timeNow);
				buf.catf(" at %04u-%02u-%02u %02u:%02u",
								timeInfo->tm_year + 1900, timeInfo->tm_mon + 1, timeInfo->tm_mday, timeInfo->tm_hour, timeInfo->tm_min);
			}
			buf.cat("\nG21\n");												// set units to mm because we will be writing positions in mm
			bool ok = f->Write(buf.c_str())
					&& reprap.GetHeat().WriteBedAndChamberTempSettings(f)	// turn on bed and chamber heaters
					&& reprap.GetMove().WriteResumeSettings(f);				// load grid, if we are using one
			if (ok)
			{
				// Write a G92 command to say where the head is. This is useful if we can't Z-home the printer with a print on the bed and the Z steps/mm is high.
				// The paused coordinates include any tool offsets and baby step offsets, so remove those.
				// Also ensure that no tool is selected, in case config.g selects one and it has an offset.
				buf.copy("T-1 P0\nG92");
				for (size_t axis = 0; axis < numVisibleAxes; ++axis)
				{
					const float totalOffset = currentBabyStepOffsets[axis] - GetCurrentToolOffset(axis);
					buf.catf(" %c%.3f", axisLetters[axis], (double)(pauseRestorePoint.moveCoords[axis] - totalOffset));
				}
				buf.cat("\nG60 S1\n");										// save the coordinates as restore point 1 too
				ok = f->Write(buf.c_str());
			}
			if (ok)
			{
				buf.printf("M98 P\"%s\"\n", RESUME_PROLOGUE_G);				// call the prologue
				ok = f->Write(buf.c_str());
			}
			if (ok)
			{
				buf.copy("M116\nM290");
				for (size_t axis = 0; axis < numVisibleAxes; ++axis)
				{
					buf.catf(" %c%.3f", axisLetters[axis], (double)GetTotalBabyStepOffset(axis));
				}
				buf.cat(" R0\n");
				ok = f->Write(buf.c_str());									// write baby stepping offsets
			}

#if SUPPORT_WORKPLACE_COORDINATES
			// Restore the coordinate offsets of all workplaces
			if (ok)
			{
				ok = WriteWorkplaceCoordinates(f);
			}

			if (ok)
			{
				// Switch to the correct workplace. 'currentCoordinateSystem' is 0-based.
				if (currentCoordinateSystem <= 5)
				{
					buf.printf("G%u\n", 54 + currentCoordinateSystem);
				}
				else
				{
					buf.printf("G59.%u\n", currentCoordinateSystem - 5);
				}
				ok = f->Write(buf.c_str());
			}
#else
			if (ok)
			{
				buf.copy("M206");
				for (size_t axis = 0; axis < numVisibleAxes; ++axis)
				{
					buf.catf(" %c%.3f", axisLetters[axis], (double)-axisOffsets[axis]);
				}
				buf.cat('\n');
				ok = f->Write(buf.c_str());
			}
#endif

			if (ok && fileGCode->OriginalMachineState().volumetricExtrusion)
			{
				buf.copy("M200 ");
				char c = 'D';
				for (size_t i = 0; i < numExtruders; ++i)
				{
					buf.catf("%c%.03f", c, (double)volumetricExtrusionFactors[i]);
					c = ':';
				}
				buf.cat('\n');
				ok = f->Write(buf.c_str());									// write volumetric extrusion factors
			}
			if (ok)
			{
				ok = reprap.WriteToolSettings(f);							// set tool temperatures, tool mix ratios etc.
			}
			if (ok)
			{
				buf.printf("M106 S%.2f\n", (double)lastDefaultFanSpeed);
				ok = f->Write(buf.c_str())									// set the speed of the print fan after we have selected the tool
					&& platform.WriteFanSettings(f);						// set the speeds of all non-thermostatic fans after setting the default fan speed
			}
			if (ok)
			{
				buf.printf("M116\nG92 E%.5f\n%s\n", (double)virtualExtruderPosition, (fileGCode->OriginalMachineState().drivesRelative) ? "M83" : "M82");
				ok = f->Write(buf.c_str());									// write virtual extruder position and absolute/relative extrusion flag
			}
			if (ok)
			{
				buf.printf("M23 \"%s\"\nM26 S%" PRIu32 " P%.3f\n", printingFilename, pauseRestorePoint.filePos, (double)pauseRestorePoint.proportionDone);
				ok = f->Write(buf.c_str());									// write filename and file position
			}
			if (ok)
			{
				// Build the commands to restore the head position. These assume that we are working in mm.
				// Start with a vertical move to 2mm above the final Z position
				buf.printf("G0 F6000 Z%.3f\n", (double)(pauseRestorePoint.moveCoords[Z_AXIS] + 2.0));

				// Now set all the other axes
				buf.cat("G0 F6000");
				for (size_t axis = 0; axis < numVisibleAxes; ++axis)
				{
					if (axis != Z_AXIS)
					{
						buf.catf(" %c%.3f", axisLetters[axis], (double)pauseRestorePoint.moveCoords[axis]);
					}
				}

				// Now move down to the correct Z height
				buf.catf("\nG0 F6000 Z%.3f\n", (double)pauseRestorePoint.moveCoords[Z_AXIS]);

				// Set the feed rate
				buf.catf("G1 F%.1f", (double)(pauseRestorePoint.feedRate * MinutesToSeconds));
#if SUPPORT_LASER
				if (machineType == MachineType::laser)
				{
					buf.catf(" S%u", (unsigned int)pauseRestorePoint.laserPwmOrIoBits.laserPwm);
				}
				else
				{
#endif
#if SUPPORT_IOBITS
					buf.catf(" P%u", (unsigned int)pauseRestorePoint.laserPwmOrIoBits.ioBits);
#endif
#if SUPPORT_LASER
				}
#endif
				buf.cat("\n");
				ok = f->Write(buf.c_str());									// restore feed rate and output bits or laser power
			}

			if (ok)
			{
				buf.printf("%s\nM24\n", (fileGCode->OriginalMachineState().usingInches) ? "G20" : "G21");
				ok = f->Write(buf.c_str());									// restore inches/mm and resume printing
			}
			if (!f->Close())
			{
				ok = false;
			}
			if (ok)
			{
				platform.Message(LoggedGenericMessage, "Resume state saved\n");
			}
			else
			{
				platform.DeleteSysFile(RESUME_AFTER_POWER_FAIL_G);
				platform.MessageF(ErrorMessage, "Failed to write or close file %s\n", RESUME_AFTER_POWER_FAIL_G);
			}
		}
	}
}

void GCodes::Diagnostics(MessageType mtype)
{
	platform.Message(mtype, "=== GCodes ===\n");
	platform.MessageF(mtype, "Segments left: %u\n", segmentsLeft);
	platform.MessageF(mtype, "Stack records: %u allocated, %u in use\n", GCodeMachineState::GetNumAllocated(), GCodeMachineState::GetNumInUse());
	const GCodeBuffer * const movementOwner = resourceOwners[MoveResource];
	platform.MessageF(mtype, "Movement lock held by %s\n", (movementOwner == nullptr) ? "null" : movementOwner->GetIdentity());

	for (GCodeBuffer *gb : gcodeSources)
	{
		if (gb != nullptr)
		{
			gb->Diagnostics(mtype);
		}
	}

	codeQueue->Diagnostics(mtype);
}

// Lock movement and wait for pending moves to finish.
// As a side-effect it loads moveBuffer with the last position and feedrate for you.
bool GCodes::LockMovementAndWaitForStandstill(const GCodeBuffer& gb)
{
	// Lock movement to stop another source adding moves to the queue
	if (!LockMovement(gb))
	{
		return false;
	}

	// Last one gone?
	if (segmentsLeft != 0)
	{
		return false;
	}

	// Wait for all the queued moves to stop so we get the actual last position
	if (!reprap.GetMove().AllMovesAreFinished())
	{
		return false;
	}

	// Get the current positions. These may not be the same as the ones we remembered from last time if we just did a special move.
	UpdateCurrentUserPosition();
	return true;
}

// Save (some of) the state of the machine for recovery in the future.
bool GCodes::Push(GCodeBuffer& gb)
{
	const bool ok = gb.PushState();
	if (!ok)
	{
		platform.Message(ErrorMessage, "Push(): stack overflow\n");
	}
	return ok;
}

// Recover a saved state
void GCodes::Pop(GCodeBuffer& gb)
{
	if (!gb.PopState())
	{
		platform.Message(ErrorMessage, "Pop(): stack underflow\n");
	}
}

// Set up the extrusion and feed rate of a move for the Move class
// 'moveBuffer.moveType' and 'moveBuffer.isCoordinated' must be set up before calling this
// Returns true if this gcode is valid so far, false if it should be discarded
bool GCodes::LoadExtrusionAndFeedrateFromGCode(GCodeBuffer& gb, bool isPrintingMove)
{
	// Deal with feed rate
	if (moveBuffer.isCoordinated || machineType == MachineType::fff)
	{
		if (gb.Seen(feedrateLetter))
		{
			const float rate = gb.GetDistance();
			gb.MachineState().feedRate = (moveBuffer.moveType == 0)
						? rate * speedFactor * (0.01 * SecondsToMinutes)
						: rate * SecondsToMinutes;		// don't apply the speed factor to homing and other special moves
		}
		moveBuffer.feedRate = gb.MachineState().feedRate;
		moveBuffer.usingStandardFeedrate = true;
	}
	else
	{
		moveBuffer.feedRate = DefaultG0FeedRate;		// use maximum feed rate, the M203 parameters will limit it
		moveBuffer.usingStandardFeedrate = false;
	}

	// Zero every extruder drive as some drives may not be moved
	for (size_t drive = numTotalAxes; drive < MaxTotalDrivers; drive++)
	{
		moveBuffer.coords[drive] = 0.0;
	}
	moveBuffer.hasExtrusion = false;
	moveBuffer.virtualExtruderPosition = virtualExtruderPosition;	// save this before we update it

	// Check if we are extruding
	if (gb.Seen(extrudeLetter))							// DC 2018-08-07: at E3D's request, extrusion is now recognised even on uncoordinated moves
	{
		// Check that we have a tool to extrude with
		Tool* const tool = reprap.GetCurrentTool();
		if (tool == nullptr)
		{
			displayNoToolWarning = true;
			return false;
		}

		moveBuffer.hasExtrusion = true;
		const size_t eMoveCount = tool->DriveCount();
		if (eMoveCount != 0)
		{
			// Set the drive values for this tool
			float eMovement[MaxExtruders];
			size_t mc = eMoveCount;
			gb.GetFloatArray(eMovement, mc, false);

			if (mc == 1)
			{
				// There may be multiple extruders present but only one value has been specified, so use mixing
				const float moveArg = gb.ConvertDistance(eMovement[0]);
				float requestedExtrusionAmount;
				if (gb.MachineState().drivesRelative)
				{
					requestedExtrusionAmount = moveArg;
				}
				else
				{
					requestedExtrusionAmount = moveArg - virtualExtruderPosition;
					virtualExtruderPosition = moveArg;
				}

				// rawExtruderTotal is used to calculate print progress, so it must be based on the requested extrusion before accounting for mixing,
				// otherwise IDEX ditto printing and similar gives strange results
				if (isPrintingMove && moveBuffer.moveType == 0 && !doingToolChange)
				{
					rawExtruderTotal += requestedExtrusionAmount;
				}

				float totalMix = 0.0;
				for (size_t eDrive = 0; eDrive < eMoveCount; eDrive++)
				{
					const float thisMix = tool->GetMix()[eDrive];
					if (thisMix != 0.0)
					{
						totalMix += thisMix;
						const int drive = tool->Drive(eDrive);
						float extrusionAmount = requestedExtrusionAmount * thisMix;
						if (gb.MachineState().volumetricExtrusion)
						{
							extrusionAmount *= volumetricExtrusionFactors[drive];
						}
						if (isPrintingMove && moveBuffer.moveType == 0 && !doingToolChange)
						{
							rawExtruderTotalByDrive[drive] += extrusionAmount;
						}

						moveBuffer.coords[drive + numTotalAxes] = extrusionAmount * extrusionFactors[drive];
#ifndef NO_EXTRUDER_ENDSTOPS
						if (moveBuffer.moveType == 1)
						{
							platform.GetEndstops().EnableExtruderEndstop(extruder);
						}
#endif
					}
				}
				if (!isPrintingMove && moveBuffer.usingStandardFeedrate)
				{
					// For E3D: If the total mix ratio is greater than 1.0 then we should scale the feed rate accordingly, e.g. for dual serial extruder drives
					moveBuffer.feedRate *= totalMix;
				}
			}
			else
			{
				// Individual extrusion amounts have been provided. This is supported in relative extrusion mode only.
				// Note, if this is an extruder-only movement then the feed rate will apply to the total of all active extruders
				if (gb.MachineState().drivesRelative)
				{
					for (size_t eDrive = 0; eDrive < eMoveCount; eDrive++)
					{
						const int extruder = tool->Drive(eDrive);
						float extrusionAmount = gb.ConvertDistance(eMovement[eDrive]);
						if (extrusionAmount != 0.0)
						{
							if (gb.MachineState().volumetricExtrusion)
							{
								extrusionAmount *= volumetricExtrusionFactors[extruder];
							}

							if (isPrintingMove && moveBuffer.moveType == 0 && !doingToolChange)
							{
								rawExtruderTotalByDrive[extruder] += extrusionAmount;
								rawExtruderTotal += extrusionAmount;
							}
							moveBuffer.coords[extruder + numTotalAxes] = extrusionAmount * extrusionFactors[extruder] * volumetricExtrusionFactors[extruder];
#ifndef NO_EXTRUDER_ENDSTOPS
							if (moveBuffer.moveType == 1)
							{
								platform.GetEndstops().EnableExtruderEndstop(extruder);
							}
#endif
						}
					}
				}
				else
				{
					platform.Message(ErrorMessage, "Multiple E parameters in G1 commands are not supported in absolute extrusion mode\n");
				}
			}
		}
	}
	return true;
}

// Check that enough axes have been homed, returning true if insufficient axes homed
bool GCodes::CheckEnoughAxesHomed(AxesBitmap axesMoved)
{
	return (reprap.GetMove().GetKinematics().MustBeHomedAxes(axesMoved, noMovesBeforeHoming) & ~axesHomed) != 0;
}

// Execute a straight move returning true if an error was written to 'reply'
// We have already acquired the movement lock and waited for the previous move to be taken.
const char* GCodes::DoStraightMove(GCodeBuffer& gb, bool isCoordinated)
{
	// Set up default move parameters
	moveBuffer.isCoordinated = isCoordinated;
	moveBuffer.checkEndstops = false;
	moveBuffer.reduceAcceleration = false;
	moveBuffer.moveType = 0;
	moveBuffer.xAxes = reprap.GetCurrentXAxes();
	moveBuffer.yAxes = reprap.GetCurrentYAxes();
	moveBuffer.usePressureAdvance = false;
	axesToSenseLength = 0;

	// Check to see if the move is a 'homing' move that endstops are checked on.
	// We handle S1 parameters affecting extrusion elsewhere.
	if (gb.Seen('H') || (machineType != MachineType::laser && gb.Seen('S')))
	{
		const int ival = gb.GetIValue();
		if (ival >= 1 && ival <= 3)
		{
			moveBuffer.moveType = ival;
			moveBuffer.xAxes = DefaultXAxisMapping;
			moveBuffer.yAxes = DefaultYAxisMapping;
		}
	}

	// Check for 'R' parameter to move relative to a restore point
	const RestorePoint * rp = nullptr;
	if (moveBuffer.moveType == 0 && gb.Seen('R'))
	{
		const uint32_t rParam = gb.GetUIValue();
		if (rParam < ARRAY_SIZE(numberedRestorePoints))
		{
			rp = &numberedRestorePoints[rParam];
		}
		else
		{
			return "G0/G1: bad restore point number";
		}
	}

	// Check for laser power setting or IOBITS
#if SUPPORT_LASER || SUPPORT_IOBITS
	if (rp != nullptr)
	{
		moveBuffer.laserPwmOrIoBits = rp->laserPwmOrIoBits;
	}
#if SUPPORT_LASER
	else if (machineType == MachineType::laser)
	{
		if (!isCoordinated || moveBuffer.moveType != 0)
		{
			moveBuffer.laserPwmOrIoBits.laserPwm = 0;
		}
		else if (gb.Seen('S'))
		{
			moveBuffer.laserPwmOrIoBits.laserPwm = ConvertLaserPwm(gb.GetFValue());
		}
		else if (laserPowerSticky)
		{
			// leave the laser PWM alone because this is what LaserWeb expects
		}
		else
		{
			moveBuffer.laserPwmOrIoBits.laserPwm = 0;
		}
	}
#endif
#if SUPPORT_IOBITS
	else
	{
		// Update the iobits parameter
		if (gb.Seen('P'))
		{
			moveBuffer.laserPwmOrIoBits.ioBits = (IoBits_t)gb.GetIValue();
		}
		else
		{
			// Leave moveBuffer.ioBits alone so that we keep the previous value
		}
	}
#endif
#endif

	if (moveBuffer.moveType != 0)
	{
		// This may be a raw motor move, in which case we need the current raw motor positions in moveBuffer.coords.
		// If it isn't a raw motor move, it will still be applied without axis or bed transform applied,
		// so make sure the initial coordinates don't have those either to avoid unwanted Z movement.
		reprap.GetMove().GetCurrentUserPosition(moveBuffer.coords, moveBuffer.moveType, reprap.GetCurrentXAxes(), reprap.GetCurrentYAxes());
	}

	// Set up the initial coordinates
	memcpy(moveBuffer.initialCoords, moveBuffer.coords, numVisibleAxes * sizeof(moveBuffer.initialCoords[0]));

	// Deal with axis movement
	const float initialX = currentUserPosition[X_AXIS];
	const float initialY = currentUserPosition[Y_AXIS];
	AxesBitmap axesMentioned = 0;
	for (size_t axis = 0; axis < numVisibleAxes; axis++)
	{
		if (gb.Seen(axisLetters[axis]))
		{
			// If it is a special move on a delta, movement must be relative.
			if (moveBuffer.moveType != 0 && !gb.MachineState().axesRelative && reprap.GetMove().GetKinematics().GetKinematicsType() == KinematicsType::linearDelta)
			{
				return "G0/G1: attempt to move individual motors of a delta machine to absolute positions";
			}

			SetBit(axesMentioned, axis);
			const float moveArg = gb.GetDistance();
			if (moveBuffer.moveType != 0)
			{
				// Special moves update the move buffer directly, bypassing the user coordinates
				if (gb.MachineState().axesRelative)
				{
					moveBuffer.coords[axis] += moveArg;
				}
				else
				{
					moveBuffer.coords[axis] = moveArg;
				}
			}
			else if (rp != nullptr)
			{
				currentUserPosition[axis] = moveArg + rp->moveCoords[axis];
				// When a restore point is being used (G1 R parameter) then we used to set any coordinates that were not mentioned to the restore point values.
				// But that causes issues for tool change on IDEX machines because we end up restoring the U axis when we shouldn't.
				// So we no longer do that, and the user must mention any axes that he wants restored e.g. G1 R2 X0 Y0.
			}
			else if (gb.MachineState().axesRelative)
			{
				currentUserPosition[axis] += moveArg;
			}
			else if (gb.MachineState().g53Active)
			{
				currentUserPosition[axis] = moveArg + GetCurrentToolOffset(axis);	// g53 ignores tool offsets as well as workplace coordinates
			}
			else if (gb.MachineState().runningSystemMacro)
			{
				currentUserPosition[axis] = moveArg;								// don't apply workplace offsets to commands in system macros
			}
			else
			{
				currentUserPosition[axis] = moveArg + GetWorkplaceOffset(axis);
			}
		}
	}

	// Check enough axes have been homed
	switch (moveBuffer.moveType)
	{
	case 0:
		if (!doingManualBedProbe && CheckEnoughAxesHomed(axesMentioned))
		{
			return "G0/G1: insufficient axes homed";
		}
		break;

	case 1:
		platform.GetEndstops().EnableAxisEndstops(axesMentioned & LowestNBits<AxesBitmap>(numTotalAxes), true);
		moveBuffer.checkEndstops = true;
		break;

	case 3:
		axesToSenseLength = axesMentioned & LowestNBits<AxesBitmap>(numTotalAxes);
		platform.GetEndstops().EnableAxisEndstops(axesMentioned & LowestNBits<AxesBitmap>(numTotalAxes), false);
		moveBuffer.checkEndstops = true;
		break;

	case 2:
	default:
		break;
	}

	LoadExtrusionAndFeedrateFromGCode(gb, axesMentioned != 0);

	// Set up the move. We must assign segmentsLeft last, so that when Move runs as a separate task the move won't be picked up by the Move process before it is complete.
	// Note that if this is an extruder-only move, we don't do axis movements to allow for tool offset changes, we defer those until an axis moves.
	if (moveBuffer.moveType != 0)
	{
		// It's a raw motor move, so do it in a single segment and wait for it to complete
		totalSegments = 1;
		gb.SetState(GCodeState::waitingForSpecialMoveToComplete);
	}
	else if (axesMentioned == 0)
	{
		totalSegments = 1;
	}
	else
	{
		if (&gb == fileGCode && !gb.IsDoingFileMacro() && moveBuffer.hasExtrusion && (axesMentioned & ((1 << X_AXIS) | (1 << Y_AXIS))) != 0)
		{
			lastPrintingMoveHeight = currentUserPosition[Z_AXIS];
		}

		ToolOffsetTransform(currentUserPosition, moveBuffer.coords, axesMentioned);
																				// apply tool offset, baby stepping, Z hop and axis scaling
		// If we are emulating Marlin for nanoDLP then we need to set a special end state
		if (platform.Emulating() == Compatibility::nanoDLP && &gb == serialGCode && !DoingFileMacro())
		{
			gb.SetState(GCodeState::waitingForSpecialMoveToComplete);
		}

		AxesBitmap effectiveAxesHomed = axesHomed;
		if (doingManualBedProbe)
		{
			ClearBit(effectiveAxesHomed, Z_AXIS);								// if doing a manual Z probe, don't limit the Z movement
		}
		if (moveBuffer.moveType == 0 && reprap.GetMove().GetKinematics().LimitPosition(moveBuffer.coords, moveBuffer.initialCoords, numVisibleAxes, effectiveAxesHomed, moveBuffer.isCoordinated, limitAxes))
		{
			if (machineType != MachineType::fff)
			{
				return "G0/G1: outside machine limits";							// it's a laser or CNC, so this is a definite error
			}
			ToolOffsetInverseTransform(moveBuffer.coords, currentUserPosition);	// make sure the limits are reflected in the user position
		}

		// Flag whether we should use pressure advance, if there is any extrusion in this move.
		// We assume it is a normal printing move needing pressure advance if there is forward extrusion and XYU.. movement.
		// The movement code will only apply pressure advance if there is forward extrusion, so we only need to check for XYU.. movement here.
		{
			AxesBitmap axesMentionedExceptZ = axesMentioned;
			ClearBit(axesMentionedExceptZ, Z_AXIS);
			moveBuffer.usePressureAdvance = moveBuffer.hasExtrusion && (axesMentionedExceptZ != 0);
		}

		// Apply segmentation if necessary. To speed up simulation on SCARA printers, we don't apply kinematics segmentation when simulating.
		// Note for when we use RTOS: as soon as we set segmentsLeft nonzero, the Move process will assume that the move is ready to take, so this must be the last thing we do.
		const Kinematics& kin = reprap.GetMove().GetKinematics();
		if (kin.UseSegmentation() && simulationMode != 1 && (moveBuffer.hasExtrusion || isCoordinated || !kin.UseRawG0()))
		{
			// This kinematics approximates linear motion by means of segmentation.
			// We assume that the segments will be smaller than the mesh spacing.
			const float xyLength = sqrtf(fsquare(currentUserPosition[X_AXIS] - initialX) + fsquare(currentUserPosition[Y_AXIS] - initialY));
			const float moveTime = xyLength/moveBuffer.feedRate;			// this is a best-case time, often the move will take longer
			totalSegments = (unsigned int)max<int>(1, min<int>(rintf(xyLength/kin.GetMinSegmentLength()), rintf(moveTime * kin.GetSegmentsPerSecond())));
		}
		else if (reprap.GetMove().IsUsingMesh() && (isCoordinated || machineType == MachineType::fff))
		{
			const HeightMap& heightMap = reprap.GetMove().AccessHeightMap();
			totalSegments = max<unsigned int>(1, heightMap.GetMinimumSegments(currentUserPosition[X_AXIS] - initialX, currentUserPosition[Y_AXIS] - initialY));
		}
		else
		{
			totalSegments = 1;
		}
	}

	doingArcMove = false;
	FinaliseMove(gb);
	UnlockAll(gb);			// allow pause
	return nullptr;
}

// Execute an arc move, returning true if it was badly-formed
// We already have the movement lock and the last move has gone
// Currently, we do not process new babystepping when executing an arc move
const char* GCodes::DoArcMove(GCodeBuffer& gb, bool clockwise)
{
	// Get the axis parameters
	float newX, newY;
	if (gb.Seen('X'))
	{
		newX = gb.GetDistance();
		if (gb.MachineState().axesRelative)
		{
			newX += currentUserPosition[X_AXIS];
		}
		else if (gb.MachineState().g53Active)
		{
			newX += GetCurrentToolOffset(X_AXIS);
		}
		else if (!gb.MachineState().runningSystemMacro)
		{
			newX += GetWorkplaceOffset(X_AXIS);
		}
	}
	else
	{
		newX = currentUserPosition[X_AXIS];
	}

	if (gb.Seen('Y'))
	{
		newY = gb.GetDistance();
		if (gb.MachineState().axesRelative)
		{
			newY += currentUserPosition[Y_AXIS];
		}
		else if (gb.MachineState().g53Active)
		{
			newY += GetCurrentToolOffset(Y_AXIS);
		}
		else if (!gb.MachineState().runningSystemMacro)
		{
			newY += GetWorkplaceOffset(Y_AXIS);
		}
	}
	else
	{
		newY = currentUserPosition[Y_AXIS];
	}

	float iParam, jParam;
	if (gb.Seen('R'))
	{
		// We've been given a radius, which takes precedence over I and J parameters
		const float rParam = gb.GetDistance();

		// Get the XY coordinates of the midpoints between the start and end points X and Y distances between start and end points
		const float deltaX = newX - currentUserPosition[X_AXIS];
		const float deltaY = newY - currentUserPosition[Y_AXIS];

		const float dSquared = fsquare(deltaX) + fsquare(deltaY);	// square of the distance between start and end points
		const float hSquared = fsquare(rParam) - dSquared/4;		// square of the length of the perpendicular from the mid point to the arc centre

		// The distance between start and end points must not be zero, and the perpendicular must have a real length (possibly zero)
		if (dSquared == 0.0 || hSquared < 0.0)
		{
			return "G2/G3: bad combination of parameter values";
		}

		float hDivD = sqrtf(hSquared/dSquared);
		if (clockwise)
		{
			hDivD = -hDivD;
		}
		iParam = deltaX/2 + deltaY * hDivD;
		jParam = deltaY/2 - deltaX * hDivD;
	}
	else
	{
		if (gb.Seen('I'))
		{
			iParam = gb.GetDistance();
		}
		else
		{
			iParam = 0.0;
		}

		if (gb.Seen('J'))
		{
			jParam = gb.GetDistance();
		}
		else
		{
			jParam = 0.0;
		}

		if (iParam == 0.0 && jParam == 0.0)			// at least one of IJ must be specified and nonzero
		{
			return "G2/G3: no I or J or R parameter";
		}
	}

	memcpy(moveBuffer.initialCoords, moveBuffer.coords, numVisibleAxes * sizeof(moveBuffer.initialCoords[0]));

	// Save the arc centre user coordinates for later
	const float userArcCentreX = currentUserPosition[X_AXIS] + iParam;
	const float userArcCentreY = currentUserPosition[Y_AXIS] + jParam;

	// Work out the new user position
	const float initialX = currentUserPosition[X_AXIS], initialY = currentUserPosition[Y_AXIS];
	currentUserPosition[X_AXIS] = newX;
	currentUserPosition[Y_AXIS] = newY;

	// CNC machines usually do a full circle if the initial and final XY coordinates are the same.
	// Usually this is because X and Y were not given, but repeating the coordinates is permitted.
	const bool wholeCircle = (initialX == currentUserPosition[X_AXIS] && initialY == currentUserPosition[Y_AXIS]);

	// Get any additional axes
	AxesBitmap axesMentioned = MakeBitmap<AxesBitmap>(X_AXIS) | MakeBitmap<AxesBitmap>(Y_AXIS);
	for (size_t axis = Z_AXIS; axis < numVisibleAxes; axis++)
	{
		if (gb.Seen(axisLetters[axis]))
		{
			const float moveArg = gb.GetDistance();
			if (gb.MachineState().axesRelative)
			{
				currentUserPosition[axis] += moveArg;
			}
			else if (gb.MachineState().g53Active)
			{
				currentUserPosition[axis] = moveArg + GetCurrentToolOffset(axis);	// g53 ignores tool offsets as well as workplace coordinates
			}
			else if (gb.MachineState().runningSystemMacro)
			{
				currentUserPosition[axis] = moveArg;								// don't apply workplace offsets to commands in system macros
			}
			else
			{
				currentUserPosition[axis] = moveArg + GetWorkplaceOffset(axis);
			}
			SetBit(axesMentioned, axis);
		}
	}

	// Check enough axes have been homed
	if (CheckEnoughAxesHomed(axesMentioned))
	{
		return "G2/G3: insufficient axes homed";
	}

	// Transform to machine coordinates and check that it is within limits
	ToolOffsetTransform(currentUserPosition, moveBuffer.coords, axesMentioned);			// set the final position
	if (reprap.GetMove().GetKinematics().LimitPosition(moveBuffer.coords, nullptr, numVisibleAxes, axesHomed, true, limitAxes))
	{
		// Abandon the move
		return "G2/G3: outside machine limits";
	}

	// Compute the angle at which we stop
	const float finalTheta = atan2(currentUserPosition[Y_AXIS] - userArcCentreY, currentUserPosition[X_AXIS] - userArcCentreX);

	// Set up default move parameters
	moveBuffer.checkEndstops = false;
	moveBuffer.reduceAcceleration = false;
	moveBuffer.moveType = 0;
	moveBuffer.xAxes = reprap.GetCurrentXAxes();
	moveBuffer.yAxes = reprap.GetCurrentYAxes();
	moveBuffer.isCoordinated = true;

	// Set up the arc centre coordinates and record which axes behave like an X axis.
	// The I and J parameters are always relative to present position.
	// For X and Y we need to set up the arc centre for each axis that X or Y is mapped to.
	for (size_t axis = 0; axis < numVisibleAxes; ++axis)
	{
		if (IsBitSet(moveBuffer.xAxes, axis))
		{
			arcCentre[axis] = moveBuffer.initialCoords[axis] + iParam;
		}
		else if (IsBitSet(moveBuffer.yAxes, axis))
		{
			arcCentre[axis] = moveBuffer.initialCoords[axis] + jParam;
		}
	}

	LoadExtrusionAndFeedrateFromGCode(gb, true);

#if SUPPORT_LASER
	if (machineType == MachineType::laser)
	{
		if (gb.Seen('S'))
		{
			moveBuffer.laserPwmOrIoBits.laserPwm = ConvertLaserPwm(gb.GetFValue());
		}
		else if (laserPowerSticky)
		{
			// leave the laser PWM alone because this is what LaserWeb expects
		}
		else
		{
			moveBuffer.laserPwmOrIoBits.laserPwm = 0;
		}
	}
# if SUPPORT_IOBITS
	else
# endif
#endif
#if SUPPORT_IOBITS
	{
		// Update the iobits parameter
		if (gb.Seen('P'))
		{
			moveBuffer.laserPwmOrIoBits.ioBits = (IoBits_t)gb.GetIValue();
		}
		else
		{
			// Leave moveBuffer.ioBits alone so that we keep the previous value
		}
	}
#endif

	moveBuffer.usePressureAdvance = moveBuffer.hasExtrusion;

	arcRadius = sqrtf(iParam * iParam + jParam * jParam);
	arcCurrentAngle = atan2(-jParam, -iParam);

	// Calculate the total angle moved, which depends on which way round we are going
	float totalArc;
	if (wholeCircle)
	{
		totalArc = TwoPi;
	}
	else
	{
		totalArc = (clockwise) ? arcCurrentAngle - finalTheta : finalTheta - arcCurrentAngle;
		if (totalArc < 0.0)
		{
			totalArc += TwoPi;
		}
	}

	// Compute how many segments we need to move
	// For the arc to deviate up to MaxArcDeviation from the ideal, the segment length should be sqrt(8 * arcRadius * MaxArcDeviation + fsquare(MaxArcDeviation))
	// We leave out the square term because it is very small
	// In CNC applications even very small deviations can be visible, so we use a smaller segment length at low speeds
	const float arcSegmentLength = constrain<float>
									(	min<float>(sqrt(8 * arcRadius * MaxArcDeviation), moveBuffer.feedRate * (1.0/MinArcSegmentsPerSec)),
										MinArcSegmentLength,
										MaxArcSegmentLength
									);
	totalSegments = max<unsigned int>((unsigned int)((arcRadius * totalArc)/arcSegmentLength + 0.8), 1u);
	arcAngleIncrement = totalArc/totalSegments;
	if (clockwise)
	{
		arcAngleIncrement = -arcAngleIncrement;
	}

	doingArcMove = true;
	FinaliseMove(gb);
	UnlockAll(gb);			// allow pause
//	debugPrintf("Radius %.2f, initial angle %.1f, increment %.1f, segments %u\n",
//				arcRadius, arcCurrentAngle * RadiansToDegrees, arcAngleIncrement * RadiansToDegrees, segmentsLeft);
	return nullptr;
}

// Adjust the move parameters to account for segmentation and/or part of the move having been done already
void GCodes::FinaliseMove(GCodeBuffer& gb)
{
	moveBuffer.canPauseAfter = !moveBuffer.checkEndstops && !doingArcMove;		// pausing during an arc move isn't save because the arc centre get recomputed incorrectly when we resume
	moveBuffer.filePos = (&gb == fileGCode) ? gb.GetFilePosition(fileInput->BytesCached()) : noFilePosition;

	if (totalSegments > 1)
	{
		segMoveState = SegmentedMoveState::active;
		gb.SetState(GCodeState::waitingForSegmentedMoveToGo);

		for (size_t drive = numTotalAxes; drive < MaxTotalDrivers; ++drive)
		{
			moveBuffer.coords[drive] /= totalSegments;							// change the extrusion to extrusion per segment
		}

		if (moveFractionToSkip != 0.0)
		{
			const float fseg = floor(totalSegments * moveFractionToSkip);		// round down to the start of a move
			segmentsLeftToStartAt = totalSegments - (unsigned int)fseg;
			firstSegmentFractionToSkip = (moveFractionToSkip * totalSegments) - fseg;
			NewMoveAvailable();
			return;
		}
	}
	else
	{
		segMoveState = SegmentedMoveState::inactive;
	}

	segmentsLeftToStartAt = totalSegments;
	firstSegmentFractionToSkip = moveFractionToSkip;

	NewMoveAvailable();
}

// The Move class calls this function to find what to do next.
bool GCodes::ReadMove(RawMove& m)
{
	if (segmentsLeft == 0)
	{
		return false;
	}

	m = moveBuffer;

	if (segmentsLeft == 1)
	{
		// If there is just 1 segment left, it doesn't matter if it is an arc move or not, just move to the end position
		if (segmentsLeftToStartAt == 1 && firstSegmentFractionToSkip != 0.0)	// if this is the segment we are starting at and we need to skip some of it
		{
			// Reduce the extrusion by the amount to be skipped
			for (size_t drive = numTotalAxes; drive < MaxTotalDrivers; ++drive)
			{
				m.coords[drive] *= (1.0 - firstSegmentFractionToSkip);
			}
		}
		m.proportionLeft = 0.0;
		if (doingArcMove)
		{
			m.canPauseAfter = true;			// we can pause after the final segment of an arc move
		}
		ClearMove();
	}
	else
	{
		// This move needs to be divided into 2 or more segments
		// Do the axes
		if (doingArcMove)
		{
			arcCurrentAngle += arcAngleIncrement;
		}

		for (size_t drive = 0; drive < numVisibleAxes; ++drive)
		{
			if (doingArcMove && drive != Z_AXIS && IsBitSet(moveBuffer.yAxes, drive))
			{
				// Y axis or a substitute Y axis
				moveBuffer.initialCoords[drive] = arcCentre[drive] + arcRadius * sinf(arcCurrentAngle);
			}
			else if (doingArcMove && drive != Z_AXIS && IsBitSet(moveBuffer.xAxes, drive))
			{
				// X axis or a substitute X axis
				moveBuffer.initialCoords[drive] = arcCentre[drive] + arcRadius * cosf(arcCurrentAngle);
			}
			else
			{
				const float movementToDo = (moveBuffer.coords[drive] - moveBuffer.initialCoords[drive])/segmentsLeft;
				moveBuffer.initialCoords[drive] += movementToDo;
			}
			m.coords[drive] = moveBuffer.initialCoords[drive];
		}

		if (segmentsLeftToStartAt < segmentsLeft)
		{
			// We are resuming a print part way through a move and we printed this segment already
			--segmentsLeft;
			return false;
		}

		// Limit the end position at each segment. This is needed for arc moves on any printer, and for [segmented] straight moves on SCARA printers.
		if (reprap.GetMove().GetKinematics().LimitPosition(m.coords, nullptr, numVisibleAxes, axesHomed, true, limitAxes))
		{
			segMoveState = SegmentedMoveState::aborted;
			doingArcMove = false;
			segmentsLeft = 0;
			return false;
		}

		if (segmentsLeftToStartAt == segmentsLeft && firstSegmentFractionToSkip != 0.0)	// if this is the segment we are starting at and we need to skip some of it
		{
			// Reduce the extrusion by the amount to be skipped
			for (size_t drive = numTotalAxes; drive < MaxTotalDrivers; ++drive)
			{
				m.coords[drive] *= (1.0 - firstSegmentFractionToSkip);
			}
		}
		--segmentsLeft;

		m.proportionLeft = (float)segmentsLeft/(float)totalSegments;
	}

	return true;
}

void GCodes::ClearMove()
{
	TaskCriticalSectionLocker lock;				// make sure that other tasks sees a consistent memory state

	segmentsLeft = 0;
	segMoveState = SegmentedMoveState::inactive;
	doingArcMove = false;
	moveBuffer.checkEndstops = false;
	moveBuffer.reduceAcceleration = false;
	moveBuffer.moveType = 0;
	moveBuffer.isFirmwareRetraction = false;
	moveFractionToSkip = 0.0;
}

// Cancel any macro or print in progress
void GCodes::AbortPrint(GCodeBuffer& gb)
{
	(void)gb.AbortFile(fileInput);				// stop executing any files or macros that this GCodeBuffer is running
	if (&gb == fileGCode)						// if the current command came from a file being printed
	{
		StopPrint(StopPrintReason::abort);
	}
}

// Cancel everything
void GCodes::EmergencyStop()
{
	for (GCodeBuffer *gbp : gcodeSources)
	{
		if (gbp != nullptr)
		{
			AbortPrint(*gbp);
		}
	}
}

// Run a file macro. Prior to calling this, 'state' must be set to the state we want to enter when the macro has been completed.
// Return true if the file was found or it wasn't and we were asked to report that fact.
// 'codeRunning' is the M command we are running, as follows;
// 501 = running M501
// 502 = running M502
// 98 = running a macro explicitly via M98
// 0 = running a system macro automatically
bool GCodes::DoFileMacro(GCodeBuffer& gb, const char* fileName, bool reportMissing, int codeRunning)
{
	FileStore * const f = platform.OpenSysFile(fileName, OpenMode::read);
	if (f == nullptr)
	{
		if (reportMissing)
		{
			platform.MessageF(WarningMessage, "Macro file %s not found.\n", fileName);
			return true;
		}
		return false;
	}

	if (!Push(gb))
	{
		return true;
	}
	gb.MachineState().fileState.Set(f);
	fileInput->Reset(gb.MachineState().fileState);
	gb.MachineState().doingFileMacro = true;
	gb.MachineState().runningM501 = (codeRunning == 501);
	gb.MachineState().runningM502 = (codeRunning == 502);
	if (codeRunning != 98)
	{
		gb.MachineState().runningSystemMacro = true;	// running a system macro e.g. homing or tool change, so don't use workplace coordinates
	}
	gb.SetState(GCodeState::normal);
	gb.Init();
	return true;
}

void GCodes::FileMacroCyclesReturn(GCodeBuffer& gb)
{
	if (gb.IsDoingFileMacro())
	{
		FileData &file = gb.MachineState().fileState;
		fileInput->Reset(file);
		file.Close();

		gb.PopState();
		gb.Init();
	}
}

// Home one or more of the axes
// 'reply' is only written if there is an error.
GCodeResult GCodes::DoHome(GCodeBuffer& gb, const StringRef& reply)
{
	if (!LockMovementAndWaitForStandstill(gb))
	{
		return GCodeResult::notFinished;
	}

#if SUPPORT_ROLAND
	// Deal with a Roland configuration
	if (reprap.GetRoland()->Active())
	{
		bool rolHome = reprap.GetRoland()->ProcessHome();
		if (rolHome)
		{
			for(size_t axis = 0; axis < AXES; axis++)
			{
				axisIsHomed[axis] = true;
			}
		}
		return rolHome;
	}
#endif

	// Find out which axes we have been asked to home
	toBeHomed = 0;
	for (size_t axis = 0; axis < numTotalAxes; ++axis)
	{
		if (gb.Seen(axisLetters[axis]))
		{
			SetBit(toBeHomed, axis);
			SetAxisNotHomed(axis);
		}
	}

	if (toBeHomed == 0)
	{
		SetAllAxesNotHomed();		// homing everything
		toBeHomed = LowestNBits<AxesBitmap>(numVisibleAxes);
	}

	gb.SetState(GCodeState::homing1);
	return GCodeResult::ok;
}

// This is called to execute a G30.
// It sets wherever we are as the probe point P (probePointIndex) then probes the bed, or gets all its parameters from the arguments.
// If X or Y are specified, use those; otherwise use the machine's coordinates.  If no Z is specified use the machine's coordinates.
// If it is specified and is greater than SILLY_Z_VALUE (i.e. greater than -9999.0) then that value is used.
// If it's less than SILLY_Z_VALUE the bed is probed and that value is used.
// We already own the movement lock before this is called.
GCodeResult GCodes::ExecuteG30(GCodeBuffer& gb, const StringRef& reply)
{
	g30SValue = (gb.Seen('S')) ? gb.GetIValue() : -4;		// S-4 or lower is equivalent to having no S parameter
	if (g30SValue == -2 && reprap.GetCurrentTool() == nullptr)
	{
		reply.copy("G30 S-2 commanded with no tool selected");
		return GCodeResult::error;
	}

	g30HValue = (gb.Seen('H')) ? gb.GetFValue() : 0.0;
	g30ProbePointIndex = -1;
	bool seenP = false;
	gb.TryGetIValue('P', g30ProbePointIndex, seenP);
	if (seenP)
	{
		if (g30ProbePointIndex < 0 || g30ProbePointIndex >= (int)MaxProbePoints)
		{
			reply.copy("Z probe point index out of range");
			return GCodeResult::error;
		}
		else
		{
			// Set the specified probe point index to the specified coordinates
			const float x = (gb.Seen(axisLetters[X_AXIS])) ? gb.GetFValue() : currentUserPosition[X_AXIS];
			const float y = (gb.Seen(axisLetters[Y_AXIS])) ? gb.GetFValue() : currentUserPosition[Y_AXIS];
			const float z = (gb.Seen(axisLetters[Z_AXIS])) ? gb.GetFValue() : currentUserPosition[Z_AXIS];
			reprap.GetMove().SetXYBedProbePoint((size_t)g30ProbePointIndex, x, y);

			if (z > SILLY_Z_VALUE)
			{
				// Just set the height error to the specified Z coordinate
				reprap.GetMove().SetZBedProbePoint((size_t)g30ProbePointIndex, z, false, false);
				if (g30SValue >= -1)
				{
					return GetGCodeResultFromError(reprap.GetMove().FinishedBedProbing(g30SValue, reply));
				}
			}
			else
			{
				// Do a Z probe at the specified point.
				gb.SetState(GCodeState::probingAtPoint0);
				if (platform.GetCurrentZProbeType() != ZProbeType::none && platform.GetCurrentZProbeType() != ZProbeType::blTouch && !probeIsDeployed)
				{
					DoFileMacro(gb, DEPLOYPROBE_G, false);
				}
			}
		}
	}
	else
	{
		// G30 without P parameter. This probes the current location starting from the current position.
		// If S=-1 it just reports the stopped height, else it resets the Z origin.
		InitialiseTaps();
		gb.SetState(GCodeState::probingAtPoint2a);
		if (platform.GetCurrentZProbeType() != ZProbeType::none && !probeIsDeployed)
		{
			DoFileMacro(gb, DEPLOYPROBE_G, false);
		}
	}
	return GCodeResult::ok;
}

// Decide which device to display a message box on
MessageType GCodes::GetMessageBoxDevice(GCodeBuffer& gb) const
{
	MessageType mt = gb.GetResponseMessageType();
	if (mt == GenericMessage)
	{
		// Command source was the file being printed, or a trigger. Send the message to PanelDue if there is one, else to the web server.
		mt = (lastAuxStatusReportType >= 0) ? LcdMessage : HttpMessage;
	}
	return mt;
}

// Do a manual bed probe. On entry the state variable is the state we want to return to when the user has finished adjusting the height.
void GCodes::DoManualProbe(GCodeBuffer& gb)
{
	if (Push(gb))										// stack the machine state including the file position
	{
		gb.MachineState().fileState.Close();							// stop reading from file
		gb.MachineState().waitingForAcknowledgement = true;				// flag that we are waiting for acknowledgement
		const MessageType mt = GetMessageBoxDevice(gb);
		platform.SendAlert(mt, "Adjust height until the nozzle just touches the bed, then press OK", "Manual bed probing", 2, 0.0, MakeBitmap<AxesBitmap>(Z_AXIS));
	}
}

// Start probing the grid, returning true if we didn't because of an error.
// Prior to calling this the movement system must be locked.
GCodeResult GCodes::ProbeGrid(GCodeBuffer& gb, const StringRef& reply)
{
	if (!defaultGrid.IsValid())
	{
		reply.copy("No valid grid defined for bed probing");
		return GCodeResult::error;
	}

	if (!AllAxesAreHomed())
	{
		reply.copy("Must home printer before bed probing");
		return GCodeResult::error;
	}

	reprap.GetMove().AccessHeightMap().SetGrid(defaultGrid);
	ClearBedMapping();
	gridXindex = gridYindex = 0;
	gb.SetState(GCodeState::gridProbing1);

	if (platform.GetCurrentZProbeType() != ZProbeType::none && platform.GetCurrentZProbeType() != ZProbeType::blTouch && !probeIsDeployed)
	{
		DoFileMacro(gb, DEPLOYPROBE_G, false);
	}
	return GCodeResult::ok;
}

GCodeResult GCodes::LoadHeightMap(GCodeBuffer& gb, const StringRef& reply)
{
	ClearBedMapping();

	String<MaxFilenameLength> heightMapFileName;
	bool seen = false;
	gb.TryGetQuotedString('P', heightMapFileName.GetRef(), seen);
	if (!seen)
	{
		heightMapFileName.copy(DefaultHeightMapFile);
	}

	FileStore * const f = platform.OpenSysFile(heightMapFileName.c_str(), OpenMode::read);
	if (f == nullptr)
	{
		reply.printf("Height map file %s not found", heightMapFileName.c_str());
		return GCodeResult::error;
	}

	reply.printf("Failed to load height map from file %s: ", heightMapFileName.c_str());	// set up error message to append to
	const bool err = reprap.GetMove().LoadHeightMapFromFile(f, reply);
	f->Close();
	reprap.GetMove().UseMesh(!err);

	if (err)
	{
		return GCodeResult::error;
	}

	reply.Clear();						// get rid of the error message
	if (!zDatumSetByProbing && platform.GetZProbeType() != ZProbeType::none)
	{
		reply.copy("the height map was loaded when the current Z=0 datum was not determined probing. This may result in a height offset.");
		return GCodeResult::warning;
	}

	return GCodeResult::ok;
}

// Save the height map and append the success or error message to 'reply', returning true if an error occurred
// Called by G29 and M374. Both use the P parameter to provide the filename.
bool GCodes::SaveHeightMap(GCodeBuffer& gb, const StringRef& reply) const
{
	String<MaxFilenameLength> heightMapFileName;
	bool seen = false;
	gb.TryGetQuotedString('P', heightMapFileName.GetRef(), seen);
	if (!seen)
	{
		heightMapFileName.copy(DefaultHeightMapFile);
	}

	FileStore * const f = platform.OpenSysFile(heightMapFileName.c_str(), OpenMode::write);
	bool err;
	if (f == nullptr)
	{
		reply.catf("Failed to create height map file %s", heightMapFileName.c_str());
		err = true;
	}
	else
	{
		err = reprap.GetMove().SaveHeightMapToFile(f);
		f->Close();
		if (err)
		{
			platform.DeleteSysFile(heightMapFileName.c_str());
			reply.catf("Failed to save height map to file %s", heightMapFileName.c_str());
		}
		else
		{
			reply.catf("Height map saved to file %s", heightMapFileName.c_str());
		}
	}
	return err;
}

// Stop using bed compensation
void GCodes::ClearBedMapping()
{
	reprap.GetMove().SetIdentityTransform();
	reprap.GetMove().GetCurrentUserPosition(moveBuffer.coords, 0, reprap.GetCurrentXAxes(), reprap.GetCurrentYAxes());
	ToolOffsetInverseTransform(moveBuffer.coords, currentUserPosition);		// update user coordinates to remove any height map offset there was at the current position
}

// Return the current coordinates as a printable string.
// Coordinates are updated at the end of each movement, so this won't tell you where you are mid-movement.
void GCodes::GetCurrentCoordinates(const StringRef& s) const
{
	// Start with the axis coordinates
	s.Clear();
	for (size_t axis = 0; axis < numVisibleAxes; ++axis)
	{
		// Don't put a space after the colon in the response, it confuses Pronterface
		s.catf("%c:%.3f ", axisLetters[axis], HideNan(GetUserCoordinate(axis)));
	}

	// Get the live machine coordinates, we'll need them later
	float liveCoordinates[MaxTotalDrivers];
	reprap.GetMove().LiveCoordinates(liveCoordinates, reprap.GetCurrentXAxes(), reprap.GetCurrentYAxes());

	// Now the extruder coordinates
	for (size_t i = numTotalAxes; i < MaxTotalDrivers; i++)
	{
		s.catf("E%u:%.1f ", i - numTotalAxes, (double)liveCoordinates[i]);
	}

	// Print the axis stepper motor positions as Marlin does, as an aid to debugging.
	// Don't bother with the extruder endpoints, they are zero after any non-extruding move.
	s.cat(" Count");
	for (size_t i = 0; i < numVisibleAxes; ++i)
	{
		s.catf(" %" PRIi32, reprap.GetMove().GetEndPoint(i));
	}

	// Add the machine coordinates because they may be different from the user coordinates under some conditions
	s.cat(" Machine");
	float machineCoordinates[MaxAxes];
	ToolOffsetTransform(currentUserPosition, machineCoordinates);
	for (size_t axis = 0; axis < numVisibleAxes; ++axis)
	{
		s.catf(" %.3f", HideNan(machineCoordinates[axis]));
	}

	// Add the bed compensation
	const float machineZ = machineCoordinates[Z_AXIS];
	reprap.GetMove().AxisAndBedTransform(machineCoordinates, reprap.GetCurrentXAxes(), reprap.GetCurrentYAxes(), true);
	s.catf(" Bed comp %.3f", (double)(machineCoordinates[Z_AXIS] - machineZ));
}

// Set up a file to print, but don't print it yet.
// If successful return true, else write an error message to reply and return false
bool GCodes::QueueFileToPrint(const char* fileName, const StringRef& reply)
{
	FileStore * const f = platform.OpenFile(platform.GetGCodeDir(), fileName, OpenMode::read);
	if (f != nullptr)
	{
		fileGCode->SetToolNumberAdjust(0);								// clear tool number adjustment
		fileGCode->MachineState().volumetricExtrusion = false;			// default to non-volumetric extrusion

		// Reset all extruder positions when starting a new print
		virtualExtruderPosition = 0.0;
		for (size_t extruder = 0; extruder < MaxExtruders; extruder++)
		{
			rawExtruderTotalByDrive[extruder] = 0.0;
		}
		rawExtruderTotal = 0.0;
		reprap.GetMove().ResetExtruderPositions();

		fileToPrint.Set(f);
		fileOffsetToPrint = 0;
		moveFractionToStartAt = 0.0;
		return true;
	}

	reply.printf("GCode file \"%s\" not found\n", fileName);
	return false;
}

// Start printing the file already selected
void GCodes::StartPrinting(bool fromStart)
{
	fileGCode->OriginalMachineState().fileState.MoveFrom(fileToPrint);
	fileInput->Reset(fileGCode->OriginalMachineState().fileState);
	lastFilamentError = FilamentSensorStatus::ok;
	lastPrintingMoveHeight = -1.0;
	reprap.GetPrintMonitor().StartedPrint();
	platform.MessageF(LogMessage,
						(simulationMode == 0) ? "Started printing file %s\n" : "Started simulating printing file %s\n",
							reprap.GetPrintMonitor().GetPrintingFilename());
	if (fromStart)
	{
		// Get the fileGCode to execute the start macro so that any M82/M83 codes will be executed in the correct context
		DoFileMacro(*fileGCode, START_G, false);
	}
}

// Function to handle dwell delays. Returns true for dwell finished, false otherwise.
GCodeResult GCodes::DoDwell(GCodeBuffer& gb)
{
	int32_t dwell;
	if (gb.Seen('S'))
	{
		dwell = (int32_t)(gb.GetFValue() * 1000.0);		// S values are in seconds
	}
	else if (gb.Seen('P'))
	{
		dwell = gb.GetIValue();							// P value are in milliseconds
	}
	else
	{
		return GCodeResult::ok;  // No time given - throw it away
	}

	if (dwell <= 0)
	{
		return GCodeResult::ok;
	}

#if SUPPORT_ROLAND
	// Deal with a Roland configuration
	if (reprap.GetRoland()->Active())
	{
		return reprap.GetRoland()->ProcessDwell(dwell);
	}
#endif

	// Wait for all the queued moves to stop
	if (!LockMovementAndWaitForStandstill(gb))
	{
		return GCodeResult::notFinished;
	}

	if (simulationMode != 0)
	{
		simulationTime += (float)dwell * 0.001;
		return GCodeResult::ok;
	}

	return (gb.DoDwellTime((uint32_t)dwell)) ? GCodeResult::ok : GCodeResult::notFinished;
}

// Set offset, working and standby temperatures for a tool. I.e. handle a G10.
GCodeResult GCodes::SetOrReportOffsets(GCodeBuffer &gb, const StringRef& reply)
{
	Tool *tool;
	if (gb.Seen('P'))
	{
		int toolNumber = gb.GetIValue();
		toolNumber += gb.GetToolNumberAdjust();
		tool = reprap.GetTool(toolNumber);

		if (tool == nullptr)
		{
			reply.printf("Attempt to set/report offsets and temperatures for non-existent tool: %d", toolNumber);
			return GCodeResult::error;
		}
	}
	else
	{
		tool = reprap.GetCurrentTool();
		if (tool == nullptr)
		{
			reply.printf("Attempt to set/report offsets and temperatures for no selected tool");
			return GCodeResult::error;
		}
	}

	bool settingOffset = false;
	for (size_t axis = 0; axis < numVisibleAxes; ++axis)
	{
		if (gb.Seen(axisLetters[axis]))
		{
			if (!LockMovement(gb))
			{
				return GCodeResult::notFinished;
			}
			settingOffset = true;
			tool->SetOffset(axis, gb.GetFValue(), gb.MachineState().runningM501);
		}
	}

	if (settingOffset)
	{
		ToolOffsetInverseTransform(moveBuffer.coords, currentUserPosition);		// update user coordinates to reflect the new tool offset, in case we have this tool selected
	}

	// Deal with setting temperatures
	bool settingTemps = false;
	size_t hCount = tool->HeaterCount();
	if (hCount > 0)
	{
		if (gb.Seen('R'))
		{
			settingTemps = true;
			if (simulationMode == 0)
			{
				float standby[NumTotalHeaters];
				gb.GetFloatArray(standby, hCount, true);
				for (size_t h = 0; h < hCount; ++h)
				{
					tool->SetToolHeaterStandbyTemperature(h, standby[h]);
				}
			}
		}
		if (gb.Seen('S'))
		{
			settingTemps = true;
			if (simulationMode == 0)
			{
				float active[NumTotalHeaters];
				gb.GetFloatArray(active, hCount, true);
				for (size_t h = 0; h < hCount; ++h)
				{
					tool->SetToolHeaterActiveTemperature(h, active[h]);
				}
			}
		}
	}

	if (!settingOffset && !settingTemps)
	{
		// Print offsets and temperatures
		reply.printf("Tool %d offsets:", tool->Number());
		for (size_t axis = 0; axis < numVisibleAxes; ++axis)
		{
			reply.catf(" %c%.2f", axisLetters[axis], (double)tool->GetOffset(axis));
		}
		if (hCount != 0)
		{
			reply.cat(", active/standby temperature(s):");
			for (size_t heater = 0; heater < hCount; heater++)
			{
				reply.catf(" %.1f/%.1f", (double)tool->GetToolHeaterActiveTemperature(heater), (double)tool->GetToolHeaterStandbyTemperature(heater));
			}
		}
	}
	return GCodeResult::ok;
}

// Create a new tool definition
GCodeResult GCodes::ManageTool(GCodeBuffer& gb, const StringRef& reply)
{
	if (!gb.Seen('P'))
	{
		// DC temporary code to allow tool numbers to be adjusted so that we don't need to edit multi-media files generated by slic3r
		if (gb.Seen('S'))
		{
			int adjust = gb.GetIValue();
			gb.SetToolNumberAdjust(adjust);
		}
		return GCodeResult::ok;
	}

	// Check tool number
	bool seen = false;
	const unsigned int toolNumber = gb.GetUIValue();

	// Check tool name
	String<ToolNameLength> name;
	if (gb.Seen('S'))
	{
		if (!gb.GetQuotedString(name.GetRef()))
		{
			reply.copy("Invalid tool name");
			return GCodeResult::error;
		}
		seen = true;
	}

	// Check drives
	int32_t drives[MaxExtrudersPerTool];
	size_t dCount = MaxExtrudersPerTool;	// Sets the limit and returns the count
	if (gb.Seen('D'))
	{
		gb.GetIntArray(drives, dCount, false);
		seen = true;
	}
	else
	{
		dCount = 0;
	}

	// Check heaters
	int32_t heaters[MaxHeatersPerTool];
	size_t hCount = MaxHeatersPerTool;
	if (gb.Seen('H'))
	{
		gb.GetIntArray(heaters, hCount, false);
		seen = true;
	}
	else
	{
		hCount = 0;
	}

	// Check X axis mapping
	AxesBitmap xMap;
	if (gb.Seen('X'))
	{
		uint32_t xMapping[MaxAxes];
		size_t xCount = numVisibleAxes;
		gb.GetUnsignedArray(xMapping, xCount, false);
		xMap = UnsignedArrayToBitMap<AxesBitmap>(xMapping, xCount) & LowestNBits<AxesBitmap>(numVisibleAxes);
		seen = true;
	}
	else
	{
		xMap = DefaultXAxisMapping;					// by default map X axis straight through
	}

	// Check Y axis mapping
	AxesBitmap yMap;
	if (gb.Seen('Y'))
	{
		uint32_t yMapping[MaxAxes];
		size_t yCount = numVisibleAxes;
		gb.GetUnsignedArray(yMapping, yCount, false);
		yMap = UnsignedArrayToBitMap<AxesBitmap>(yMapping, yCount) & LowestNBits<AxesBitmap>(numVisibleAxes);
		seen = true;
	}
	else
	{
		yMap = DefaultYAxisMapping;					// by default map X axis straight through
	}

	if ((xMap & yMap) != 0)
	{
		reply.copy("Cannot map both X and Y to the same axis");
		return GCodeResult::error;
	}

	// Check for fan mapping
	FansBitmap fanMap;
	if (gb.Seen('F'))
	{
		uint32_t fanMapping[NumTotalFans];
		size_t fanCount = NumTotalFans;
		gb.GetUnsignedArray(fanMapping, fanCount, false);
		fanMap = UnsignedArrayToBitMap<FansBitmap>(fanMapping, fanCount) & LowestNBits<FansBitmap>(NumTotalFans);
		seen = true;
	}
	else
	{
		fanMap = 1;					// by default map fan 0 to fan 0
	}

	if (seen)
	{
		// Add or delete tool, so start by deleting the old one with this number, if any
		reprap.DeleteTool(reprap.GetTool(toolNumber));

		// M563 P# D-1 H-1 removes an existing tool
		if (dCount == 1 && hCount == 1 && drives[0] == -1 && heaters[0] == -1)
		{
			// nothing more to do
		}
		else
		{
			Tool* const tool = Tool::Create(toolNumber, name.c_str(), drives, dCount, heaters, hCount, xMap, yMap, fanMap, reply);
			if (tool == nullptr)
			{
				return GCodeResult::error;
			}
			reprap.AddTool(tool);
		}
	}
	else
	{
		reprap.PrintTool(toolNumber, reply);
	}
	return GCodeResult::ok;
}

// Does what it says.
void GCodes::DisableDrives()
{
	for (size_t drive = 0; drive < MaxTotalDrivers; drive++)
	{
		platform.DisableDrive(drive);
	}
	SetAllAxesNotHomed();
}

bool GCodes::ChangeMicrostepping(size_t drive, unsigned int microsteps, bool interp) const
{
	bool dummy;
	const unsigned int oldSteps = platform.GetMicrostepping(drive, dummy);
	const bool success = platform.SetMicrostepping(drive, microsteps, interp);
	if (success)
	{
		// We changed the microstepping, so adjust the steps/mm to compensate
		platform.SetDriveStepsPerUnit(drive, platform.DriveStepsPerUnit(drive), oldSteps);
	}
	return success;
}

// Set the speeds of fans mapped for the current tool to lastDefaultFanSpeed
void GCodes::SetMappedFanSpeed(float f)
{
	lastDefaultFanSpeed = f;
	const Tool * const ct = reprap.GetCurrentTool();
	if (ct == nullptr)
	{
		platform.SetFanValue(0, f);
	}
	else
	{
		const uint32_t fanMap = ct->GetFanMapping();
		for (size_t i = 0; i < NumTotalFans; ++i)
		{
			if (IsBitSet(fanMap, i))
			{
				platform.SetFanValue(i, f);
			}
		}
	}
}

// Return true if this fan number is currently being used as a print cooling fan
bool GCodes::IsMappedFan(unsigned int fanNumber)
{
	const Tool * const ct = reprap.GetCurrentTool();
	return (ct == nullptr) ? fanNumber == 0
		: IsBitSet(ct->GetFanMapping(), fanNumber);
}

// Save the speeds of all fans
void GCodes::SaveFanSpeeds()
{
	for (size_t i = 0; i < NumTotalFans; ++i)
	{
		pausedFanSpeeds[i] = platform.GetFanValue(i);
	}
	pausedDefaultFanSpeed = lastDefaultFanSpeed;
}

// Handle sending a reply back to the appropriate interface(s).
// Note that 'reply' may be empty. If it isn't, then we need to append newline when sending it.
void GCodes::HandleReply(GCodeBuffer& gb, GCodeResult rslt, const char* reply)
{
	// Don't report "ok" responses if a (macro) file is being processed
	// Also check that this response was triggered by a gcode
	if ((gb.MachineState().doingFileMacro || &gb == fileGCode) && reply[0] == 0)
	{
		return;
	}

	const Compatibility c = (&gb == serialGCode || &gb == telnetGCode) ? platform.Emulating() : Compatibility::me;
	const MessageType type = gb.GetResponseMessageType();
	const char* const response = (gb.GetCommandLetter() == 'M' && gb.GetCommandNumber() == 998) ? "rs " : "ok";
	const char* emulationType = nullptr;

	switch (c)
	{
	case Compatibility::me:
	case Compatibility::reprapFirmware:
		{
			const MessageType mt = (rslt == GCodeResult::error) ? (MessageType)(type | ErrorMessageFlag | LogMessage)
									: (rslt == GCodeResult::warning) ? (MessageType)(type | WarningMessageFlag | LogMessage)
										: type;
			platform.MessageF(mt, "%s\n", reply);
		}
		break;

	case Compatibility::nanoDLP:		// nanoDLP is like Marlin except that G0 and G1 commands return "Z_move_comp<LF>" before "ok<LF>"
	case Compatibility::marlin:
		// We don't need to handle M20 here because we always allocate an output buffer for that one
		if (gb.GetCommandLetter() == 'M' && gb.GetCommandNumber() == 28)
		{
			platform.MessageF(type, "%s\n%s\n", response, reply);
		}
		else if (gb.GetCommandLetter() == 'M' && (gb.GetCommandNumber() == 105 || gb.GetCommandNumber() == 998))
		{
			platform.MessageF(type, "%s %s\n", response, reply);
		}
		else if (reply[0] != 0 && !gb.IsDoingFileMacro())
		{
			platform.MessageF(type, "%s\n%s\n", reply, response);
		}
		else if (reply[0] != 0)
		{
			platform.MessageF(type, "%s\n", reply);
		}
		else
		{
			platform.MessageF(type, "%s\n", response);
		}
		break;

	case Compatibility::teacup:
		emulationType = "teacup";
		break;
	case Compatibility::sprinter:
		emulationType = "sprinter";
		break;
	case Compatibility::repetier:
		emulationType = "repetier";
		break;
	default:
		emulationType = "unknown";
	}

	if (emulationType != nullptr)
	{
		platform.MessageF(type, "Emulation of %s is not yet supported.\n", emulationType);
	}
}

// Handle a successful response when the response is in an OutputBuffer
void GCodes::HandleReply(GCodeBuffer& gb, OutputBuffer *reply)
{
	// Although unlikely, it's possible that we get a nullptr reply. Don't proceed if this is the case
	if (reply == nullptr)
	{
		return;
	}

	// Second UART device, e.g. dc42's PanelDue. Do NOT use emulation for this one!
	if (&gb == auxGCode)
	{
		platform.AppendAuxReply(reply, (*reply)[0] == '{');
		return;
	}

	const Compatibility c = (&gb == serialGCode || &gb == telnetGCode) ? platform.Emulating() : Compatibility::me;
	const MessageType type = gb.GetResponseMessageType();
	const char* const response = (gb.GetCommandLetter() == 'M' && gb.GetCommandNumber() == 998) ? "rs " : "ok";
	const char* emulationType = nullptr;

	switch (c)
	{
	case Compatibility::me:
	case Compatibility::reprapFirmware:
		platform.Message(type, reply);
		return;

	case Compatibility::marlin:
	case Compatibility::nanoDLP:
		if (gb.GetCommandLetter() =='M' && gb.GetCommandNumber() == 20)
		{
			platform.Message(type, "Begin file list\n");
			platform.Message(type, reply);
			platform.Message(type, "End file list\n");
			platform.Message(type, response);
			platform.Message(type, "\n");
			return;
		}

		if (gb.GetCommandLetter() == 'M' && gb.GetCommandNumber() == 28)
		{
			platform.Message(type, response);
			platform.Message(type, "\n");
			platform.Message(type, reply);
			return;
		}

		if (gb.GetCommandLetter() =='M' && (gb.GetCommandNumber() == 105 || gb.GetCommandNumber() == 998))
		{
			platform.Message(type, response);
			platform.Message(type, " ");
			platform.Message(type, reply);
			return;
		}

		if (reply->Length() != 0 && !gb.IsDoingFileMacro())
		{
			platform.Message(type, reply);
			platform.Message(type, "\n");
			platform.Message(type, response);
			platform.Message(type, "\n");
		}
		else if (reply->Length() != 0)
		{
			platform.Message(type, reply);
		}
		else
		{
			OutputBuffer::ReleaseAll(reply);
			platform.Message(type, response);
			platform.Message(type, "\n");
		}
		return;

	case Compatibility::teacup:
		emulationType = "teacup";
		break;
	case Compatibility::sprinter:
		emulationType = "sprinter";
		break;
	case Compatibility::repetier:
		emulationType = "repetier";
		break;
	default:
		emulationType = "unknown";
	}

	// If we get here then we didn't handle the message, so release the buffer(s)
	OutputBuffer::ReleaseAll(reply);
	if (emulationType != 0)
	{
		platform.MessageF(type, "Emulation of %s is not yet supported.\n", emulationType);	// don't send this one to the web as well, it concerns only the USB interface
	}
}

// Configure heater protection (M143). Returns true if an error occurred
GCodeResult GCodes::SetHeaterProtection(GCodeBuffer& gb, const StringRef& reply)
{
	const int index = (gb.Seen('P'))
						? gb.GetIValue()
						: (gb.Seen('H')) ? gb.GetIValue() : 1;		// default to extruder 1 if no heater number provided
	if ((index < 0 || index >= (int)NumTotalHeaters) && (index < (int)FirstExtraHeaterProtection || index >= (int)(FirstExtraHeaterProtection + NumExtraHeaterProtections)))
	{
		reply.printf("Invalid heater protection item '%d'", index);
		return GCodeResult::error;
	}

	HeaterProtection &item = reprap.GetHeat().AccessHeaterProtection(index);

	// Set heater to control
	bool seen = false;
	if (gb.Seen('P') && gb.Seen('H'))
	{
		const int heater = gb.GetIValue();
		if (heater > (int)NumTotalHeaters)									// allow negative values to disable heater protection
		{
			reply.printf("Invalid heater number '%d'", heater);
			return GCodeResult::error;
		}

		seen = true;
		item.SetHeater(heater);
	}

	// Set heater to supervise
	if (gb.Seen('X'))
	{
		const int heater = gb.GetIValue();
		if ((heater < 0 || heater > (int)NumTotalHeaters) && (heater < (int)FirstVirtualHeater || heater >= (int)(FirstVirtualHeater + MaxVirtualHeaters)))
		{
			reply.printf("Invalid heater number '%d'", heater);
			return GCodeResult::error;
		}

		seen = true;
		item.SetSupervisedHeater(heater);
	}

	// Set trigger action
	if (gb.Seen('A'))
	{
		const int action = gb.GetIValue();
		if (action < 0 || action > (int)MaxHeaterProtectionAction)
		{
			reply.printf("Invalid heater protection action '%d'", action);
		}

		seen = true;
		item.SetAction(static_cast<HeaterProtectionAction>(action));
	}

	// Set trigger condition
	if (gb.Seen('C'))
	{
		const int trigger = gb.GetIValue();
		if (trigger < 0 || trigger > (int)MaxHeaterProtectionTrigger)
		{
			reply.printf("Invalid heater protection trigger '%d'", trigger);
		}

		seen = true;
		item.SetTrigger(static_cast<HeaterProtectionTrigger>(trigger));
	}

	// Set temperature limit
	if (gb.Seen('S'))
	{
		const float limit = gb.GetFValue();
		if (limit <= BadLowTemperature || limit >= BadErrorTemperature)
		{
			reply.copy("Invalid temperature limit");
			return GCodeResult::error;
		}

		seen = true;
		item.SetTemperatureLimit(limit);
	}

	// Report current parameters
	if (!seen)
	{
		if (item.GetHeater() < 0)
		{
			reply.printf("Temperature protection item %d is not configured", index);
		}
		else
		{
			const char *actionString, *triggerString;
			switch (item.GetAction())
			{
			case HeaterProtectionAction::GenerateFault:
				actionString = "generate a heater fault";
				break;
			case HeaterProtectionAction::PermanentSwitchOff:
				actionString = "permanently switch off";
				break;
			case HeaterProtectionAction::TemporarySwitchOff:
				actionString = "temporarily switch off";
				break;
			default:
				actionString = "(undefined)";
				break;
			}

			switch (item.GetTrigger())
			{
			case HeaterProtectionTrigger::TemperatureExceeded:
				triggerString = "exceeds";
				break;
			case HeaterProtectionTrigger::TemperatureTooLow:
				triggerString = "falls below";
				break;
			default:
				triggerString = "(undefined)";
				break;
			}

			reply.printf("Temperature protection item %d is configured for heater %d and supervises heater %d to %s if the temperature %s %.1f" DEGREE_SYMBOL "C",
					index, item.GetHeater(), item.GetSupervisedHeater(), actionString, triggerString, (double)item.GetTemperatureLimit());
		}
	}

	return GCodeResult::ok;
}

// Set PID parameters (M301 or M304 command). 'heater' is the default heater number to use.
void GCodes::SetPidParameters(GCodeBuffer& gb, int heater, const StringRef& reply)
{
	if (gb.Seen('H'))
	{
		heater = gb.GetIValue();
	}

	if (heater >= 0 && heater < (int)NumTotalHeaters)
	{
		const FopDt& model = reprap.GetHeat().GetHeaterModel(heater);
		M301PidParameters pp = model.GetM301PidParameters(false);
		bool seen = false;
		gb.TryGetFValue('P', pp.kP, seen);
		gb.TryGetFValue('I', pp.kI, seen);
		gb.TryGetFValue('D', pp.kD, seen);

		if (seen)
		{
			reprap.GetHeat().SetM301PidParameters(heater, pp);
		}
		else if (!model.UsePid())
		{
			reply.printf("Heater %d is in bang-bang mode", heater);
		}
		else if (model.ArePidParametersOverridden())
		{
			reply.printf("Heater %d P:%.1f I:%.3f D:%.1f", heater, (double)pp.kP, (double)pp.kI, (double)pp.kD);
		}
		else
		{
			reply.printf("Heater %d uses model-derived PID parameters. Use M307 H%d to view them", heater, heater);
		}
	}
}

// Process M305
GCodeResult GCodes::SetHeaterParameters(GCodeBuffer& gb, const StringRef& reply)
{
	if (gb.Seen('P'))
	{
		const int heater = gb.GetIValue();
		if ((heater >= 0 && heater < (int)NumTotalHeaters) || (heater >= (int)FirstVirtualHeater && heater < (int)(FirstVirtualHeater + MaxVirtualHeaters)))
		{
			Heat& heat = reprap.GetHeat();
			const int oldChannel = heat.GetHeaterChannel(heater);
			bool seen = false;
			int32_t channel = oldChannel;
			gb.TryGetIValue('X', channel, seen);
			if (!seen && oldChannel < 0)
			{
				// For backwards compatibility, if no sensor has been configured on this channel then assume the thermistor normally associated with the heater
				if (heater < (int)NumTotalHeaters && (gb.Seen('R') || gb.Seen('T') || gb.Seen('B')))	// if it has a thermistor and we are trying to configure it
				{
					channel = heater;
				}
				else
				{
					reply.printf("heater %d is not configured", heater);
					return GCodeResult::error;
				}
			}

			if (channel != oldChannel)
			{
				if (heat.SetHeaterChannel(heater, channel))
				{
					reply.printf("unable to use sensor channel %" PRIi32 " on heater %d", channel, heater);
					return GCodeResult::error;
				}
			}

			return heat.ConfigureHeaterSensor(305, (unsigned int)heater, gb, reply);
		}
		else
		{
			reply.printf("heater number %d is out of range", heater);
			return GCodeResult::error;
		}
	}
	return GCodeResult::ok;
}

void GCodes::SetToolHeaters(Tool *tool, float temperature, bool both)
{
	if (tool == nullptr)
	{
		platform.Message(ErrorMessage, "Setting temperature: no tool selected\n");
		return;
	}

	for (size_t h = 0; h < tool->HeaterCount(); h++)
	{
		tool->SetToolHeaterActiveTemperature(h, temperature);
		if (both)
		{
			tool->SetToolHeaterStandbyTemperature(h, temperature);
		}
	}
}

// Retract or un-retract filament, returning true if movement has been queued, false if this needs to be called again
GCodeResult GCodes::RetractFilament(GCodeBuffer& gb, bool retract)
{
	if (retract != isRetracted && (retractLength != 0.0 || retractHop != 0.0 || (!retract && retractExtra != 0.0)))
	{
		if (!LockMovement(gb))
		{
			return GCodeResult::notFinished;
		}

		if (segmentsLeft != 0)
		{
			return GCodeResult::notFinished;
		}

		// New code does the retraction and the Z hop as separate moves
		// Get ready to generate a move
		const uint32_t xAxes = reprap.GetCurrentXAxes();
		const uint32_t yAxes = reprap.GetCurrentYAxes();
		reprap.GetMove().GetCurrentUserPosition(moveBuffer.coords, 0, xAxes, yAxes);
		SetMoveBufferDefaults();
		moveBuffer.isFirmwareRetraction = true;
		moveBuffer.filePos = (&gb == fileGCode) ? gb.GetFilePosition(fileInput->BytesCached()) : noFilePosition;
		moveBuffer.xAxes = xAxes;
		moveBuffer.yAxes = yAxes;

		if (retract)
		{
			// Set up the retract move
			const Tool * const tool = reprap.GetCurrentTool();
			if (tool != nullptr)
			{
				for (size_t i = 0; i < tool->DriveCount(); ++i)
				{
					moveBuffer.coords[numTotalAxes + tool->Drive(i)] = -retractLength;
				}
				moveBuffer.feedRate = retractSpeed;
				moveBuffer.canPauseAfter = false;			// don't pause after a retraction because that could cause too much retraction
				NewMoveAvailable(1);
			}
			if (retractHop > 0.0)
			{
				gb.SetState(GCodeState::doingFirmwareRetraction);
			}
		}
		else if (retractHop > 0.0)
		{
			// Set up the reverse Z hop move
			moveBuffer.feedRate = platform.MaxFeedrate(Z_AXIS);
			moveBuffer.coords[Z_AXIS] -= currentZHop;
			currentZHop = 0.0;
			moveBuffer.canPauseAfter = false;			// don't pause in the middle of a command
			NewMoveAvailable(1);
			gb.SetState(GCodeState::doingFirmwareUnRetraction);
		}
		else
		{
			// No retract hop, so just un-retract
			const Tool * const tool = reprap.GetCurrentTool();
			if (tool != nullptr)
			{
				for (size_t i = 0; i < tool->DriveCount(); ++i)
				{
					moveBuffer.coords[numTotalAxes + tool->Drive(i)] = retractLength + retractExtra;
				}
				moveBuffer.feedRate = unRetractSpeed;
				moveBuffer.canPauseAfter = true;
				NewMoveAvailable(1);
			}
		}
		isRetracted = retract;
	}
	return GCodeResult::ok;
}

// Load the specified filament into a tool
GCodeResult GCodes::LoadFilament(GCodeBuffer& gb, const StringRef& reply)
{
	Tool * const tool = reprap.GetCurrentTool();
	if (tool == nullptr)
	{
		reply.copy("No tool selected");
		return GCodeResult::error;
	}

	if (tool->GetFilament() == nullptr)
	{
		reply.copy("Loading filament into the selected tool is not supported");
		return GCodeResult::error;
	}

	if (gb.Seen('S'))
	{
		String<FilamentNameLength> filamentName;
		if (!gb.GetQuotedString(filamentName.GetRef()) || filamentName.IsEmpty())
		{
			reply.copy("Invalid filament name");
			return GCodeResult::error;
		}

		if (StringContains(filamentName.c_str(), ",") >= 0)
		{
			reply.copy("Filament names must not contain commas");
			return GCodeResult::error;
		}

		if (StringEqualsIgnoreCase(filamentName.c_str(), tool->GetFilament()->GetName()))
		{
			// Filament already loaded - nothing to do
			return GCodeResult::ok;
		}

		if (tool->GetFilament()->IsLoaded())
		{
			reply.copy("Unload the current filament before you attempt to load another one");
			return GCodeResult::error;
		}

		if (!platform.DirectoryExists(FILAMENTS_DIRECTORY, filamentName.c_str()))
		{
			reply.copy("Filament configuration directory not found");
			return GCodeResult::error;
		}

		if (Filament::IsInUse(filamentName.c_str()))
		{
			reply.copy("One filament type can be only assigned to a single tool");
			return GCodeResult::error;
		}

		SafeStrncpy(filamentToLoad, filamentName.c_str(), ARRAY_SIZE(filamentToLoad));
		gb.SetState(GCodeState::loadingFilament);

		String<ScratchStringLength> scratchString;
		scratchString.printf("%s%s/%s", FILAMENTS_DIRECTORY, filamentName.c_str(), LOAD_FILAMENT_G);
		DoFileMacro(gb, scratchString.c_str(), true);
		return GCodeResult::ok;
	}
	else if (tool->GetFilament()->IsLoaded())
	{
		reply.printf("Loaded filament in the selected tool: %s", tool->GetFilament()->GetName());
		return GCodeResult::ok;
	}
	else
	{
		reply.printf("No filament loaded in the selected tool");
		return GCodeResult::ok;
	}
}

// Unload the current filament from a tool
GCodeResult GCodes::UnloadFilament(GCodeBuffer& gb, const StringRef& reply)
{
	Tool * const tool = reprap.GetCurrentTool();
	if (tool == nullptr)
	{
		reply.copy("No tool selected");
		return GCodeResult::error;
	}

	if (tool->GetFilament() == nullptr)
	{
		reply.copy("Unloading filament from this tool is not supported");
		return GCodeResult::error;
	}

	if (!tool->GetFilament()->IsLoaded())
	{
		// Filament already unloaded - nothing to do
		return GCodeResult::ok;
	}

	gb.SetState(GCodeState::unloadingFilament);
	String<ScratchStringLength> scratchString;
	scratchString.printf("%s%s/%s", FILAMENTS_DIRECTORY, tool->GetFilament()->GetName(), UNLOAD_FILAMENT_G);
	DoFileMacro(gb, scratchString.c_str(), true);
	return GCodeResult::ok;
}

float GCodes::GetRawExtruderTotalByDrive(size_t extruder) const
{
	return (extruder < numExtruders) ? rawExtruderTotalByDrive[extruder] : 0.0;
}

// Return true if the code queue is idle
bool GCodes::IsCodeQueueIdle() const
{
	return queuedGCode->IsIdle() && codeQueue->IsIdle();
}

// Cancel the current SD card print.
// This is called from Pid.cpp when there is a heater fault, and from elsewhere in this module.
void GCodes::StopPrint(StopPrintReason reason)
{
	segmentsLeft = 0;
	isPaused = pausePending = filamentChangePausePending = false;

	FileData& fileBeingPrinted = fileGCode->OriginalMachineState().fileState;

	fileInput->Reset(fileBeingPrinted);
	fileGCode->Init();

	if (fileBeingPrinted.IsLive())
	{
		fileBeingPrinted.Close();
	}

	reprap.GetMove().ResetMoveCounters();
	codeQueue->Clear();

	UnlockAll(*fileGCode);

	// Deal with the Z hop from a G10 that has not been undone by G11
	if (isRetracted)
	{
		currentUserPosition[Z_AXIS] += currentZHop;
		currentZHop = 0.0;
		isRetracted = false;
	}

	const char *printingFilename = reprap.GetPrintMonitor().GetPrintingFilename();
	if (printingFilename == nullptr)
	{
		printingFilename = "(unknown)";
	}

	if (exitSimulationWhenFileComplete)
	{
		const float simSeconds = reprap.GetMove().GetSimulationTime() + simulationTime;
		if (updateFileWhenSimulationComplete && reason == StopPrintReason::normalCompletion)
		{
			platform.GetMassStorage()->RecordSimulationTime(printingFilename, lrintf(simSeconds));
		}

		exitSimulationWhenFileComplete = false;
		simulationMode = 0;							// do this after we append the simulation info to the file so that DWC doesn't try to reload the file info too soon
		reprap.GetMove().Simulate(simulationMode);
		EndSimulation(nullptr);

		const uint32_t simMinutes = lrintf(simSeconds/60.0);
		if (reason == StopPrintReason::normalCompletion)
		{
			platform.MessageF(LoggedGenericMessage, "File %s will print in %" PRIu32 "h %" PRIu32 "m plus heating time\n",
									printingFilename, simMinutes/60u, simMinutes % 60u);
		}
		else
		{
			platform.MessageF(LoggedGenericMessage, "Cancelled simulating file %s after %" PRIu32 "h %" PRIu32 "m simulated time\n",
									printingFilename, simMinutes/60u, simMinutes % 60u);
		}
	}
	else if (reprap.GetPrintMonitor().IsPrinting())
	{
		if (reason == StopPrintReason::abort)
		{
			reprap.GetHeat().SwitchOffAll(true);	// turn all heaters off
			switch (machineType)
			{
			case MachineType::cnc:
				for (size_t i = 0; i < MaxSpindles; i++)
				{
					platform.AccessSpindle(i).TurnOff();
				}
				break;

			case MachineType::laser:
				platform.SetLaserPwm(0);
				break;

			default:
				break;
			}
		}

		if (platform.EmulatingMarlin())
		{
			// Pronterface expects a "Done printing" message
			platform.Message(UsbMessage, "Done printing file\n");
		}
		const uint32_t printMinutes = lrintf(reprap.GetPrintMonitor().GetPrintDuration()/60.0);
		platform.MessageF(LoggedGenericMessage, "%s printing file %s, print time was %" PRIu32 "h %" PRIu32 "m\n",
			(reason == StopPrintReason::normalCompletion) ? "Finished" : "Cancelled",
			printingFilename, printMinutes/60u, printMinutes % 60u);
		if (reason == StopPrintReason::normalCompletion && simulationMode == 0)
		{
			platform.DeleteSysFile(RESUME_AFTER_POWER_FAIL_G);
		}
	}

	updateFileWhenSimulationComplete = false;
	reprap.GetPrintMonitor().StoppedPrint();		// must do this after printing the simulation details because it clears the filename
}

// Return true if all the heaters for the specified tool are at their set temperatures
bool GCodes::ToolHeatersAtSetTemperatures(const Tool *tool, bool waitWhenCooling, float tolerance) const
{
	if (tool != nullptr)
	{
		for (size_t i = 0; i < tool->HeaterCount(); ++i)
		{
			if (!reprap.GetHeat().HeaterAtSetTemperature(tool->Heater(i), waitWhenCooling, tolerance))
			{
				return false;
			}
		}
	}
	return true;
}

// Set the current position, optionally applying bed and axis compensation
void GCodes::SetMachinePosition(const float positionNow[MaxTotalDrivers], bool doBedCompensation)
{
	memcpy(moveBuffer.coords, positionNow, sizeof(moveBuffer.coords[0] * numTotalAxes));
	reprap.GetMove().SetNewPosition(positionNow, doBedCompensation);
}

// Get the current position from the Move class
void GCodes::UpdateCurrentUserPosition()
{
	reprap.GetMove().GetCurrentUserPosition(moveBuffer.coords, 0, reprap.GetCurrentXAxes(), reprap.GetCurrentYAxes());
	ToolOffsetInverseTransform(moveBuffer.coords, currentUserPosition);
}

// Save position to a restore point.
// Note that restore point coordinates are not affected by workplace coordinate offsets. This allows them to be used in resume.g.
void GCodes::SavePosition(RestorePoint& rp, const GCodeBuffer& gb) const
{
	for (size_t axis = 0; axis < numVisibleAxes; ++axis)
	{
		rp.moveCoords[axis] = currentUserPosition[axis];
	}

	rp.feedRate = gb.MachineState().feedRate;
	rp.virtualExtruderPosition = virtualExtruderPosition;

#if SUPPORT_LASER || SUPPORT_IOBITS
	rp.laserPwmOrIoBits = moveBuffer.laserPwmOrIoBits;
#endif
}

// Restore user position from a restore point
void GCodes::RestorePosition(const RestorePoint& rp, GCodeBuffer *gb)
{
	for (size_t axis = 0; axis < numVisibleAxes; ++axis)
	{
		currentUserPosition[axis] = rp.moveCoords[axis];
	}

	if (gb != nullptr)
	{
		gb->MachineState().feedRate = rp.feedRate;
	}

#if SUPPORT_LASER || SUPPORT_IOBITS
	moveBuffer.laserPwmOrIoBits = rp.laserPwmOrIoBits;
#endif
}

// Convert user coordinates to head reference point coordinates, optionally allowing for X axis mapping
// If the X axis is mapped to some other axes not including X, then the X coordinate of coordsOut will be left unchanged.
// So make sure it is suitably initialised before calling this.
void GCodes::ToolOffsetTransform(const float coordsIn[MaxAxes], float coordsOut[MaxAxes], AxesBitmap explicitAxes) const
{
	const Tool * const currentTool = reprap.GetCurrentTool();
	if (currentTool == nullptr)
	{
		for (size_t axis = 0; axis < numVisibleAxes; ++axis)
		{
			coordsOut[axis] = (coordsIn[axis] * axisScaleFactors[axis]) + currentBabyStepOffsets[axis];
		}
	}
	else
	{
		const AxesBitmap xAxes = currentTool->GetXAxisMap();
		const AxesBitmap yAxes = currentTool->GetYAxisMap();
		for (size_t axis = 0; axis < numVisibleAxes; ++axis)
		{
			if (   (axis != X_AXIS || IsBitSet(xAxes, X_AXIS))
				&& (axis != Y_AXIS || IsBitSet(yAxes, Y_AXIS))
			   )
			{
				const float totalOffset = currentBabyStepOffsets[axis] - currentTool->GetOffset(axis);
				const size_t inputAxis = (IsBitSet(explicitAxes, axis)) ? axis
										: (IsBitSet(xAxes, axis)) ? X_AXIS
											: (IsBitSet(yAxes, axis)) ? Y_AXIS
												: axis;
				coordsOut[axis] = (coordsIn[inputAxis] * axisScaleFactors[axis]) + totalOffset;
			}
		}
	}
	coordsOut[Z_AXIS] += currentZHop;
}

// Convert head reference point coordinates to user coordinates, allowing for XY axis mapping
// Caution: coordsIn and coordsOut may address the same array!
void GCodes::ToolOffsetInverseTransform(const float coordsIn[MaxAxes], float coordsOut[MaxAxes]) const
{
	const Tool * const currentTool = reprap.GetCurrentTool();
	if (currentTool == nullptr)
	{
		for (size_t axis = 0; axis < numVisibleAxes; ++axis)
		{
			coordsOut[axis] = (coordsIn[axis] - currentBabyStepOffsets[axis])/axisScaleFactors[axis];
		}
	}
	else
	{
		const uint32_t xAxes = reprap.GetCurrentXAxes();
		const uint32_t yAxes = reprap.GetCurrentYAxes();
		float xCoord = 0.0, yCoord = 0.0;
		size_t numXAxes = 0, numYAxes = 0;
		for (size_t axis = 0; axis < numVisibleAxes; ++axis)
		{
			const float totalOffset = currentBabyStepOffsets[axis] - currentTool->GetOffset(axis);
			const float coord = (coordsIn[axis] - totalOffset)/axisScaleFactors[axis];
			coordsOut[axis] = coord;
			if (IsBitSet(xAxes, axis))
			{
				xCoord += coord;
				++numXAxes;
			}
			if (IsBitSet(yAxes, axis))
			{
				yCoord += coord;
				++numYAxes;
			}
		}
		if (numXAxes != 0)
		{
			coordsOut[X_AXIS] = xCoord/numXAxes;
		}
		if (numYAxes != 0)
		{
			coordsOut[Y_AXIS] = yCoord/numYAxes;
		}
	}
	coordsOut[Z_AXIS] -= currentZHop/axisScaleFactors[Z_AXIS];
}

// Get an axis offset of the current tool
float GCodes::GetCurrentToolOffset(size_t axis) const
{
	const Tool* const tool = reprap.GetCurrentTool();
	return (tool == nullptr) ? 0.0 : tool->GetOffset(axis);
}

// Get the current user coordinate and remove the workplace offset
float GCodes::GetUserCoordinate(size_t axis) const
{
	return (axis < MaxAxes) ? currentUserPosition[axis] - GetWorkplaceOffset(axis) : 0.0;
}

// Append a list of trigger endstops to a message
void GCodes::ListTriggers(const StringRef& reply, TriggerInputsBitmap mask)
{
#ifndef NO_TRIGGERS
	if (mask == 0)
	{
		reply.cat("(none)");
	}
	else
	{
		bool printed = false;
		for (unsigned int i = 0; i < NumTotalEndstops; ++i)
		{
			if (IsBitSet(mask, i))
			{
				if (printed)
				{
					reply.cat(' ');
				}
				if (i < numVisibleAxes)
				{
					reply.cat(axisLetters[i]);
				}
				else if (i >= numTotalAxes)
				{
					reply.catf("E%d", i - numTotalAxes);
				}
				printed = true;
			}
		}
	}
#endif
}

// M38 (SHA1 hash of a file) implementation:
bool GCodes::StartHash(const char* filename)
{
	// Get a FileStore object
	fileBeingHashed = platform.OpenFile(FS_PREFIX, filename, OpenMode::read);
	if (fileBeingHashed == nullptr)
	{
		return false;
	}

	// Start hashing
	SHA1Reset(&hash);
	return true;
}

GCodeResult GCodes::AdvanceHash(const StringRef &reply)
{
	// Read and process some more data from the file
	uint32_t buf32[(FILE_BUFFER_SIZE + 3) / 4];
	char *buffer = reinterpret_cast<char *>(buf32);

	int bytesRead = fileBeingHashed->Read(buffer, FILE_BUFFER_SIZE);
	if (bytesRead != -1)
	{
		SHA1Input(&hash, reinterpret_cast<const uint8_t *>(buffer), bytesRead);

		if (bytesRead != FILE_BUFFER_SIZE)
		{
			// Calculate and report the final result
			SHA1Result(&hash);
			for(size_t i = 0; i < 5; i++)
			{
				reply.catf("%" PRIx32, hash.Message_Digest[i]);
			}

			// Clean up again
			fileBeingHashed->Close();
			fileBeingHashed = nullptr;
			return GCodeResult::ok;
		}
		return GCodeResult::notFinished;
	}

	// Something went wrong, we cannot read any more from the file
	fileBeingHashed->Close();
	fileBeingHashed = nullptr;
	return GCodeResult::ok;
}

bool GCodes::AllAxesAreHomed() const
{
	const AxesBitmap allAxes = LowestNBits<AxesBitmap>(numVisibleAxes);
	return (axesHomed & allAxes) == allAxes;
}

// Tell us that the axis is now homed
void GCodes::SetAxisIsHomed(unsigned int axis)
{
	SetBit(axesHomed, axis);
}

// Tell us that the axis is not homed
void GCodes::SetAxisNotHomed(unsigned int axis)
{
	ClearBit(axesHomed, axis);
	if (axis == Z_AXIS)
	{
		zDatumSetByProbing = false;
	}
}

// Flag all axes as not homed
void GCodes::SetAllAxesNotHomed()
{
	axesHomed = 0;
	zDatumSetByProbing = false;
}

// Write the config-override file returning true if an error occurred
GCodeResult GCodes::WriteConfigOverrideFile(GCodeBuffer& gb, const StringRef& reply) const
{
	const char* const fileName = CONFIG_OVERRIDE_G;
	FileStore * const f = platform.OpenSysFile(fileName, OpenMode::write);
	if (f == nullptr)
	{
		reply.printf("Failed to create file %s", fileName);
		return GCodeResult::error;
	}

	bool ok = WriteConfigOverrideHeader(f);
	if (ok)
	{
		ok = reprap.GetMove().GetKinematics().WriteCalibrationParameters(f);
	}
	if (ok)
	{
		ok = reprap.GetHeat().WriteModelParameters(f);
	}

	if (ok)
	{
		ok = platform.WritePlatformParameters(f, gb.Seen('P') && gb.GetIValue() == 31);
	}

	if (ok)
	{
		ok = reprap.WriteToolParameters(f);
	}

#if SUPPORT_WORKPLACE_COORDINATES
	if (ok)
	{
		ok = WriteWorkplaceCoordinates(f);
	}
#endif

	if (!f->Close())
	{
		ok = false;
	}

	if (!ok)
	{
		reply.printf("Failed to write file %s", fileName);
		platform.DeleteSysFile(fileName);
		return GCodeResult::error;
	}

	if (!m501SeenInConfigFile)
	{
		reply.copy("No M501 command was executed in config.g");
		return GCodeResult::warning;
	}

	return GCodeResult::ok;
}

// Write the config-override header returning true if success
// This is implemented as a separate function to avoid allocating a buffer on the stack and then calling functions that also allocate buffers on the stack
bool GCodes::WriteConfigOverrideHeader(FileStore *f) const
{
	String<MaxFilenameLength> buf;
	buf.copy("; config-override.g file generated in response to M500");
	if (platform.IsDateTimeSet())
	{
		time_t timeNow = platform.GetDateTime();
		const struct tm * const timeInfo = gmtime(&timeNow);
		buf.catf(" at %04u-%02u-%02u %02u:%02u",
						timeInfo->tm_year + 1900, timeInfo->tm_mon + 1, timeInfo->tm_mday, timeInfo->tm_hour, timeInfo->tm_min);
	}
	buf.cat('\n');
	bool ok = f->Write(buf.c_str());
	if (ok)
	{
		ok = f->Write("; This is a system-generated file - do not edit\n");
	}
	return ok;
}

// Report the temperatures of one tool in M105 format
void GCodes::ReportToolTemperatures(const StringRef& reply, const Tool *tool, bool includeNumber) const
{
	if (tool != nullptr && tool->HeaterCount() != 0)
	{
		if (reply.strlen() != 0)
		{
			reply.cat(' ');
		}
		if (includeNumber)
		{
			reply.catf("T%u", tool->Number());
		}
		else
		{
			reply.cat("T");
		}

		Heat& heat = reprap.GetHeat();
		char sep = ':';
		for (size_t i = 0; i < tool->HeaterCount(); ++i)
		{
			const int heater = tool->Heater(i);
			reply.catf("%c%.1f /%.1f", sep, (double)heat.GetTemperature(heater), (double)heat.GetTargetTemperature(heater));
			sep = ' ';
		}
	}
}

// Store a standard-format temperature report in 'reply'. This doesn't put a newline character at the end.
void GCodes::GenerateTemperatureReport(const StringRef& reply) const
{
	Heat& heat = reprap.GetHeat();

	// The following is believed to be compatible with Marlin and Octoprint, based on thread https://github.com/foosel/OctoPrint/issues/2590#issuecomment-385023980
	ReportToolTemperatures(reply, reprap.GetCurrentTool(), false);

	for (const Tool *tool = reprap.GetFirstTool(); tool != nullptr; tool = tool->Next())
	{
		ReportToolTemperatures(reply, tool, true);
	}

	for (size_t hn = 0; hn < NumBedHeaters && heat.GetBedHeater(hn) >= 0; ++hn)
	{
		if (hn == 0)
		{
			if (reply.strlen() != 0)
			{
				reply.cat(' ');
			}
			reply.cat("B:");
		}
		else
		{
			reply.catf(" B%u:", hn);
		}
		const int8_t heater = heat.GetBedHeater(hn);
		reply.catf("%.1f /%.1f", (double)heat.GetTemperature(heater), (double)heat.GetTargetTemperature(heater));
	}

	for (size_t hn = 0; hn < NumChamberHeaters && heat.GetChamberHeater(hn) >= 0; ++hn)
	{
		if (hn == 0)
		{
			if (reply.strlen() != 0)
			{
				reply.cat(' ');
			}
			reply.cat("C:");
		}
		else
		{
			reply.catf(" C%u:", hn);
		}
		const int8_t heater = heat.GetChamberHeater(hn);
		reply.catf("%.1f /%.1f", (double)heat.GetTemperature(heater), (double)heat.GetTargetTemperature(heater));
	}
}

// Check whether we need to report temperatures or status.
// 'reply' is a convenient buffer that is free for us to use.
void GCodes::CheckReportDue(GCodeBuffer& gb, const StringRef& reply) const
{
	if (gb.DoDwellTime(1000))
	{
		if (platform.EmulatingMarlin() && (&gb == serialGCode || &gb == telnetGCode))
		{
			// In Marlin emulation mode we should return a standard temperature report every second
			GenerateTemperatureReport(reply);
			reply.cat('\n');
			platform.Message(UsbMessage, reply.c_str());
		}
		if (lastAuxStatusReportType >= 0)
		{
			// Send a standard status response for PanelDue
			OutputBuffer * const statusBuf = GenerateJsonStatusResponse(lastAuxStatusReportType, -1, ResponseSource::AUX);
			if (statusBuf != nullptr)
			{
				platform.AppendAuxReply(statusBuf, true);
			}
		}
		gb.StartTimer();
	}
}

// Generate a M408 response
// Return the output buffer containing the response, or nullptr if we failed
OutputBuffer *GCodes::GenerateJsonStatusResponse(int type, int seq, ResponseSource source) const
{
	OutputBuffer *statusResponse = nullptr;
	switch (type)
	{
		case 0:
		case 1:
			statusResponse = reprap.GetLegacyStatusResponse(type + 2, seq);
			break;

		default:				// need a default clause to prevent the command hanging by always returning a null buffer
			type = 2;
			// no break
		case 2:
		case 3:
		case 4:
			statusResponse = reprap.GetStatusResponse(type - 1, source);
			break;

		case 5:
			statusResponse = reprap.GetConfigResponse();
			break;
	}
	if (statusResponse != nullptr)
	{
		statusResponse->cat('\n');
		if (statusResponse->HadOverflow())
		{
			OutputBuffer::ReleaseAll(statusResponse);
		}
	}
	return statusResponse;
}

// Set up some default values in the move buffer for special moves, e.g. for Z probing and firmware retraction
void GCodes::SetMoveBufferDefaults()
{
	moveBuffer.SetDefaults(numTotalAxes);
}

// Resource locking/unlocking

// Lock the resource, returning true if success.
// Locking the same resource more than once only locks it once, there is no lock count held.
bool GCodes::LockResource(const GCodeBuffer& gb, Resource r)
{
	if (resourceOwners[r] == &gb)
	{
		return true;
	}
	if (resourceOwners[r] == nullptr)
	{
		resourceOwners[r] = &gb;
		SetBit(gb.MachineState().lockedResources, r);
		return true;
	}
	return false;
}

// Grab the movement lock even if another GCode source has it
// CAUTION: this will be unsafe when we move to RTOS
void GCodes::GrabResource(const GCodeBuffer& gb, Resource r)
{
	if (resourceOwners[r] != &gb)
	{
		if (resourceOwners[r] != nullptr)
		{
			GCodeMachineState *m = &(resourceOwners[r]->MachineState());
			do
			{
				ClearBit(m->lockedResources, r);
				m = m->previous;
			}
			while (m != nullptr);
		}
		resourceOwners[r] = &gb;
	}
}

bool GCodes::LockHeater(const GCodeBuffer& gb, int heater)
{
	if (heater >= 0 && heater < (int)NumTotalHeaters)
	{
		return LockResource(gb, HeaterResourceBase + heater);
	}
	return true;
}

bool GCodes::LockFan(const GCodeBuffer& gb, int fan)
{
	if (fan >= 0 && fan < (int)NumTotalFans)
	{
		return LockResource(gb, FanResourceBase + fan);
	}
	return true;
}

// Lock the unshareable parts of the file system
bool GCodes::LockFileSystem(const GCodeBuffer &gb)
{
	return LockResource(gb, FileSystemResource);
}

// Lock movement
bool GCodes::LockMovement(const GCodeBuffer& gb)
{
	return LockResource(gb, MoveResource);
}

void GCodes::GrabMovement(const GCodeBuffer& gb)
{
	GrabResource(gb, MoveResource);
}

void GCodes::UnlockMovement(const GCodeBuffer& gb)
{
	UnlockResource(gb, MoveResource);
}

// Unlock the resource if we own it
void GCodes::UnlockResource(const GCodeBuffer& gb, Resource r)
{
	if (resourceOwners[r] == &gb)
	{
		GCodeMachineState * mc = &gb.MachineState();
		do
		{
			ClearBit(mc->lockedResources, r);
			mc = mc->previous;
		} while (mc != nullptr);
		resourceOwners[r] = nullptr;
	}
}

// Release all locks, except those that were owned when the current macro was started
void GCodes::UnlockAll(const GCodeBuffer& gb)
{
	const GCodeMachineState * const mc = gb.MachineState().previous;
	const uint32_t resourcesToKeep = (mc == nullptr) ? 0 : mc->lockedResources;
	for (size_t i = 0; i < NumResources; ++i)
	{
		if (resourceOwners[i] == &gb && !IsBitSet(resourcesToKeep, i))
		{
			resourceOwners[i] = nullptr;
			ClearBit(gb.MachineState().lockedResources, i);
		}
	}
}

// Append a list of axes to a string
void GCodes::AppendAxes(const StringRef& reply, AxesBitmap axes) const
{
	for (size_t axis = 0; axis < numVisibleAxes; ++axis)
	{
		if (IsBitSet(axes, axis))
		{
			reply.cat(axisLetters[axis]);
		}
	}
}

// Get the name of the current machine mode
const char* GCodes::GetMachineModeString() const
{
	switch (machineType)
	{
	case MachineType::fff:
		return "FFF";
	case MachineType::cnc:
		return "CNC";
	case MachineType::laser:
		return "Laser";
	default:
		return "Unknown";
	}
}

// Respond to a heater fault. The heater has already been turned off and its status set to 'fault' when this is called from the Heat module.
// The Heat module will generate an appropriate error message, so no need to do that here.
void GCodes::HandleHeaterFault(int heater)
{
	if (heaterFaultState == HeaterFaultState::noFault && fileGCode->OriginalMachineState().fileState.IsLive())
	{
		heaterFaultState = HeaterFaultState::pausePending;
		heaterFaultTime = millis();
	}
}

// Check for and respond to a heater fault, returning true if we should exit
void GCodes::CheckHeaterFault()
{
	switch (heaterFaultState)
	{
	case HeaterFaultState::noFault:
	default:
		break;

	case HeaterFaultState::pausePending:
		if (   IsReallyPrinting()
			&& autoPauseGCode->IsCompletelyIdle()
			&& LockMovement(*autoPauseGCode)							// need to lock movement before executing the pause macro
		   )
		{
			reprap.GetHeat().SwitchOffAll(false);						// turn off all extruder heaters
			DoPause(*autoPauseGCode, PauseReason::heaterFault, "Heater fault");
			heaterFaultState = HeaterFaultState::timing;
		}
		else if (IsPausing() || IsPaused())
		{
			heaterFaultState = HeaterFaultState::timing;
		}
		// no break

	case HeaterFaultState::timing:
		if (millis() - heaterFaultTime >= heaterFaultTimeout)
		{
			StopPrint(StopPrintReason::abort);
			reprap.GetHeat().SwitchOffAll(true);
			platform.MessageF(ErrorMessage, "Shutting down due to un-cleared heater fault after %lu seconds\n", heaterFaultTimeout/1000);
			heaterFaultState = HeaterFaultState::stopping;
			heaterFaultTime = millis();
		}
		break;

	case HeaterFaultState::stopping:
		if (millis() - heaterFaultTime >= 1000)			// wait 1 second for the message to be picked up by DWC and PanelDue
		{
			platform.AtxPowerOff(false);
			heaterFaultState = HeaterFaultState::stopped;
		}
		break;
	}
}

// Return the current speed factor as a percentage
float GCodes::GetSpeedFactor() const
{
	return speedFactor;
}

// Return a current extrusion factor as a percentage
float GCodes::GetExtrusionFactor(size_t extruder)
{
	return (extruder < numExtruders) ? extrusionFactors[extruder] * 100.0 : 0.0;
}

// Set a percentage extrusion factor
void GCodes::SetExtrusionFactor(size_t extruder, float factor)
{
	if (extruder < numExtruders)
	{
		extrusionFactors[extruder] = constrain<float>(factor, 0.0, 200.0)/100.0;
	}
}

Pwm_t GCodes::ConvertLaserPwm(float reqVal) const
{
	return (uint16_t)constrain<long>(lrintf((reqVal * 65535)/laserMaxPower), 0, 65535);
}

// Get the height in user coordinates of the last printing move
bool GCodes::GetLastPrintingHeight(float& height) const
{
	if (IsReallyPrinting() && lastPrintingMoveHeight > 0.0)
	{
		height = lastPrintingMoveHeight;
		return true;
	}
	return false;
}

// Start timing SD card file writing
GCodeResult GCodes::StartSDTiming(GCodeBuffer& gb, const StringRef& reply)
{
	const float bytesReq = (gb.Seen('S')) ? gb.GetFValue() : 10.0;
	timingBytesRequested = (uint32_t)(bytesReq * (float)(1024 * 1024));
	FileStore * const f = platform.OpenFile(platform.GetGCodeDir(), TimingFileName, OpenMode::write, timingBytesRequested);
	if (f == nullptr)
	{
		reply.copy("Failed to create file");
		return GCodeResult::error;
	}
	sdTimingFile = f;

	platform.Message(gb.GetResponseMessageType(), "Testing SD card write speed...\n");
	timingBytesWritten = 0;
	timingStartMillis = millis();
	gb.SetState(GCodeState::timingSDwrite);
	return GCodeResult::ok;
}

#if SUPPORT_12864_LCD

// Set the speed factor. Value passed is in percent.
void GCodes::SetSpeedFactor(float factor)
{
	speedFactor = constrain<float>(factor, 10.0, 500.0);
}

// Process a GCode command from the 12864 LCD returning true if the command was accepted
bool GCodes::ProcessCommandFromLcd(const char *cmd)
{
	if (lcdGCode->IsCompletelyIdle())
	{
		lcdGCode->Put(cmd);
		return true;
	}
	return false;
}

int GCodes::GetHeaterNumber(unsigned int itemNumber) const
{
	if (itemNumber < 80)
	{
		const Tool * const tool = (itemNumber == 79) ? reprap.GetCurrentTool() : reprap.GetTool(itemNumber);
		return (tool != nullptr && tool->HeaterCount() != 0) ? tool->Heater(0) : -1;
	}
	if (itemNumber < 90)
	{
		return (itemNumber < 80 + NumBedHeaters) ? reprap.GetHeat().GetBedHeater(itemNumber - 80) : -1;
	}
	return (itemNumber < 90 + NumChamberHeaters) ? reprap.GetHeat().GetChamberHeater(itemNumber - 90) : -1;
}

float GCodes::GetItemCurrentTemperature(unsigned int itemNumber) const
{
	return reprap.GetHeat().GetTemperature(GetHeaterNumber(itemNumber));
}

float GCodes::GetItemActiveTemperature(unsigned int itemNumber) const
{
	if (itemNumber < 80)
	{
		const Tool * const tool = (itemNumber == 79) ? reprap.GetCurrentTool() : reprap.GetTool(itemNumber);
		return (tool != nullptr) ? tool->GetToolHeaterActiveTemperature(0) : 0.0;
	}

	return reprap.GetHeat().GetActiveTemperature(GetHeaterNumber(itemNumber));
}

float GCodes::GetItemStandbyTemperature(unsigned int itemNumber) const
{
	if (itemNumber < 80)
	{
		const Tool * const tool = (itemNumber == 79) ? reprap.GetCurrentTool() : reprap.GetTool(itemNumber);
		return (tool != nullptr) ? tool->GetToolHeaterStandbyTemperature(0) : 0.0;
	}

	return reprap.GetHeat().GetStandbyTemperature(GetHeaterNumber(itemNumber));
}

void GCodes::SetItemActiveTemperature(unsigned int itemNumber, float temp)
{
	if (itemNumber < 80)
	{
		Tool * const tool = (itemNumber == 79) ? reprap.GetCurrentTool() : reprap.GetTool(itemNumber);
		if (tool != nullptr)
		{
			tool->SetToolHeaterActiveTemperature(0, temp);
		}
	}
	else
	{
		reprap.GetHeat().SetActiveTemperature(GetHeaterNumber(itemNumber), temp);
	}
}

void GCodes::SetItemStandbyTemperature(unsigned int itemNumber, float temp)
{
	if (itemNumber < 80)
	{
		Tool * const tool = (itemNumber == 79) ? reprap.GetCurrentTool() : reprap.GetTool(itemNumber);
		if (tool != nullptr)
		{
			tool->SetToolHeaterStandbyTemperature(0, temp);
		}
	}
	else
	{
		reprap.GetHeat().SetStandbyTemperature(GetHeaterNumber(itemNumber), temp);
	}
}

#endif

// End<|MERGE_RESOLUTION|>--- conflicted
+++ resolved
@@ -1252,18 +1252,12 @@
 			{
 				zProbeTriggered = false;
 				SetMoveBufferDefaults();
-<<<<<<< HEAD
 				platform.GetCurrentZProbe().SetProbing(true);
 				platform.GetEndstops().EnableCurrentZProbe();
 				moveBuffer.checkEndstops = true;
 				moveBuffer.reduceAcceleration = true;
-				moveBuffer.coords[Z_AXIS] = (GetAxisIsHomed(Z_AXIS))
+				moveBuffer.coords[Z_AXIS] = (IsAxisHomed(Z_AXIS))
 											? -zp.GetDiveHeight()						// Z axis has been homed, so no point in going very far
-=======
-				moveBuffer.endStopsToCheck = ZProbeActive;
-				moveBuffer.coords[Z_AXIS] = (IsAxisHomed(Z_AXIS))
-											? -platform.GetZProbeDiveHeight()			// Z axis has been homed, so no point in going very far
->>>>>>> 913c9d35
 											: -1.1 * platform.AxisTotalLength(Z_AXIS);	// Z axis not homed yet, so treat this as a homing move
 				moveBuffer.feedRate = zp.GetProbingSpeed();
 				NewMoveAvailable(1);
