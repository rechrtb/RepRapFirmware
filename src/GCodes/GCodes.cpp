/****************************************************************************************************

 RepRapFirmware - G Codes

 This class interprets G Codes from one or more sources, and calls the functions in Move, Heat etc
 that drive the machine to do what the G Codes command.

 Most of the functions in here are designed not to wait, and they return a boolean.  When you want them to do
 something, you call them.  If they return false, the machine can't do what you want yet.  So you go away
 and do something else.  Then you try again.  If they return true, the thing you wanted done has been done.

 -----------------------------------------------------------------------------------------------------

 Version 0.1

 13 February 2013

 Adrian Bowyer
 RepRap Professional Ltd
 http://reprappro.com

 Licence: GPL

 ****************************************************************************************************/

#include "GCodes.h"

#include "GCodeBuffer.h"
#include "GCodeQueue.h"
#include "Heating/Heat.h"
#include "Heating/HeaterProtection.h"
#include "Platform.h"
#include "Movement/Move.h"
#include "Scanner.h"
#include "PrintMonitor.h"
#include "RepRap.h"
#include "Tools/Tool.h"

#if HAS_WIFI_NETWORKING
# include "FirmwareUpdater.h"
#endif
#if HAS_LINUX_INTERFACE
# include "SAME70_TEST/LinuxComm.h"
#endif

#if SUPPORT_DOTSTAR_LED
# include "Fans/DotStarLed.h"
#endif

const size_t gcodeReplyLength = 2048;			// long enough to pass back a reasonable number of files in response to M20

// Set up some default values for special moves, e.g. for Z probing and firmware retraction
void GCodes::RawMove::SetDefaults()
{
	moveType = 0;
	isCoordinated = false;
	usingStandardFeedrate = false;
	usePressureAdvance = false;
	endStopsToCheck = 0;
	filePos = noFilePosition;
	xAxes = DefaultXAxisMapping;
	yAxes = DefaultYAxisMapping;
}

GCodes::GCodes(Platform& p) :
	platform(p), machineType(MachineType::fff), active(false),
#if HAS_VOLTAGE_MONITOR
	powerFailScript(nullptr),
#endif
	isFlashing(false), fileBeingHashed(nullptr), lastWarningMillis(0)
{
<<<<<<< HEAD
	httpInput = new NetworkGCodeInput();
	telnetInput = new NetworkGCodeInput();
=======
>>>>>>> a920aaeb
	fileInput = new FileGCodeInput();
	serialInput = new StreamGCodeInput(SERIAL_MAIN_DEVICE);
#ifdef SERIAL_AUX_DEVICE
	auxInput = new StreamGCodeInput(SERIAL_AUX_DEVICE);
<<<<<<< HEAD
#if HAS_LINUX_INTERFACE
	spiInput = new NetworkGCodeInput();
#endif

=======
#endif
#if HAS_NETWORKING
	httpInput = new NetworkGCodeInput;
	telnetInput = new NetworkGCodeInput;
>>>>>>> a920aaeb
	httpGCode = new GCodeBuffer("http", HttpMessage, false);
	telnetGCode = new GCodeBuffer("telnet", TelnetMessage, true);
#else
	httpGCode = telnetGCode = nullptr;
#endif
	fileGCode = new GCodeBuffer("file", GenericMessage, true);
	serialGCode = new GCodeBuffer("serial", UsbMessage, true);
#ifdef SERIAL_AUX_DEVICE
	auxGCode = new GCodeBuffer("aux", LcdMessage, false);
#else
	auxGCode = nullptr;
#endif
	daemonGCode = new GCodeBuffer("daemon", GenericMessage, false);
#if SUPPORT_12864_LCD
	lcdGCode = new GCodeBuffer("lcd", GenericMessage, false);
#else
	lcdGCode = nullptr;
#endif
#if HAS_LINUX_INTERFACE
	spiGCode = new GCodeBuffer("spi", SpiMessage, false);
#endif
	queuedGCode = new GCodeBuffer("queue", GenericMessage, false);
	autoPauseGCode = new GCodeBuffer("autopause", GenericMessage, false);
	codeQueue = new GCodeQueue();
}

void GCodes::Exit()
{
	active = false;
}

void GCodes::Init()
{
	numVisibleAxes = numTotalAxes = XYZ_AXES;			// must set this up before calling Reset()
	memset(axisLetters, 0, sizeof(axisLetters));
	axisLetters[0] = 'X';
	axisLetters[1] = 'Y';
	axisLetters[2] = 'Z';

	numExtruders = MaxExtruders;
	Reset();

	distanceScale = 1.0;
	arcSegmentLength = DefaultArcSegmentLength;
	virtualExtruderPosition = rawExtruderTotal = 0.0;
	for (size_t extruder = 0; extruder < MaxExtruders; extruder++)
	{
		rawExtruderTotalByDrive[extruder] = 0.0;
	}

	runningConfigFile = false;
	m501SeenInConfigFile = false;
	doingToolChange = false;
	active = true;
	limitAxes = noMovesBeforeHoming = true;
	SetAllAxesNotHomed();

	for (size_t i = 0; i < NUM_FANS; ++i)
	{
		pausedFanSpeeds[i] = 0.0;
	}
	lastDefaultFanSpeed = pausedDefaultFanSpeed = 0.0;

	retractLength = DefaultRetractLength;
	retractExtra = 0.0;
	retractHop = 0.0;
	retractSpeed = unRetractSpeed = DefaultRetractSpeed * SecondsToMinutes;
	isRetracted = false;
	lastAuxStatusReportType = -1;						// no status reports requested yet

	laserMaxPower = DefaultMaxLaserPower;

	heaterFaultState = HeaterFaultState::noFault;
	heaterFaultTime = 0;
	heaterFaultTimeout = DefaultHeaterFaultTimeout;

#if SUPPORT_SCANNER
	reprap.GetScanner().SetGCodeBuffer(serialGCode);
#endif
<<<<<<< HEAD
#if HAS_LINUX_INTERFACE
	reprap.GetLinuxComm().SetGCodeInput(spiInput);
#endif
=======

#if SUPPORT_DOTSTAR_LED
	DotStarLed::Init();
#endif

>>>>>>> a920aaeb
}

// This is called from Init and when doing an emergency stop
void GCodes::Reset()
{
	// Here we could reset the input sources as well, but this would mess up M122\nM999
	// because both codes are sent at once from the web interface. Hence we don't do this here.
<<<<<<< HEAD
	httpGCode->Reset();
	telnetGCode->Reset();
	fileGCode->Reset();
	serialGCode->Reset();
	auxGCode->Reset();
	auxGCode->SetCommsProperties(1);					// by default, we require a checksum on the aux port
	daemonGCode->Reset();
#if SUPPORT_12864_LCD
	lcdGCode->Reset();
#endif
#if HAS_LINUX_INTERFACE
	spiGCode->Reset();
#endif
	queuedGCode->Reset();
	autoPauseGCode->Reset();
=======
	for (GCodeBuffer *gb : gcodeSources)
	{
		if (gb != nullptr)
		{
			gb->Reset();
		}
	}

	if (auxGCode != nullptr)
	{
		auxGCode->SetCommsProperties(1);				// by default, we require a checksum on the aux port
	}
>>>>>>> a920aaeb

	nextGcodeSource = 0;

	fileToPrint.Close();
	speedFactor = SecondsToMinutes;						// default is just to convert from mm/minute to mm/second

	for (size_t i = 0; i < MaxExtruders; ++i)
	{
		extrusionFactors[i] = volumetricExtrusionFactors[i] = 1.0;
	}

	for (size_t i = 0; i < MaxAxes; ++i)
	{
		axisScaleFactors[i] = 1.0;
#if SUPPORT_WORKPLACE_COORDINATES
		for (size_t j = 0; j < NumCoordinateSystems; ++j)
		{
			workplaceCoordinates[j][i] = 0.0;
		}
#else
		axisOffsets[i] = 0.0;
#endif
	}

#if SUPPORT_WORKPLACE_COORDINATES
	currentCoordinateSystem = 0;
#endif

	for (size_t i = 0; i < DRIVES; ++i)
	{
		moveBuffer.coords[i] = 0.0;						// clear out all axis and extruder coordinates
	}

	ClearMove();
	ClearBabyStepping();								// clear this before calling ToolOffsetInverseTransform
	currentZHop = 0.0;									// clear this before calling ToolOffsetInverseTransform
	moveBuffer.xAxes = DefaultXAxisMapping;
	moveBuffer.yAxes = DefaultYAxisMapping;
	moveBuffer.virtualExtruderPosition = 0.0;

#if SUPPORT_IOBITS
	moveBuffer.ioBits = 0;
#endif

	reprap.GetMove().GetKinematics().GetAssumedInitialPosition(numVisibleAxes, moveBuffer.coords);
	ToolOffsetInverseTransform(moveBuffer.coords, currentUserPosition);

	for (RestorePoint& rp : numberedRestorePoints)
	{
		rp.Init();
	}

	for (Trigger& tr : triggers)
	{
		tr.Init();
	}
	triggersPending = 0;

	simulationMode = 0;
	exitSimulationWhenFileComplete = updateFileWhenSimulationComplete = false;
	simulationTime = 0.0;
	isPaused = false;
#if HAS_VOLTAGE_MONITOR
	isPowerFailPaused = false;
#endif
	doingToolChange = false;
	doingManualBedProbe = false;
	pausePending = false;
	probeIsDeployed = false;
	moveBuffer.filePos = noFilePosition;
	lastEndstopStates = platform.GetAllEndstopStates();
	firmwareUpdateModuleMap = 0;
	lastFilamentError = FilamentSensorStatus::ok;

	codeQueue->Clear();
	cancelWait = isWaiting = displayNoToolWarning = false;

	for (size_t i = 0; i < NumResources; ++i)
	{
		resourceOwners[i] = nullptr;
	}
}

bool GCodes::DoingFileMacro() const
{
	for (const GCodeBuffer *gb : gcodeSources)
	{
		if (gb != nullptr && gb->IsDoingFileMacro())
		{
			return true;
		}
	}
	return false;
}

float GCodes::FractionOfFilePrinted() const
{
	const FileData& fileBeingPrinted = fileGCode->OriginalMachineState().fileState;
	if (!fileBeingPrinted.IsLive())
	{
		return -1.0;
	}

	const FilePosition len = fileBeingPrinted.Length();
	if (len == 0)
	{
		return 0.0;
	}

    const FilePosition bytesCached = fileGCode->IsDoingFileMacro() ? 0: fileInput->BytesCached();
	return (float)(fileBeingPrinted.GetPosition() - bytesCached) / (float)len;
}

// Return the current position of the file being printed in bytes
FilePosition GCodes::GetFilePosition() const
{
	const FileData& fileBeingPrinted = fileGCode->OriginalMachineState().fileState;
	if (!fileBeingPrinted.IsLive())
	{
		return 0;
	}

    const FilePosition bytesCached = fileGCode->IsDoingFileMacro() ? 0: fileInput->BytesCached();
    return fileBeingPrinted.GetPosition() - bytesCached;
}

// Start running the config file
// We use triggerCGode as the source to prevent any triggers being executed until we have finished
bool GCodes::RunConfigFile(const char* fileName)
{
	runningConfigFile = DoFileMacro(*daemonGCode, fileName, false);
	return runningConfigFile;
}

// Return true if the daemon is busy running config.g or a trigger file
bool GCodes::IsDaemonBusy() const
{
	return daemonGCode->MachineState().fileState.IsLive();
}

// Copy the feed rate etc. from the daemon to the input channels
void GCodes::CopyConfigFinalValues(GCodeBuffer& gb)
{
	for (GCodeBuffer *gb2 : gcodeSources)
	{
		if (gb2 != nullptr)
		{
			gb2->MachineState().CopyStateFrom(gb.MachineState());
		}
	}
}

// Set up to do the first of a possibly multi-tap probe
void GCodes::InitialiseTaps()
{
	tapsDone = 0;
	g30zHeightErrorSum = 0.0;
	g30zHeightErrorLowestDiff = 1000.0;
}

void GCodes::Spin()
{
	if (!active)
	{
		return;
	}

	CheckTriggers();
	CheckHeaterFault();
	CheckFilament();

	// Get the GCodeBuffer that we want to process a command from. Give priority to auto-pause.
	GCodeBuffer *gbp = autoPauseGCode;
	if (gbp->IsCompletelyIdle() && !(gbp->MachineState().fileState.IsLive()))
	{
		do
		{
			gbp = gcodeSources[nextGcodeSource];
			++nextGcodeSource;										// move on to the next gcode source ready for next time
			if (nextGcodeSource == ARRAY_SIZE(gcodeSources) - 1)	// the last one is autoPauseGCode, so don't do it again
			{
				nextGcodeSource = 0;
			}
		} while (gbp == nullptr);									// we must have at least one GCode source, so this can't loop indefinitely
	}
	GCodeBuffer& gb = *gbp;

	// Set up a buffer for the reply
	String<gcodeReplyLength> reply;

	if (gb.GetState() == GCodeState::normal)
	{
		if (gb.MachineState().messageAcknowledged)
		{
			const bool wasCancelled = gb.MachineState().messageCancelled;
			gb.PopState();											// this could fail if the current macro has already been aborted

			if (wasCancelled)
			{
				if (gb.MachineState().previous == nullptr)
				{
					StopPrint(StopPrintReason::userCancelled);
				}
				else
				{
					FileMacroCyclesReturn(gb);
				}
			}
		}
		else
		{
			StartNextGCode(gb, reply.GetRef());
		}
	}
	else
	{
		RunStateMachine(gb, reply.GetRef());			// Execute the state machine
	}

	// Check if we need to display a warning
	const uint32_t now = millis();
	if (now - lastWarningMillis >= MinimumWarningInterval)
	{
		if (displayNoToolWarning)
		{
			platform.Message(ErrorMessage, "Attempting to extrude with no tool selected.\n");
			displayNoToolWarning = false;
			lastWarningMillis = now;
		}
	}
}

// Execute a step of the state machine
void GCodes::RunStateMachine(GCodeBuffer& gb, const StringRef& reply)
{
	// Perform the next operation of the state machine for this gcode source
	bool error = false;

	switch (gb.GetState())
	{
	case GCodeState::waitingForSpecialMoveToComplete:
		if (LockMovementAndWaitForStandstill(gb))		// movement should already be locked, but we need to wait for standstill and fetch the current position
		{
			// Check whether we made any G1 S3 moves and need to set the axis limits
			for (size_t axis = 0; axis < numTotalAxes; ++axis)
			{
				if (IsBitSet<AxesBitmap>(axesToSenseLength, axis))
				{
					EndStopPosition stopType;
					EndStopInputType dummy;
					platform.GetEndStopConfiguration(axis, stopType, dummy);
					if (stopType == EndStopPosition::highEndStop)
					{
						platform.SetAxisMaximum(axis, moveBuffer.coords[axis], true);
					}
					else if (stopType == EndStopPosition::lowEndStop)
					{
						platform.SetAxisMinimum(axis, moveBuffer.coords[axis], true);
					}
				}
			}
			gb.SetState(GCodeState::normal);
		}
		break;

	case GCodeState::waitingForSegmentedMoveToGo:
		// Wait for all segments of the arc move to go into the movement queue and check whether an error occurred
		switch (segMoveState)
		{
		case SegmentedMoveState::inactive:					// move completed without error
			gb.SetState(GCodeState::normal);
			break;

		case SegmentedMoveState::aborted:					// move terminated abnormally
			if (!LockMovementAndWaitForStandstill(gb))		// update the the user position from the machine position at which we stop
			{
				break;
			}
			reply.copy("G1/G2/G3: intermediate position outside machine limits");
			error = true;
			gb.SetState(GCodeState::normal);
			if (machineType != MachineType::fff)
			{
				AbortPrint(gb);
			}
			break;

		case SegmentedMoveState::active:					// move still ongoing
			break;
		}
		break;

	case GCodeState::probingToolOffset:
		if (LockMovementAndWaitForStandstill(gb))
		{
			Tool * const currentTool = reprap.GetCurrentTool();
			if (currentTool != nullptr)
			{
				for (size_t axis = 0; axis < numTotalAxes; ++axis)
				{
					if (gb.Seen(axisLetters[axis]))
					{
						// We get here when the tool probe has been activated. In this case we know how far we
						// went (i.e. the difference between our start and end positions) and if we need to
						// incorporate any correction factors. That's why we only need to set the final tool
						// offset to this value in order to finish the tool probing.
						currentTool->SetOffset(axis, (toolChangeRestorePoint.moveCoords[axis] - currentUserPosition[axis]) + gb.GetFValue(), true);
						break;
					}
				}
			}
			gb.SetState(GCodeState::normal);
		}
		break;

	case GCodeState::homing1:
		if (toBeHomed == 0)
		{
			gb.SetState(GCodeState::normal);
		}
		else
		{
			AxesBitmap mustHomeFirst;
			const char *nextHomingFile = reprap.GetMove().GetKinematics().GetHomingFileName(toBeHomed, axesHomed, numVisibleAxes, mustHomeFirst);
			if (nextHomingFile == nullptr)
			{
				// Error, can't home this axes
				reply.copy("Must home these axes:");
				AppendAxes(reply, mustHomeFirst);
				reply.cat(" before homing these:");
				AppendAxes(reply, toBeHomed);
				error = true;
				toBeHomed = 0;
				gb.SetState(GCodeState::normal);
			}
			else
			{
				gb.SetState(GCodeState::homing2);
				if (!DoFileMacro(gb, nextHomingFile, false))
				{
					reply.printf("Homing file %s not found", nextHomingFile);
					error = true;
					gb.SetState(GCodeState::normal);
				}
			}
		}
		break;

	case GCodeState::homing2:
		if (LockMovementAndWaitForStandstill(gb))		// movement should already be locked, but we need to wait for the previous homing move to complete
		{
			// Test whether the previous homing move homed any axes
			if ((toBeHomed & axesHomed) == 0)
			{
				reply.copy("Homing failed");
				error = true;
				gb.SetState(GCodeState::normal);
			}
			else
			{
				toBeHomed &= ~axesHomed;
				gb.SetState((toBeHomed == 0) ? GCodeState::normal : GCodeState::homing1);
			}
		}
		break;

	case GCodeState::toolChange0: 		// Run tfree for the old tool (if any)
	case GCodeState::m109ToolChange0:	// Run tfree for the old tool (if any)
		doingToolChange = true;
		SaveFanSpeeds();
		memcpy(toolChangeRestorePoint.moveCoords, currentUserPosition, MaxAxes * sizeof(currentUserPosition[0]));
		toolChangeRestorePoint.feedRate = gb.MachineState().feedRate;
		gb.AdvanceState();
		if ((gb.MachineState().toolChangeParam & TFreeBit) != 0)
		{
			const Tool * const oldTool = reprap.GetCurrentTool();
			if (oldTool != nullptr && AllAxesAreHomed())
			{
				String<ShortScratchStringLength> scratchString;
				scratchString.printf("tfree%d.g", oldTool->Number());
				DoFileMacro(gb, scratchString.c_str(), false);
			}
		}
		break;

	case GCodeState::toolChange1:		// Release the old tool (if any), then run tpre for the new tool
	case GCodeState::m109ToolChange1:	// Release the old tool (if any), then run tpre for the new tool
		if (LockMovementAndWaitForStandstill(gb))		// wait for tfree.g to finish executing
		{
			const Tool * const oldTool = reprap.GetCurrentTool();
			if (oldTool != nullptr)
			{
				reprap.StandbyTool(oldTool->Number(), simulationMode != 0);
			}
			gb.AdvanceState();
			if (reprap.GetTool(gb.MachineState().newToolNumber) != nullptr && AllAxesAreHomed() && (gb.MachineState().toolChangeParam & TPreBit) != 0)
			{
				String<ShortScratchStringLength> scratchString;
				scratchString.printf("tpre%d.g", gb.MachineState().newToolNumber);
				DoFileMacro(gb, scratchString.c_str(), false);
			}
		}
		break;

	case GCodeState::toolChange2:		// Select the new tool (even if it doesn't exist - that just deselects all tools) and run tpost
	case GCodeState::m109ToolChange2:	// Select the new tool (even if it doesn't exist - that just deselects all tools) and run tpost
		if (LockMovementAndWaitForStandstill(gb))		// wait for tpre.g to finish executing
		{
			reprap.SelectTool(gb.MachineState().newToolNumber, simulationMode != 0);
			UpdateCurrentUserPosition();					// get the actual position of the new tool

			gb.AdvanceState();
			if (AllAxesAreHomed())
			{
				if (reprap.GetTool(gb.MachineState().newToolNumber) != nullptr && (gb.MachineState().toolChangeParam & TPostBit) != 0)
				{
					String<ShortScratchStringLength> scratchString;
					scratchString.printf("tpost%d.g", gb.MachineState().newToolNumber);
					DoFileMacro(gb, scratchString.c_str(), false);
				}
			}
		}
		break;

	case GCodeState::toolChangeComplete:
	case GCodeState::m109ToolChangeComplete:
		if (LockMovementAndWaitForStandstill(gb))		// wait for tpost.g to finish executing
		{
			// Restore the original Z axis user position, so that different tool Z offsets work even if the first move after the tool change doesn't have a Z coordinate
			currentUserPosition[Z_AXIS] = toolChangeRestorePoint.moveCoords[Z_AXIS];
			gb.MachineState().feedRate = toolChangeRestorePoint.feedRate;
			// We don't restore the default fan speed in case the user wants to use a different one for the new tool
			doingToolChange = false;

			if (gb.GetState() == GCodeState::toolChangeComplete)
			{
				gb.SetState(GCodeState::normal);
			}
			else
			{
				UnlockAll(gb);							// allow movement again
				gb.AdvanceState();
			}
		}
		break;

	case GCodeState::m109WaitForTemperature:
		if (cancelWait || simulationMode != 0 || ToolHeatersAtSetTemperatures(reprap.GetCurrentTool(), gb.MachineState().waitWhileCooling))
		{
			cancelWait = isWaiting = false;
			gb.SetState(GCodeState::normal);
		}
		else
		{
			CheckReportDue(gb, reply);
			isWaiting = true;
		}
		break;

	case GCodeState::pausing1:
		if (LockMovementAndWaitForStandstill(gb))
		{
			gb.SetState(GCodeState::pausing2);
			if (AllAxesAreHomed())
			{
				DoFileMacro(gb, PAUSE_G, true);
			}
		}
		break;

	case GCodeState::pausing2:
		if (LockMovementAndWaitForStandstill(gb))
		{
			reply.copy("Printing paused");
			platform.Message(LogMessage, "Printing paused\n");
			gb.SetState(GCodeState::normal);
		}
		break;

	case GCodeState::resuming1:
	case GCodeState::resuming2:
		// Here when we have just finished running the resume macro file.
		// Move the head back to the paused location
		if (LockMovementAndWaitForStandstill(gb))
		{
			float currentZ = moveBuffer.coords[Z_AXIS];
			for (size_t drive = 0; drive < numVisibleAxes; ++drive)
			{
				currentUserPosition[drive] =  pauseRestorePoint.moveCoords[drive];
			}
			ToolOffsetTransform(currentUserPosition, moveBuffer.coords);
			for (size_t drive = numTotalAxes; drive < DRIVES; ++drive)
			{
				moveBuffer.coords[drive] = 0.0;
			}
			moveBuffer.SetDefaults();
			moveBuffer.feedRate = DefaultFeedRate * SecondsToMinutes;	// ask for a good feed rate, we may have paused during a slow move
			if (gb.GetState() == GCodeState::resuming1 && currentZ > pauseRestorePoint.moveCoords[Z_AXIS])
			{
				// First move the head to the correct XY point, then move it down in a separate move
				moveBuffer.coords[Z_AXIS] = currentZ;
				gb.SetState(GCodeState::resuming2);
			}
			else
			{
				// Just move to the saved position in one go
				gb.SetState(GCodeState::resuming3);
			}
			NewMoveAvailable(1);
		}
		break;

	case GCodeState::resuming3:
		if (LockMovementAndWaitForStandstill(gb))
		{
			for (size_t i = 0; i < NUM_FANS; ++i)
			{
				platform.SetFanValue(i, pausedFanSpeeds[i]);
			}
			virtualExtruderPosition = pauseRestorePoint.virtualExtruderPosition;	// reset the extruder position in case we are receiving absolute extruder moves
			moveBuffer.virtualExtruderPosition = pauseRestorePoint.virtualExtruderPosition;
			fileGCode->MachineState().feedRate = pauseRestorePoint.feedRate;
			moveFractionToSkip = pauseRestorePoint.proportionDone;
			isPaused = false;
			reply.copy("Printing resumed");
			platform.Message(LogMessage, "Printing resumed\n");
			gb.SetState(GCodeState::normal);
		}
		break;

	case GCodeState::flashing1:
#if HAS_WIFI_NETWORKING
		// Update additional modules before the main firmware
		if (FirmwareUpdater::IsReady())
		{
			bool updating = false;
			for (unsigned int module = 1; module < NumFirmwareUpdateModules; ++module)
			{
				if ((firmwareUpdateModuleMap & (1u << module)) != 0)
				{
					firmwareUpdateModuleMap &= ~(1u << module);
					FirmwareUpdater::UpdateModule(module);
					updating = true;
					break;
				}
			}
			if (!updating)
			{
				gb.SetState(GCodeState::flashing2);
			}
		}
#else
		gb.SetState(GCodeState::flashing2);
#endif
		break;

	case GCodeState::flashing2:
		if ((firmwareUpdateModuleMap & 1) != 0)
		{
			// Update main firmware
			firmwareUpdateModuleMap = 0;
			platform.UpdateFirmware();
			// The above call does not return unless an error occurred
		}
		isFlashing = false;
		gb.SetState(GCodeState::normal);
		break;

	case GCodeState::stopping:		// MO after executing stop.g if present
	case GCodeState::sleeping:		// M1 after executing sleep.g if present
		// Deselect the active tool and turn off all heaters, unless parameter Hn was used with n > 0
		if (!gb.Seen('H') || gb.GetIValue() <= 0)
		{
			Tool* tool = reprap.GetCurrentTool();
			if (tool != nullptr)
			{
				reprap.StandbyTool(tool->Number(), simulationMode != 0);
			}
			reprap.GetHeat().SwitchOffAll(true);
		}

		// chrishamm 2014-18-10: Although RRP says M0 is supposed to turn off all drives and heaters,
		// I think M1 is sufficient for this purpose. Leave M0 for a normal reset.
		if (gb.GetState() == GCodeState::sleeping)
		{
			DisableDrives();
		}
		else
		{
			platform.SetDriversIdle();
		}
		gb.SetState(GCodeState::normal);
		break;

	// States used for grid probing
	case GCodeState::gridProbing1:	// ready to move to next grid probe point
		{
			// Move to the current probe point
			Move& move = reprap.GetMove();
			const GridDefinition& grid = move.AccessHeightMap().GetGrid();
			const float x = grid.GetXCoordinate(gridXindex);
			const float y = grid.GetYCoordinate(gridYindex);
			if (grid.IsInRadius(x, y))
			{
				if (move.IsAccessibleProbePoint(x, y))
				{
					moveBuffer.SetDefaults();
					moveBuffer.coords[X_AXIS] = x - platform.GetCurrentZProbeParameters().xOffset;
					moveBuffer.coords[Y_AXIS] = y - platform.GetCurrentZProbeParameters().yOffset;
					moveBuffer.coords[Z_AXIS] = platform.GetZProbeStartingHeight();
					moveBuffer.feedRate = platform.GetZProbeTravelSpeed();
					NewMoveAvailable(1);

					tapsDone = 0;
					g30zHeightErrorSum = 0.0;
					g30zHeightErrorLowestDiff = 1000.0;

					gb.AdvanceState();
				}
				else
				{
					platform.MessageF(WarningMessage, "Skipping grid point (%.1f, %.1f) because Z probe cannot reach it\n", (double)x, (double)y);
					gb.SetState(GCodeState::gridProbing6);
				}
			}
			else
			{
				gb.SetState(GCodeState::gridProbing6);
			}
		}
		break;

	case GCodeState::gridProbing2a:		// ready to probe the current grid probe point (we return to this state when doing the second and subsequent taps)
		if (LockMovementAndWaitForStandstill(gb))
		{
			gb.AdvanceState();
			if (platform.GetZProbeType() == ZProbeType::blTouch)
			{
				DoFileMacro(gb, DEPLOYPROBE_G, false);				// bltouch needs to be redeployed prior to each probe point
			}
		}
		break;

	case GCodeState::gridProbing2b:		// ready to probe the current grid probe point
		if (LockMovementAndWaitForStandstill(gb))
		{
			lastProbedTime = millis();
			if (platform.GetZProbeType() != ZProbeType::none && platform.GetCurrentZProbeParameters().turnHeatersOff)
			{
				reprap.GetHeat().SuspendHeaters(true);
			}
			gb.AdvanceState();
		}
		break;

	case GCodeState::gridProbing3:	// ready to probe the current grid probe point
		if (millis() - lastProbedTime >= (uint32_t)(platform.GetCurrentZProbeParameters().recoveryTime * SecondsToMillis))
		{
			// Probe the bed at the current XY coordinates
			// Check for probe already triggered at start
			if (platform.GetZProbeType() == ZProbeType::none)
			{
				// No Z probe, so do manual mesh levelling instead
				UnlockAll(gb);															// release the movement lock to allow manual Z moves
				gb.AdvanceState();														// resume at next state when user has finished adjusting the height
				doingManualBedProbe = true;												// suspend the Z movement limit
				DoManualProbe(gb);
			}
			else if (platform.GetZProbeResult() == EndStopHit::lowHit)
			{
				reprap.GetHeat().SuspendHeaters(false);
				platform.Message(ErrorMessage, "Z probe already triggered before probing move started");
				gb.SetState(GCodeState::normal);
				if (platform.GetZProbeType() != ZProbeType::none && !probeIsDeployed)
				{
					DoFileMacro(gb, RETRACTPROBE_G, false);
				}
				break;
			}
			else
			{
				zProbeTriggered = false;
				platform.SetProbing(true);
				moveBuffer.SetDefaults();
				moveBuffer.endStopsToCheck = ZProbeActive;
				moveBuffer.coords[Z_AXIS] = -platform.GetZProbeDiveHeight();
				moveBuffer.feedRate = platform.GetCurrentZProbeParameters().probeSpeed;
				NewMoveAvailable(1);
				gb.AdvanceState();
			}
		}
		break;

	case GCodeState::gridProbing4:	// ready to lift the probe after probing the current grid probe point
		if (LockMovementAndWaitForStandstill(gb))
		{
			doingManualBedProbe = false;
			++tapsDone;
			reprap.GetHeat().SuspendHeaters(false);
			if (platform.GetZProbeType() == ZProbeType::none)
			{
				// No Z probe, so we are doing manual mesh levelling. Take the current Z height as the height error.
				g30zHeightError = moveBuffer.coords[Z_AXIS];
			}
			else
			{
				platform.SetProbing(false);
				if (!zProbeTriggered)
				{
					platform.Message(ErrorMessage, "Z probe was not triggered during probing move\n");
					gb.SetState(GCodeState::normal);
					if (platform.GetZProbeType() != ZProbeType::none && !probeIsDeployed)
					{
						DoFileMacro(gb, RETRACTPROBE_G, false);
					}
					break;
				}

				g30zHeightError = moveBuffer.coords[Z_AXIS] - platform.ZProbeStopHeight();
				g30zHeightErrorSum += g30zHeightError;
			}

			gb.AdvanceState();
			if (platform.GetZProbeType() == ZProbeType::blTouch)
			{
				DoFileMacro(gb, RETRACTPROBE_G, false);			// bltouch needs to be retracted when it triggers
			}
		}
		break;

	case GCodeState::gridProbing4a:	// ready to lift the probe after probing the current grid probe point
		// Move back up to the dive height
		moveBuffer.SetDefaults();
		moveBuffer.coords[Z_AXIS] = platform.GetZProbeStartingHeight();
		moveBuffer.feedRate = platform.GetZProbeTravelSpeed();
		NewMoveAvailable(1);
		gb.AdvanceState();
		break;

	case GCodeState::gridProbing5:	// finished probing a point and moved back to the dive height
		if (LockMovementAndWaitForStandstill(gb))
		{
			// See whether we need to do any more taps
			const ZProbe& params = platform.GetCurrentZProbeParameters();
			if (tapsDone >= 2)
			{
				g30zHeightErrorLowestDiff = min<float>(g30zHeightErrorLowestDiff, fabsf(g30zHeightError - g30PrevHeightError));
			}
			const bool acceptReading = (params.maxTaps < 2 || (tapsDone >= 2 && g30zHeightErrorLowestDiff <= params.tolerance));
			if (acceptReading)
			{
				reprap.GetMove().AccessHeightMap().SetGridHeight(gridXindex, gridYindex, g30zHeightError);
				gb.AdvanceState();
			}
			else if (tapsDone < params.maxTaps)
			{
				// Tap again
				lastProbedTime = millis();
				g30PrevHeightError = g30zHeightError;
				gb.SetState(GCodeState::gridProbing2a);
			}
			else
			{
				platform.Message(ErrorMessage, "Z probe readings not consistent\n");
				gb.SetState(GCodeState::normal);
				if (platform.GetZProbeType() != ZProbeType::none && !probeIsDeployed)
				{
					DoFileMacro(gb, RETRACTPROBE_G, false);
				}
			}
		}
		break;

	case GCodeState::gridProbing6:	// ready to compute the next probe point
		{
			const HeightMap& hm = reprap.GetMove().AccessHeightMap();
			if (gridYindex & 1)
			{
				// Odd row, so decreasing X
				if (gridXindex == 0)
				{
					++gridYindex;
				}
				else
				{
					--gridXindex;
				}
			}
			else
			{
				// Even row, so increasing X
				if (gridXindex + 1 == hm.GetGrid().NumXpoints())
				{
					++gridYindex;
				}
				else
				{
					++gridXindex;
				}
			}
			if (gridYindex == hm.GetGrid().NumYpoints())
			{
				// Done all the points
				gb.AdvanceState();
				if (platform.GetZProbeType() != ZProbeType::none && !probeIsDeployed)
				{
					DoFileMacro(gb, RETRACTPROBE_G, false);
				}
			}
			else
			{
				gb.SetState(GCodeState::gridProbing1);
			}
		}
		break;

	case GCodeState::gridProbing7:
		// Finished probing the grid, and retracted the probe if necessary
		{
			float mean, deviation;
			const uint32_t numPointsProbed = reprap.GetMove().AccessHeightMap().GetStatistics(mean, deviation);
			if (numPointsProbed >= 4)
			{
				reply.printf("%" PRIu32 " points probed, mean error %.3f, deviation %.3f\n", numPointsProbed, (double)mean, (double)deviation);
				error = SaveHeightMap(gb, reply);
				reprap.GetMove().AccessHeightMap().ExtrapolateMissing();
				reprap.GetMove().UseMesh(true);
			}
			else
			{
				reply.copy("Too few points probed");
				error = true;
			}
		}
		gb.SetState(GCodeState::normal);
		break;

	// States used for G30 probing
	case GCodeState::probingAtPoint0:
		// Initial state when executing G30 with a P parameter. Start by moving to the dive height at the current position.
		moveBuffer.SetDefaults();
		moveBuffer.coords[Z_AXIS] = platform.GetZProbeStartingHeight();
		moveBuffer.feedRate = platform.GetZProbeTravelSpeed();
		NewMoveAvailable(1);
		gb.AdvanceState();
		break;

	case GCodeState::probingAtPoint1:
		// The move to raise/lower the head to the correct dive height has been commanded.
		if (LockMovementAndWaitForStandstill(gb))
		{
			// Head is at the dive height but needs to be moved to the correct XY position.
			// The XY coordinates have already been stored.
			moveBuffer.SetDefaults();
			(void)reprap.GetMove().GetProbeCoordinates(g30ProbePointIndex, moveBuffer.coords[X_AXIS], moveBuffer.coords[Y_AXIS], true);
			moveBuffer.coords[Z_AXIS] = platform.GetZProbeStartingHeight();
			moveBuffer.feedRate = platform.GetZProbeTravelSpeed();
			NewMoveAvailable(1);

			InitialiseTaps();
			gb.AdvanceState();
		}
		break;

	case GCodeState::probingAtPoint2a:								// note we return to this state when doing the second and subsequent taps
		// Executing G30 with a P parameter. The move to put the head at the specified XY coordinates has been commanded.
		// OR initial state when executing G30 with no P parameter (must call InitialiseTaps first)
		if (LockMovementAndWaitForStandstill(gb))
		{
			gb.AdvanceState();
			if (platform.GetZProbeType() == ZProbeType::blTouch)
			{
				DoFileMacro(gb, DEPLOYPROBE_G, false);				// bltouch needs to be redeployed prior to each probe point
			}
		}
		break;

	case GCodeState::probingAtPoint2b:
		if (LockMovementAndWaitForStandstill(gb))
		{
			// Head has finished moving to the correct XY position
			lastProbedTime = millis();			// start the probe recovery timer
			if (platform.GetZProbeType() != ZProbeType::none && platform.GetCurrentZProbeParameters().turnHeatersOff)
			{
				reprap.GetHeat().SuspendHeaters(true);
			}
			gb.AdvanceState();
		}
		break;

	case GCodeState::probingAtPoint3:
		// Executing G30 with a P parameter. The move to put the head at the specified XY coordinates has been completed and the recovery timer started.
		// OR executing G30 without a P parameter, and the recovery timer has been started.
		if (millis() - lastProbedTime >= (uint32_t)(platform.GetCurrentZProbeParameters().recoveryTime * SecondsToMillis))
		{
			// The probe recovery time has elapsed, so we can start the probing  move
			if (platform.GetZProbeType() == ZProbeType::none)
			{
				// No Z probe, so we are doing manual 'probing'
				UnlockAll(gb);															// release the movement lock to allow manual Z moves
				gb.AdvanceState();														// resume at the next state when the user has finished
				doingManualBedProbe = true;												// suspend the Z movement limit
				DoManualProbe(gb);
			}
			else if (platform.GetZProbeResult() == EndStopHit::lowHit)		// check for probe already triggered at start
			{
				// Z probe is already triggered at the start of the move, so abandon the probe and record an error
				reprap.GetHeat().SuspendHeaters(false);
				platform.Message(ErrorMessage, "Z probe already triggered at start of probing move\n");
				if (g30ProbePointIndex >= 0)
				{
					reprap.GetMove().SetZBedProbePoint(g30ProbePointIndex, platform.GetZProbeDiveHeight(), true, true);
				}
				gb.SetState(GCodeState::normal);										// no point in doing anything else
				if (platform.GetZProbeType() != ZProbeType::none && !probeIsDeployed)
				{
					DoFileMacro(gb, RETRACTPROBE_G, false);
				}
			}
			else
			{
				zProbeTriggered = false;
				platform.SetProbing(true);
				moveBuffer.SetDefaults();
				moveBuffer.endStopsToCheck = ZProbeActive;
				moveBuffer.coords[Z_AXIS] = (GetAxisIsHomed(Z_AXIS) && limitAxes)
											? -platform.GetZProbeDiveHeight()			// Z axis has been homed, so no point in going very far
											: -1.1 * platform.AxisTotalLength(Z_AXIS);	// Z axis not homed yet or moving outside limits, so treat this as a homing move
				moveBuffer.feedRate = platform.GetCurrentZProbeParameters().probeSpeed;
				NewMoveAvailable(1);
				gb.AdvanceState();
			}
		}
		break;

	case GCodeState::probingAtPoint4:
		// Executing G30. The probe wasn't triggered at the start of the move, and the probing move has been commanded.
		if (LockMovementAndWaitForStandstill(gb))
		{
			// Probing move has stopped
			reprap.GetHeat().SuspendHeaters(false);
			doingManualBedProbe = false;
			hadProbingError = false;
			++tapsDone;
			if (platform.GetZProbeType() == ZProbeType::none)
			{
				// No Z probe, so we are doing manual mesh levelling. Take the current Z height as the height error.
				g30zHeightError = moveBuffer.coords[Z_AXIS];
			}
			else
			{
				platform.SetProbing(false);
				if (!zProbeTriggered)
				{
					platform.Message(ErrorMessage, "Z probe was not triggered during probing move\n");
					g30zHeightError = 0.0;
					hadProbingError = true;
				}
				else
				{
					// Successful probing
					float heightAdjust = 0.0;
					bool dummy;
					gb.TryGetFValue('H', heightAdjust, dummy);
					float m[MaxAxes];
					reprap.GetMove().GetCurrentMachinePosition(m, false);		// get height without bed compensation
					g30zStoppedHeight = m[Z_AXIS] - heightAdjust;				// save for later
					g30zHeightError = g30zStoppedHeight - platform.ZProbeStopHeight();
					g30zHeightErrorSum += g30zHeightError;
				}
			}

			if (g30ProbePointIndex < 0)											// if no P parameter
			{
				// Simple G30 probing move
				if (g30SValue == -1 || g30SValue == -2)
				{
					// G30 S-1 or S-2 command taps once and reports the height
					gb.SetState(GCodeState::probingAtPoint7);					// special state for reporting the stopped height at the end
					if (platform.GetZProbeType() != ZProbeType::none && !probeIsDeployed)
					{
						DoFileMacro(gb, RETRACTPROBE_G, false);					// retract the probe before moving to the new state
					}
					break;
				}

				if (tapsDone == 1 && !hadProbingError)
				{
					// Reset the Z axis origin according to the height error so that we can move back up to the dive height
					moveBuffer.coords[Z_AXIS] = platform.ZProbeStopHeight();
					reprap.GetMove().SetNewPosition(moveBuffer.coords, false);
					reprap.GetMove().SetZeroHeightError(moveBuffer.coords);
					g30zHeightError = 0;										// there is no longer any height error from this probe
					SetAxisIsHomed(Z_AXIS);										// this is only correct if the Z axis is Cartesian-like, but other architectures must be homed before probing anyway
				}
			}

			gb.AdvanceState();
			if (platform.GetZProbeType() == ZProbeType::blTouch)
			{
				DoFileMacro(gb, RETRACTPROBE_G, false);							// bltouch needs to be retracted when it triggers
			}
		}
		break;

	case GCodeState::probingAtPoint4a:
		// Move back up to the dive height before we change anything, in particular before we adjust leadscrews
		moveBuffer.SetDefaults();
		moveBuffer.coords[Z_AXIS] = platform.GetZProbeStartingHeight();
		moveBuffer.feedRate = platform.GetZProbeTravelSpeed();
		NewMoveAvailable(1);
		gb.AdvanceState();
		break;

	case GCodeState::probingAtPoint5:
		// Here when we have moved the head back up to the dive height
		if (LockMovementAndWaitForStandstill(gb))
		{
			// See whether we need to do any more taps
			const ZProbe& params = platform.GetCurrentZProbeParameters();
			if (tapsDone >= 2)
			{
				g30zHeightErrorLowestDiff = min<float>(g30zHeightErrorLowestDiff, fabsf(g30zHeightError - g30PrevHeightError));
			}
			const bool acceptReading = (hadProbingError || params.maxTaps < 2 || (tapsDone >= 2 && g30zHeightErrorLowestDiff <= params.tolerance));
			if (!acceptReading && tapsDone < params.maxTaps)
			{
				// Tap again
				g30PrevHeightError = g30zHeightError;
				lastProbedTime = millis();
				gb.SetState(GCodeState::probingAtPoint2a);
			}
			else
			{
				if (acceptReading)
				{
					if (tapsDone >= 2)
					{
						g30zHeightError = (g30zHeightError + g30PrevHeightError)/2;		// take the average of the two readings
					}
				}
				else
				{
					// We no longer flag this as a probing error, instead we take the average and issue a warning
					platform.Message(WarningMessage, "Z probe readings not consistent\n");
					g30zHeightError = g30zHeightErrorSum/tapsDone;
				}

				if (g30ProbePointIndex >= 0)
				{
					reprap.GetMove().SetZBedProbePoint(g30ProbePointIndex, g30zHeightError, true, hadProbingError);
				}
				else
				{
					// Setting the Z height with G30
					moveBuffer.coords[Z_AXIS] -= g30zHeightError;
					reprap.GetMove().SetNewPosition(moveBuffer.coords, false);
					reprap.GetMove().SetZeroHeightError(moveBuffer.coords);
					ToolOffsetInverseTransform(moveBuffer.coords, currentUserPosition);
				}
				gb.AdvanceState();
				if (platform.GetZProbeType() != ZProbeType::none && !probeIsDeployed)
				{
					DoFileMacro(gb, RETRACTPROBE_G, false);
				}
			}
		}
		break;

	case GCodeState::probingAtPoint6:
		// Here when we have finished probing with a P parameter and have retracted the probe if necessary
		if (LockMovementAndWaitForStandstill(gb))		// retracting the Z probe
		{
			if (g30SValue == 1)
			{
				// G30 with a silly Z value and S=1 is equivalent to G30 with no parameters in that it sets the current Z height
				// This is useful because it adjusts the XY position to account for the probe offset.
				moveBuffer.coords[Z_AXIS] -= g30zHeightError;
				reprap.GetMove().SetNewPosition(moveBuffer.coords, false);
				ToolOffsetInverseTransform(moveBuffer.coords, currentUserPosition);
			}
			else if (g30SValue >= -1)
			{
				error = reprap.GetMove().FinishedBedProbing(g30SValue, reply);
			}
		}

		gb.SetState(GCodeState::normal);
		break;

	case GCodeState::probingAtPoint7:
		// Here when we have finished executing G30 S-1 or S-2 including retracting the probe if necessary
		if (g30SValue == -2)
		{
			// Adjust the Z offset of the current tool to account for the height error
			Tool *const tool = reprap.GetCurrentTool();
			if (tool == nullptr)
			{
				platform.Message(ErrorMessage, "G30 S-2 commanded with no tool selected");
				error = true;
			}
			else
			{
				tool->SetOffset(Z_AXIS, tool->GetOffset(Z_AXIS) + g30zHeightError, true);
			}
		}
		else
		{
			// Just print the stop height
			reply.printf("Stopped at height %.3f mm", (double)g30zStoppedHeight);
		}
		gb.SetState(GCodeState::normal);
		break;

	// Firmware retraction/un-retraction states
	case GCodeState::doingFirmwareRetraction:
		// We just did the retraction part of a firmware retraction, now we need to do the Z hop
		if (segmentsLeft == 0)
		{
			const AxesBitmap xAxes = reprap.GetCurrentXAxes();
			const AxesBitmap yAxes = reprap.GetCurrentYAxes();
			reprap.GetMove().GetCurrentUserPosition(moveBuffer.coords, 0, xAxes, yAxes);
			moveBuffer.coords[Z_AXIS] += retractHop;
			for (size_t i = numTotalAxes; i < DRIVES; ++i)
			{
				moveBuffer.coords[i] = 0.0;
			}
			moveBuffer.SetDefaults();
			moveBuffer.feedRate = platform.MaxFeedrate(Z_AXIS);
			moveBuffer.filePos = (&gb == fileGCode) ? gb.GetFilePosition(fileInput->BytesCached()) : noFilePosition;
			moveBuffer.canPauseAfter = false;			// don't pause after a retraction because that could cause too much retraction
			currentZHop = retractHop;
			NewMoveAvailable(1);
			gb.SetState(GCodeState::normal);
		}
		break;

	case GCodeState::doingFirmwareUnRetraction:
		// We just undid the Z-hop part of a firmware un-retraction, now we need to do the un-retract
		if (segmentsLeft == 0)
		{
			const Tool * const tool = reprap.GetCurrentTool();
			if (tool != nullptr)
			{
				const uint32_t xAxes = reprap.GetCurrentXAxes();
				const uint32_t yAxes = reprap.GetCurrentYAxes();
				reprap.GetMove().GetCurrentUserPosition(moveBuffer.coords, 0, xAxes, yAxes);
				for (size_t i = numTotalAxes; i < DRIVES; ++i)
				{
					moveBuffer.coords[i] = 0.0;
				}
				for (size_t i = 0; i < tool->DriveCount(); ++i)
				{
					moveBuffer.coords[numTotalAxes + tool->Drive(i)] = retractLength + retractExtra;
				}
				moveBuffer.SetDefaults();
				moveBuffer.feedRate = unRetractSpeed;
				moveBuffer.isFirmwareRetraction = true;
				moveBuffer.filePos = (&gb == fileGCode) ? gb.MachineState().fileState.GetPosition() - fileInput->BytesCached() : noFilePosition;
				moveBuffer.canPauseAfter = true;
				NewMoveAvailable(1);
			}
			gb.SetState(GCodeState::normal);
		}
		break;

	case GCodeState::loadingFilament:
		// We just returned from the filament load macro
		if (reprap.GetCurrentTool() != nullptr)
		{
			reprap.GetCurrentTool()->GetFilament()->Load(filamentToLoad);
			if (reprap.Debug(moduleGcodes))
			{
				platform.MessageF(LoggedGenericMessage, "Filament %s loaded", filamentToLoad);
			}
		}
		gb.SetState(GCodeState::normal);
		break;

	case GCodeState::unloadingFilament:
		// We just returned from the filament unload macro
		if (reprap.GetCurrentTool() != nullptr)
		{
			if (reprap.Debug(moduleGcodes))
			{
				platform.MessageF(LoggedGenericMessage, "Filament %s unloaded", reprap.GetCurrentTool()->GetFilament()->GetName());
			}
			reprap.GetCurrentTool()->GetFilament()->Unload();
		}
		gb.SetState(GCodeState::normal);
		break;

#if HAS_VOLTAGE_MONITOR
	case GCodeState::powerFailPausing1:
		if (gb.IsReady() || gb.IsExecuting())
		{
			gb.SetFinished(ActOnCode(gb, reply));							// execute the pause script
		}
		else
		{
			SaveResumeInfo(true);											// create the resume file so that we can resume after power down
			platform.Message(LoggedGenericMessage, "Print auto-paused due to low voltage\n");
			gb.SetState(GCodeState::normal);
		}
		break;
#endif

	default:				// should not happen
		platform.Message(ErrorMessage, "Undefined GCodeState\n");
		gb.SetState(GCodeState::normal);
		break;
	}

	if (gb.GetState() == GCodeState::normal)
	{
		// We completed a command, so unlock resources and tell the host about it
		gb.timerRunning = false;
		UnlockAll(gb);
		if (!error && gb.MachineState().errorMessage != nullptr)
		{
			reply.copy(gb.MachineState().errorMessage);
			error = true;
		}
		gb.MachineState().errorMessage = nullptr;
		HandleReply(gb, (error) ? GCodeResult::error : GCodeResult::ok, reply.c_str());
	}
}

// Start a new gcode, or continue to execute one that has already been started:
void GCodes::StartNextGCode(GCodeBuffer& gb, const StringRef& reply)
{
	if (IsPaused() && &gb == fileGCode)
	{
		// We are paused, so don't process any more gcodes from the file being printed.
		// There is a potential issue here if fileGCode holds any locks, so unlock everything.
		UnlockAll(gb);
	}
	else if (gb.IsReady() || gb.IsExecuting())
	{
		gb.SetFinished(ActOnCode(gb, reply));
	}
	else if (gb.MachineState().fileState.IsLive())
	{
		DoFilePrint(gb, reply);
	}
	else if (&gb == queuedGCode)
	{
		// Code queue
		codeQueue->FillBuffer(queuedGCode);
	}
#if HAS_NETWORKING
	else if (&gb == httpGCode)
	{
		// Webserver
		httpInput->FillBuffer(httpGCode);
	}
	else if (&gb == telnetGCode)
	{
		// Telnet
		telnetInput->FillBuffer(telnetGCode);
	}
#endif
	else if (   &gb == serialGCode
#if SUPPORT_SCANNER
			 && !reprap.GetScanner().IsRegistered()
#endif
			)
	{
		// USB interface. This line may be shared with a 3D scanner
		serialInput->FillBuffer(serialGCode);
	}
#ifdef SERIAL_AUX_DEVICE
	else if (&gb == auxGCode)
	{
		// Aux serial port (typically PanelDue)
		if (auxInput->FillBuffer(auxGCode))
		{
			// by default we assume no PanelDue is attached
			platform.SetAuxDetected();
		}
	}
<<<<<<< HEAD
#if HAS_LINUX_INTERFACE
	else if (&gb == spiGCode)
	{
		// SPI communication to an external Linux board
		spiInput->FillBuffer(spiGCode);
	}
=======
>>>>>>> a920aaeb
#endif
}

void GCodes::DoFilePrint(GCodeBuffer& gb, const StringRef& reply)
{
	FileData& fd = gb.MachineState().fileState;

	// Do we have more data to process?
	switch (fileInput->ReadFromFile(fd))
	{
	case GCodeInputReadResult::haveData:
		// Yes - fill up the GCodeBuffer and run the next code
		if (fileInput->FillBuffer(&gb))
		{
			// We read some data, but we don't necessarily have a command available because we may be executing M28 within a file
			if (gb.IsReady())
			{
				gb.SetFinished(ActOnCode(gb, reply));
			}
		}
		break;

	case GCodeInputReadResult::error:
		AbortPrint(gb);
		break;

	case GCodeInputReadResult::noData:
		// We have reached the end of the file. Check for the last line of gcode not ending in newline.
		if (!gb.StartingNewCode())				// if there is something in the buffer
		{
			gb.FileEnded();						// append a newline and deal with any pending file write
			if (gb.IsReady())
			{
				gb.SetFinished(ActOnCode(gb, reply));
				return;
			}
		}

		gb.Init();								// mark buffer as empty

		if (gb.MachineState().previous == nullptr)
		{
			// Finished printing SD card file.
			// We never get here if the file ends in M0 because CancelPrint gets called directly in that case.
			// Don't close the file until all moves have been completed, in case the print gets paused.
			// Also, this keeps the state as 'Printing' until the print really has finished.
			if (   LockMovementAndWaitForStandstill(gb)					// wait until movement has finished
				&& IsCodeQueueIdle()									// must also wait until deferred command queue has caught up
			   )
			{
				StopPrint(StopPrintReason::normalCompletion);
			}
		}
		else
		{
			// Finished a macro or finished processing config.g
			fileInput->Reset(fd);
			fd.Close();
			if (runningConfigFile)
			{
				CopyConfigFinalValues(gb);
				runningConfigFile = false;
			}
			Pop(gb);
			gb.Init();
			if (gb.GetState() == GCodeState::normal)
			{
				UnlockAll(gb);
				HandleReply(gb, GCodeResult::ok, "");
				if (pausePending && &gb == fileGCode && !gb.IsDoingFileMacro())
				{
					gb.Put("M226");
					pausePending = false;
				}
			}
		}
		break;
	}
}

// Restore positions etc. when exiting simulation mode
void GCodes::EndSimulation(GCodeBuffer *gb)
{
	// Ending a simulation, so restore the position
	RestorePosition(simulationRestorePoint, gb);
	ToolOffsetTransform(currentUserPosition, moveBuffer.coords);
	reprap.GetMove().SetNewPosition(simulationRestorePoint.moveCoords, true);
	axesHomed = axesHomedBeforeSimulation;
}

// Check for and execute triggers
void GCodes::CheckTriggers()
{
	// Check for endstop state changes that activate new triggers
	const TriggerInputsBitmap oldEndstopStates = lastEndstopStates;
	lastEndstopStates = platform.GetAllEndstopStates();
	const TriggerInputsBitmap risen = lastEndstopStates & ~oldEndstopStates,
					  	  	  fallen = ~lastEndstopStates & oldEndstopStates;
	unsigned int lowestTriggerPending = MaxTriggers;
	for (unsigned int triggerNumber = 0; triggerNumber < MaxTriggers; ++triggerNumber)
	{
		const Trigger& ct = triggers[triggerNumber];
		if (   ((ct.rising & risen) != 0 || (ct.falling & fallen) != 0)
			&& (ct.condition == 0 || (ct.condition == 1 && reprap.GetPrintMonitor().IsPrinting()))
		   )
		{
			SetBit(triggersPending, triggerNumber);
		}
		if (triggerNumber < lowestTriggerPending && IsBitSet(triggersPending, triggerNumber))
		{
			lowestTriggerPending = triggerNumber;
		}
	}

	// If any triggers are pending, activate the one with the lowest number
	if (lowestTriggerPending == 0)
	{
		ClearBit(triggersPending, lowestTriggerPending);			// clear the trigger
		DoEmergencyStop();
	}
	else if (lowestTriggerPending < MaxTriggers						// if a trigger is pending
			 && !IsDaemonBusy()
			 && daemonGCode->GetState() == GCodeState::normal		// and we are not already executing a trigger or config.g
			)
	{
		if (lowestTriggerPending == 1)
		{
			if (!IsReallyPrinting())
			{
				ClearBit(triggersPending, lowestTriggerPending);	// ignore a pause trigger if we are already paused
			}
			else if (LockMovement(*daemonGCode))					// need to lock movement before executing the pause macro
			{
				ClearBit(triggersPending, lowestTriggerPending);	// clear the trigger
				DoPause(*daemonGCode, PauseReason::trigger, "Print paused by external trigger");
			}
		}
		else
		{
			ClearBit(triggersPending, lowestTriggerPending);		// clear the trigger
			String<25> filename;
			filename.printf(SYS_DIR "trigger%u.g", lowestTriggerPending);
			DoFileMacro(*daemonGCode, filename.c_str(), true);
		}
	}
}

// Check for and respond to filament errors
void GCodes::CheckFilament()
{
	if (   lastFilamentError != FilamentSensorStatus::ok			// check for a filament error
		&& IsReallyPrinting()
		&& autoPauseGCode->IsCompletelyIdle()
		&& LockMovement(*autoPauseGCode)							// need to lock movement before executing the pause macro
	   )
	{
		String<100> filamentErrorString;
		filamentErrorString.printf("Extruder %u reports %s", lastFilamentErrorExtruder, FilamentMonitor::GetErrorMessage(lastFilamentError));
		DoPause(*autoPauseGCode, PauseReason::filament, filamentErrorString.c_str());
		lastFilamentError = FilamentSensorStatus::ok;
		platform.Message(LogMessage, filamentErrorString.c_str());
	}
}

// Log a filament error. Called by Platform when a filament sensor reports an incorrect status and a print is in progress.
void GCodes::FilamentError(size_t extruder, FilamentSensorStatus fstat)
{
	if (lastFilamentError == FilamentSensorStatus::ok)
	{
		lastFilamentErrorExtruder = extruder;
		lastFilamentError = fstat;
	}
}

// Execute an emergency stop
void GCodes::DoEmergencyStop()
{
	reprap.EmergencyStop();
	Reset();
	platform.Message(GenericMessage, "Emergency Stop! Reset the controller to continue.");
}

// Pause the print. Before calling this, check that we are doing a file print that isn't already paused and get the movement lock.
void GCodes::DoPause(GCodeBuffer& gb, PauseReason reason, const char *msg)
{
	if (&gb == fileGCode)
	{
		// Pausing a file print because of a command in the file itself
		SavePosition(pauseRestorePoint, gb);
	}
	else
	{
		// Pausing a file print via another input source or for some other reason
		pauseRestorePoint.feedRate = fileGCode->MachineState().feedRate;				// set up the default
		const bool movesSkipped = reprap.GetMove().PausePrint(pauseRestorePoint);		// tell Move we wish to pause the current print

		if (movesSkipped)
		{
			// The PausePrint call has filled in the restore point with machine coordinates
			ToolOffsetInverseTransform(pauseRestorePoint.moveCoords, currentUserPosition);	// transform the returned coordinates to user coordinates
			ClearMove();
		}
		else if (segmentsLeft != 0)
		{
			// We were not able to skip any moves, however we can skip the move that is waiting
			pauseRestorePoint.virtualExtruderPosition = moveBuffer.virtualExtruderPosition;
			pauseRestorePoint.filePos = moveBuffer.filePos;
			pauseRestorePoint.feedRate = moveBuffer.feedRate;
			pauseRestorePoint.proportionDone = (float)(totalSegments - segmentsLeft)/(float)totalSegments;
			ToolOffsetInverseTransform(pauseRestorePoint.moveCoords, currentUserPosition);	// transform the returned coordinates to user coordinates
			ClearMove();
		}
		else
		{
			// We were not able to skip any moves, and there is no move waiting
			pauseRestorePoint.feedRate = fileGCode->MachineState().feedRate;
			pauseRestorePoint.virtualExtruderPosition = virtualExtruderPosition;
			pauseRestorePoint.proportionDone = 0.0;

			// TODO: when using RTOS there is a possible race condition in the following,
			// because we might try to pause when a waiting move has just been added but before the gcode buffer has been re-initialised ready for the next command
			pauseRestorePoint.filePos = fileGCode->GetFilePosition(fileInput->BytesCached());
#if SUPPORT_IOBITS
			pauseRestorePoint.ioBits = moveBuffer.ioBits;
#endif
		}

		// Replace the paused machine coordinates by user coordinates, which we updated earlier
		for (size_t axis = 0; axis < numVisibleAxes; ++axis)
		{
			pauseRestorePoint.moveCoords[axis] = currentUserPosition[axis];
		}

		// If we skipped any moves, reset the file pointer to the start of the first move we need to replay
		// The following could be delayed until we resume the print
		FileData& fdata = fileGCode->MachineState().fileState;
		if (fdata.IsLive() && pauseRestorePoint.filePos != noFilePosition)
		{
			fileInput->Reset(fdata);													// clear the buffered data
			fdata.Seek(pauseRestorePoint.filePos);										// replay the abandoned instructions when we resume
			fileGCode->Init();															// clear the next move
			UnlockAll(*fileGCode);														// release any locks it had
		}

		codeQueue->PurgeEntries();

		if (reprap.Debug(moduleGcodes))
		{
			platform.MessageF(GenericMessage, "Paused print, file offset=%" PRIu32 "\n", pauseRestorePoint.filePos);
		}
	}

	SaveFanSpeeds();
	pauseRestorePoint.toolNumber = reprap.GetCurrentToolNumber();

	if (simulationMode == 0)
	{
		SaveResumeInfo(false);															// create the resume file so that we can resume after power down
	}

	gb.SetState(GCodeState::pausing1);
	isPaused = true;

	if (msg != nullptr)
	{
		platform.SendAlert(GenericMessage, msg, "Printing paused", 1, 0.0, 0);
	}
}

bool GCodes::IsPaused() const
{
	return isPaused && !IsPausing() && !IsResuming();
}

bool GCodes::IsPausing() const
{
	GCodeState topState = fileGCode->OriginalMachineState().state;
	if (topState == GCodeState::pausing1 || topState == GCodeState::pausing2)
	{
		return true;
	}

	topState = daemonGCode->OriginalMachineState().state;
	if (topState == GCodeState::pausing1 || topState == GCodeState::pausing2)
	{
		return true;
	}

	topState = autoPauseGCode->OriginalMachineState().state;
	if (   topState == GCodeState::pausing1
		|| topState == GCodeState::pausing2
#if HAS_VOLTAGE_MONITOR
		|| topState == GCodeState::powerFailPausing1
#endif
	   )
	{
		return true;
	}

	return false;
}

bool GCodes::IsResuming() const
{
	const GCodeState topState = fileGCode->OriginalMachineState().state;
	return topState == GCodeState::resuming1 || topState == GCodeState::resuming2 || topState == GCodeState::resuming3;
}

bool GCodes::IsRunning() const
{
	return !IsPaused() && !IsPausing() && !IsResuming();
}

// Return true if we are printing from SD card and not pausing, paused or resuming
// TODO make this independent of PrintMonitor
bool GCodes::IsReallyPrinting() const
{
	return reprap.GetPrintMonitor().IsPrinting() && IsRunning();
}

// Return true if the SD card print is waiting for a heater to reach temperature
bool GCodes::IsHeatingUp() const
{
	int num;
	return fileGCode->IsExecuting()
		&& fileGCode->GetCommandLetter() == 'M'
		&& ((num = fileGCode->GetCommandNumber()) == 109 || num == 116 || num == 190 || num == 191);
}

#if HAS_VOLTAGE_MONITOR || HAS_SMART_DRIVERS

// Do an emergency pause following loss of power or a motor stall returning true if successful, false if needs to be retried
bool GCodes::DoEmergencyPause()
{
	if (!autoPauseGCode->IsCompletelyIdle())
	{
		return false;							// we can't pause if the auto pause thread is busy already
	}

	// Save the resume info, stop movement immediately and run the low voltage pause script to lift the nozzle etc.
	GrabMovement(*autoPauseGCode);

	const bool movesSkipped = reprap.GetMove().LowPowerPause(pauseRestorePoint);
	if (movesSkipped)
	{
		// The PausePrint call has filled in the restore point with machine coordinates
		ToolOffsetInverseTransform(pauseRestorePoint.moveCoords, currentUserPosition);	// transform the returned coordinates to user coordinates
		ClearMove();
	}
	else if (segmentsLeft != 0 && moveBuffer.filePos != noFilePosition)
	{
		// We were not able to skip any moves, however we can skip the remaining segments of this current move
		ToolOffsetInverseTransform(moveBuffer.initialCoords, currentUserPosition);
		pauseRestorePoint.feedRate = moveBuffer.feedRate;
		pauseRestorePoint.virtualExtruderPosition = moveBuffer.virtualExtruderPosition;
		pauseRestorePoint.filePos = moveBuffer.filePos;
		pauseRestorePoint.proportionDone = (float)(totalSegments - segmentsLeft)/(float)totalSegments;
#if SUPPORT_IOBITS
		pauseRestorePoint.ioBits = moveBuffer.ioBits;
#endif
		ClearMove();
	}
	else
	{
		// We were not able to skip any moves, and if there is a move waiting then we can't skip that one either
		pauseRestorePoint.feedRate = fileGCode->MachineState().feedRate;
		pauseRestorePoint.virtualExtruderPosition = virtualExtruderPosition;

		// TODO: when we use RTOS there is a possible race condition in the following,
		// because we might try to pause when a waiting move has just been added but before the gcode buffer has been re-initialised ready for the next command
		pauseRestorePoint.filePos = fileGCode->GetFilePosition(fileInput->BytesCached());
		pauseRestorePoint.proportionDone = 0.0;
#if SUPPORT_IOBITS
		pauseRestorePoint.ioBits = moveBuffer.ioBits;
#endif
	}

	// Replace the paused machine coordinates by user coordinates, which we updated earlier
	for (size_t axis = 0; axis < numVisibleAxes; ++axis)
	{
		pauseRestorePoint.moveCoords[axis] = currentUserPosition[axis];
	}

	SaveFanSpeeds();
	pauseRestorePoint.toolNumber = reprap.GetCurrentToolNumber();
	isPaused = true;

	return true;
}

#endif

#if HAS_VOLTAGE_MONITOR

// Try to pause the current SD card print, returning true if successful, false if needs to be called again
bool GCodes::LowVoltagePause()
{
	if (simulationMode != 0)
	{
		return true;								// ignore the low voltage indication
	}

	reprap.GetHeat().SuspendHeaters(true);			// turn the heaters off to conserve power for the motors to execute the pause
	if (IsResuming())
	{
		// This is an unlucky situation, because the resume macro is probably being run, which will probably lower the head back on to the print.
		// It may well be that the power loss will prevent the resume macro being completed. If not, try again when the print has been resumed.
		return false;
	}

	if (IsPausing())
	{
		// We are in the process of pausing already, so the resume info has already been saved.
		// With luck the retraction and lifting of the head in the pause.g file has been done already.
		return true;
	}

	if (IsPaused())
	{
		// Resume info has already been saved, and resuming will be prevented while the power is low
		return true;
	}

	if (reprap.GetPrintMonitor().IsPrinting())
	{
		if (!DoEmergencyPause())
		{
			return false;
		}

		// Run the auto-pause script
		if (powerFailScript != nullptr)
		{
			autoPauseGCode->Put(powerFailScript);
		}
		autoPauseGCode->SetState(GCodeState::powerFailPausing1);
		isPowerFailPaused = true;

		// Don't do any more here, we want the auto pause thread to run as soon as possible
	}

	return true;
}

// Resume printing, normally only ever called after it has been paused because if low voltage.
// If the pause was short enough, resume automatically.
bool GCodes::LowVoltageResume()
{
	reprap.GetHeat().SuspendHeaters(false);			// turn the heaters on again
	if (isPaused && isPowerFailPaused)
	{
		isPowerFailPaused = false;					// pretend it's a normal pause
		// Run resurrect.g automatically
		//TODO qq;
		//platform.Message(LoggedGenericMessage, "Print auto-resumed\n");
	}
	return true;
}

#endif

#if HAS_SMART_DRIVERS

// Pause the print because the specified driver has reported a stall
bool GCodes::PauseOnStall(DriversBitmap stalledDrivers)
{
	if (!IsReallyPrinting())
	{
		return true;								// if not printing, acknowledge it but take no action
	}
	if (!autoPauseGCode->IsCompletelyIdle())
	{
		return false;								// can't handle it yet
	}
	if (!LockMovement(*autoPauseGCode))
	{
		return false;
	}

	String<100> stallErrorString;
	stallErrorString.printf("Stall detected on driver(s)");
	ListDrivers(stallErrorString.GetRef(), stalledDrivers);
	DoPause(*autoPauseGCode, PauseReason::stall, stallErrorString.c_str());
	platform.Message(LogMessage, stallErrorString.c_str());
	return true;
}

// Re-home and resume the print because the specified driver has reported a stall
bool GCodes::ReHomeOnStall(DriversBitmap stalledDrivers)
{
	if (!IsReallyPrinting())
	{
		return true;								// if not printing, acknowledge it but take no action
	}
	if (!DoEmergencyPause())
	{
		return false;								// can't handle it yet
	}

	autoPauseGCode->SetState(GCodeState::resuming1); // set up to resume after rehoming
	DoFileMacro(*autoPauseGCode, REHOME_G, true);	// run the SD card rehome-and-resume script
	return true;
}

#endif

void GCodes::SaveResumeInfo(bool wasPowerFailure)
{
	const char* const printingFilename = reprap.GetPrintMonitor().GetPrintingFilename();
	if (printingFilename != nullptr)
	{
		FileStore * const f = platform.OpenFile(platform.GetSysDir(), RESUME_AFTER_POWER_FAIL_G, OpenMode::write);
		if (f == nullptr)
		{
			platform.MessageF(ErrorMessage, "Failed to create file %s", RESUME_AFTER_POWER_FAIL_G);
		}
		else
		{
			String<200> bufferSpace;
			const StringRef buf = bufferSpace.GetRef();

			// Write the header comment
			buf.printf("; File \"%s\" resume print after %s", printingFilename, (wasPowerFailure) ? "power failure" : "print paused");
			if (platform.IsDateTimeSet())
			{
				time_t timeNow = platform.GetDateTime();
				const struct tm * const timeInfo = gmtime(&timeNow);
				buf.catf(" at %04u-%02u-%02u %02u:%02u",
								timeInfo->tm_year + 1900, timeInfo->tm_mon + 1, timeInfo->tm_mday, timeInfo->tm_hour, timeInfo->tm_min);
			}
			buf.cat('\n');
			bool ok = f->Write(buf.c_str())
					&& reprap.GetHeat().WriteBedAndChamberTempSettings(f)	// turn on bed and chamber heaters
					&& reprap.WriteToolSettings(f)							// set tool temperatures, tool mix ratios etc.
					&& reprap.GetMove().WriteResumeSettings(f);				// load grid, if we are using one
			if (ok)
			{
				// Write a G92 command to say where the head is. This is useful if we can't Z-home the printer with a print on the bed and the Z steps/mm is high.
				buf.copy("G92");
				for (size_t axis = 0; axis < numVisibleAxes; ++axis)
				{
					buf.catf(" %c%.3f", axisLetters[axis], (double)pauseRestorePoint.moveCoords[axis]);
				}
				buf.cat('\n');
				ok = f->Write(buf.c_str());
			}
			if (ok)
			{
				buf.printf("M98 P%s\n", RESUME_PROLOGUE_G);					// call the prologue - must contain at least M116
				ok = f->Write(buf.c_str())
					&& platform.WriteFanSettings(f);						// set the speeds of non-thermostatic fans
			}
			if (ok)
			{
				buf.printf("M106 S%.2f\n", (double)lastDefaultFanSpeed);
				ok = f->Write(buf.c_str());
			}
			if (ok)
			{
				buf.printf("M116\nM290 S%.3f\n", (double)currentBabyStepZOffset);
				ok = f->Write(buf.c_str());								// write baby stepping offset
			}
			if (ok && fileGCode->OriginalMachineState().volumetricExtrusion)
			{
				buf.copy("M200 ");
				char c = 'D';
				for (size_t i = 0; i < numExtruders; ++i)
				{
					buf.catf("%c%.03f", c, (double)volumetricExtrusionFactors[i]);
					c = ':';
				}
				buf.cat('\n');
				ok = f->Write(buf.c_str());								// write volumetric extrusion factors
			}
			if (ok)
			{
				buf.printf("G92 E%.5f\n%s\n", (double)virtualExtruderPosition, (fileGCode->OriginalMachineState().drivesRelative) ? "M83" : "M82");
				ok = f->Write(buf.c_str());								// write virtual extruder position and absolute/relative extrusion flag
			}
			if (ok)
			{
				buf.printf("M23 %s\nM26 S%" PRIu32 " P%.3f\n", printingFilename, pauseRestorePoint.filePos, (double)pauseRestorePoint.proportionDone);
				ok = f->Write(buf.c_str());								// write filename and file position
			}
			if (ok)
			{
				// Build the commands to restore the head position. These assume that we are working in mm.
				// Start with a vertical move to 2mm above the final Z position
				buf.printf("G0 F6000 Z%.3f\n", (double)(pauseRestorePoint.moveCoords[Z_AXIS] + 2.0));

				// Now set all the other axes
				buf.cat("G0 F6000");
				for (size_t axis = 0; axis < numVisibleAxes; ++axis)
				{
					if (axis != Z_AXIS)
					{
						buf.catf(" %c%.3f", axisLetters[axis], (double)pauseRestorePoint.moveCoords[axis]);
					}
				}

				// Now move down to the correct Z height
				buf.catf("\nG0 F6000 Z%.3f\n", (double)pauseRestorePoint.moveCoords[Z_AXIS]);

				// Set the feed rate
				buf.catf("G1 F%.1f", (double)(pauseRestorePoint.feedRate * MinutesToSeconds));
#if SUPPORT_IOBITS
				buf.catf(" P%u", (unsigned int)pauseRestorePoint.ioBits);
#endif
				buf.cat("\nM24\n");
				ok = f->Write(buf.c_str());								// restore feed rate and output bits
			}
			if (!f->Close())
			{
				ok = false;
			}
			if (ok)
			{
				platform.Message(LoggedGenericMessage, "Resume-after-power-fail state saved\n");
			}
			else
			{
				platform.GetMassStorage()->Delete(platform.GetSysDir(), RESUME_AFTER_POWER_FAIL_G, true);
				platform.MessageF(ErrorMessage, "Failed to write or close file %s\n", RESUME_AFTER_POWER_FAIL_G);
			}
		}
	}
}

void GCodes::Diagnostics(MessageType mtype)
{
	platform.Message(mtype, "=== GCodes ===\n");
	platform.MessageF(mtype, "Segments left: %u\n", segmentsLeft);
	platform.MessageF(mtype, "Stack records: %u allocated, %u in use\n", GCodeMachineState::GetNumAllocated(), GCodeMachineState::GetNumInUse());
	const GCodeBuffer * const movementOwner = resourceOwners[MoveResource];
	platform.MessageF(mtype, "Movement lock held by %s\n", (movementOwner == nullptr) ? "null" : movementOwner->GetIdentity());

	for (GCodeBuffer *gb : gcodeSources)
	{
		if (gb != nullptr)
		{
			gb->Diagnostics(mtype);
		}
	}

	codeQueue->Diagnostics(mtype);
}

// Lock movement and wait for pending moves to finish.
// As a side-effect it loads moveBuffer with the last position and feedrate for you.
bool GCodes::LockMovementAndWaitForStandstill(const GCodeBuffer& gb)
{
	// Lock movement to stop another source adding moves to the queue
	if (!LockMovement(gb))
	{
		return false;
	}

	// Last one gone?
	if (segmentsLeft != 0)
	{
		return false;
	}

	// Wait for all the queued moves to stop so we get the actual last position
	if (!reprap.GetMove().AllMovesAreFinished())
	{
		return false;
	}

	// Get the current positions. These may not be the same as the ones we remembered from last time if we just did a special move.
	reprap.GetMove().GetCurrentUserPosition(moveBuffer.coords, 0, reprap.GetCurrentXAxes(), reprap.GetCurrentYAxes());
	memcpy(moveBuffer.initialCoords, moveBuffer.coords, numVisibleAxes * sizeof(moveBuffer.initialCoords[0]));
	ToolOffsetInverseTransform(moveBuffer.coords, currentUserPosition);
	return true;
}

// Save (some of) the state of the machine for recovery in the future.
bool GCodes::Push(GCodeBuffer& gb)
{
	const bool ok = gb.PushState();
	if (!ok)
	{
		platform.Message(ErrorMessage, "Push(): stack overflow!\n");
	}
	return ok;
}

// Recover a saved state
void GCodes::Pop(GCodeBuffer& gb)
{
	if (!gb.PopState())
	{
		platform.Message(ErrorMessage, "Pop(): stack underflow!\n");
	}
}

// Set up the extrusion and feed rate of a move for the Move class
// 'moveBuffer.moveType' and 'moveBuffer.isCoordinated' must be set up before calling this
// Returns true if this gcode is valid so far, false if it should be discarded
bool GCodes::LoadExtrusionAndFeedrateFromGCode(GCodeBuffer& gb)
{
	// Deal with feed rate
	if (moveBuffer.isCoordinated || machineType == MachineType::fff)
	{
		if (gb.Seen(feedrateLetter))
		{
			const float rate = gb.GetFValue() * distanceScale;
			gb.MachineState().feedRate = (moveBuffer.moveType == 0)
						? rate * speedFactor
						: rate * SecondsToMinutes;		// don't apply the speed factor to homing and other special moves
		}
		moveBuffer.feedRate = gb.MachineState().feedRate;
		moveBuffer.usingStandardFeedrate = true;
	}
	else
	{
		moveBuffer.feedRate = DefaultG0FeedRate;		// use maximum feed rate, the M203 parameters will limit it
		moveBuffer.usingStandardFeedrate = false;
	}

	// Zero every extruder drive as some drives may not be moved
	for (size_t drive = numTotalAxes; drive < DRIVES; drive++)
	{
		moveBuffer.coords[drive] = 0.0;
	}
	moveBuffer.hasExtrusion = false;
	moveBuffer.virtualExtruderPosition = virtualExtruderPosition;	// save this before we update it

	// Check if we are extruding
	if (moveBuffer.isCoordinated && gb.Seen(extrudeLetter))
	{
		// Check that we have a tool to extrude with
		Tool* const tool = reprap.GetCurrentTool();
		if (tool == nullptr)
		{
			displayNoToolWarning = true;
			return false;
		}

		moveBuffer.hasExtrusion = true;
		const size_t eMoveCount = tool->DriveCount();
		if (eMoveCount != 0)
		{
			// Set the drive values for this tool
			float eMovement[MaxExtruders];
			size_t mc = eMoveCount;
			gb.GetFloatArray(eMovement, mc, false);

			if (mc == 1)
			{
				// There may be multiple extruders present but only one value has been specified, so use mixing
				const float moveArg = eMovement[0] * distanceScale;
				float requestedExtrusionAmount;
				if (gb.MachineState().drivesRelative)
				{
					requestedExtrusionAmount = moveArg;
				}
				else
				{
					requestedExtrusionAmount = moveArg - virtualExtruderPosition;
					virtualExtruderPosition = moveArg;
				}

				for (size_t eDrive = 0; eDrive < eMoveCount; eDrive++)
				{
					const int drive = tool->Drive(eDrive);
					float extrusionAmount = requestedExtrusionAmount * tool->GetMix()[eDrive];
					if (extrusionAmount != 0.0)
					{
						if (gb.MachineState().volumetricExtrusion)
						{
							extrusionAmount *= volumetricExtrusionFactors[drive];
						}
						rawExtruderTotalByDrive[drive] += extrusionAmount;
						if (!doingToolChange)			// don't count extrusion done in tool change macros towards total filament consumed, it distorts the print progress
						{
							rawExtruderTotal += extrusionAmount;
						}
						moveBuffer.coords[drive + numTotalAxes] = extrusionAmount * extrusionFactors[drive];
#if HAS_SMART_DRIVERS
						if (moveBuffer.moveType == 1)
						{
							SetBit(moveBuffer.endStopsToCheck, drive + numTotalAxes);
						}
#endif
					}
				}
			}
			else
			{
				// Individual extrusion amounts have been provided. This is supported in relative extrusion mode only.
				if (gb.MachineState().drivesRelative)
				{
					for (size_t eDrive = 0; eDrive < eMoveCount; eDrive++)
					{
						const int drive = tool->Drive(eDrive);
						float extrusionAmount = eMovement[eDrive] * distanceScale;
						if (extrusionAmount != 0.0)
						{
							if (gb.MachineState().volumetricExtrusion)
							{
								extrusionAmount *= volumetricExtrusionFactors[drive];
							}
							rawExtruderTotalByDrive[drive] += extrusionAmount;
							if (!doingToolChange)		// don't count extrusion done in tool change macros towards total filament consumed, it distorts the print progress
							{
								rawExtruderTotal += extrusionAmount;
							}
							moveBuffer.coords[drive + numTotalAxes] = extrusionAmount * extrusionFactors[drive] * volumetricExtrusionFactors[drive];
#if HAS_SMART_DRIVERS
							if (moveBuffer.moveType == 1)
							{
								SetBit(moveBuffer.endStopsToCheck, drive + numTotalAxes);
							}
#endif
						}
					}
				}
				else
				{
					platform.Message(ErrorMessage, "Multiple E parameters in G1 commands are not supported in absolute extrusion mode\n");
				}
			}
		}
	}
	return true;
}

// Check that enough axes have been homed, returning true if insufficient axes homed
bool GCodes::CheckEnoughAxesHomed(AxesBitmap axesMoved)
{
	return (reprap.GetMove().GetKinematics().MustBeHomedAxes(axesMoved, noMovesBeforeHoming) & ~axesHomed) != 0;
}

// Execute a straight move returning true if an error was written to 'reply'
// We have already acquired the movement lock and waited for the previous move to be taken.
const char* GCodes::DoStraightMove(GCodeBuffer& gb, bool isCoordinated)
{
	// Set up default move parameters
	moveBuffer.isCoordinated = isCoordinated;
	moveBuffer.endStopsToCheck = 0;
	moveBuffer.moveType = 0;
	moveBuffer.xAxes = reprap.GetCurrentXAxes();
	moveBuffer.yAxes = reprap.GetCurrentYAxes();
	moveBuffer.usePressureAdvance = false;
	axesToSenseLength = 0;

	// Check to see if the move is a 'homing' move that endstops are checked on.
	// We handle S1 parameters affecting extrusion elsewhere.
	if (gb.Seen('S'))
	{
		const int ival = gb.GetIValue();
		if (ival == 1 || ival == 2 || ival == 3)
		{
			moveBuffer.moveType = ival;
			moveBuffer.xAxes = DefaultXAxisMapping;
			moveBuffer.yAxes = DefaultYAxisMapping;
		}
		else if (ival == 99)		// temporary code to log Z probe change positions
		{
			moveBuffer.endStopsToCheck |= LogProbeChanges;
		}
	}

	// Check for 'R' parameter to move relative to a restore point
	const RestorePoint * rp = nullptr;
	if (moveBuffer.moveType == 0 && gb.Seen('R'))
	{
		const uint32_t rParam = gb.GetUIValue();
		if (rParam < ARRAY_SIZE(numberedRestorePoints))
		{
			rp = &numberedRestorePoints[rParam];
		}
		else
		{
			return "G0/G1: bad restore point number";
		}
	}

#if SUPPORT_IOBITS
	// Update the iobits parameter
	if (rp != nullptr)
	{
		moveBuffer.ioBits = rp->ioBits;
	}
	else if (gb.Seen('P'))
	{
		moveBuffer.ioBits = (IoBits_t)gb.GetIValue();
	}
	else
	{
		// Leave moveBuffer.ioBits alone so that we keep the previous value
	}
#endif

	if (moveBuffer.moveType != 0)
	{
		// This may be a raw motor move, in which case we need the current raw motor positions in moveBuffer.coords.
		// If it isn't a raw motor move, it will still be applied without axis or bed transform applied,
		// so make sure the initial coordinates don't have those either to avoid unwanted Z movement.
		reprap.GetMove().GetCurrentUserPosition(moveBuffer.coords, moveBuffer.moveType, reprap.GetCurrentXAxes(), reprap.GetCurrentYAxes());
	}

	// Set up the initial coordinates
	memcpy(moveBuffer.initialCoords, moveBuffer.coords, numVisibleAxes * sizeof(moveBuffer.initialCoords[0]));

	// Deal with XYZ movement
	const float initialX = currentUserPosition[X_AXIS];
	const float initialY = currentUserPosition[Y_AXIS];
	AxesBitmap axesMentioned = 0;
	for (size_t axis = 0; axis < numVisibleAxes; axis++)
	{
		if (gb.Seen(axisLetters[axis]))
		{
			// If it is a special move on a delta, movement must be relative.
			if (moveBuffer.moveType != 0 && !gb.MachineState().axesRelative && reprap.GetMove().GetKinematics().GetKinematicsType() == KinematicsType::linearDelta)
			{
				return "G0/G1: attempt to move individual motors of a delta machine to absolute positions";
			}

			SetBit(axesMentioned, axis);
			const float moveArg = gb.GetFValue() * distanceScale;
			if (moveBuffer.moveType != 0)
			{
				if (gb.MachineState().axesRelative)
				{
					moveBuffer.coords[axis] += moveArg;
				}
				else
				{
					moveBuffer.coords[axis] = moveArg;
				}
			}
			else if (rp != nullptr)
			{
				currentUserPosition[axis] = moveArg + rp->moveCoords[axis];
			}
			else if (gb.MachineState().axesRelative)
			{
				currentUserPosition[axis] += moveArg;
			}
#if SUPPORT_WORKPLACE_COORDINATES
			else if (gb.MachineState().useMachineCoordinates || gb.MachineState().useMachineCoordinatesSticky)
			{
				currentUserPosition[axis] = moveArg - workplaceCoordinates[currentCoordinateSystem][axis];
			}
#endif
			else
			{
				currentUserPosition[axis] = moveArg;
			}
		}
		// If a restore point is being used (G1 R parameter) then we used to set any coordinates that were not mentioned to the restore point values.
		// But that causes issues for tool change on IDEX machines because we end up restoring the U axis when we shouldn't.
		// So we no longer do that, and the user must mention any axes that he wants restored e.g. G1 R2 X0 Y0.
	}

	// Check enough axes have been homed
	if (moveBuffer.moveType == 0)
	{
		if (!doingManualBedProbe && CheckEnoughAxesHomed(axesMentioned))
		{
			return "G0/G1: insufficient axes homed";
		}
	}
	else if (moveBuffer.moveType == 1 || moveBuffer.moveType == 3)
	{
		moveBuffer.endStopsToCheck |= (axesMentioned & LowestNBits<AxesBitmap>(numTotalAxes));
		if (moveBuffer.moveType == 1)
		{
			moveBuffer.endStopsToCheck |= HomeAxes;
		}
		else
		{
			axesToSenseLength = moveBuffer.endStopsToCheck;
		}
	}

	LoadExtrusionAndFeedrateFromGCode(gb);

	// Set up the move. We must assign segmentsLeft last, so that when Move runs as a separate task the move won't be picked up by the Move process before it is complete.
	// Note that if this is an extruder-only move, we don't do axis movements to allow for tool offset changes, we defer those until an axis moves.
	if (moveBuffer.moveType != 0)
	{
		// It's a raw motor move, so do it in a single segment and wait for it to complete
		totalSegments = 1;
		gb.SetState(GCodeState::waitingForSpecialMoveToComplete);
	}
	else if (axesMentioned == 0)
	{
		totalSegments = 1;
	}
	else
	{
		ToolOffsetTransform(currentUserPosition, moveBuffer.coords, axesMentioned);	// apply tool offset, axis mapping, baby stepping, Z hop and axis scaling
		AxesBitmap effectiveAxesHomed = axesHomed;
		if (doingManualBedProbe)
		{
			ClearBit(effectiveAxesHomed, Z_AXIS);								// if doing a manual Z probe, don't limit the Z movement
		}
		if (limitAxes && reprap.GetMove().GetKinematics().LimitPosition(moveBuffer.coords, numVisibleAxes, effectiveAxesHomed, moveBuffer.isCoordinated))
		{
			if (machineType != MachineType::fff)
			{
				return "G0/G1: outside machine limits";							// it's a laser or CNC, so this is a definite error
			}
			ToolOffsetInverseTransform(moveBuffer.coords, currentUserPosition);	// make sure the limits are reflected in the user position
		}

		// Flag whether we should use pressure advance, if there is any extrusion in this move.
		// We assume it is a normal printing move needing pressure advance if there is forward extrusion and XYU.. movement.
		// The movement code will only apply pressure advance if there is forward extrusion, so we only need to check for XYU.. movement here.
		{
			AxesBitmap axesMentionedExceptZ = axesMentioned;
			ClearBit(axesMentionedExceptZ, Z_AXIS);
			moveBuffer.usePressureAdvance = moveBuffer.hasExtrusion && (axesMentionedExceptZ != 0);
		}

		// Apply segmentation if necessary. To speed up simulation on SCARA printers, we don't apply kinematics segmentation when simulating.
		// Note for when we use RTOS: as soon as we set segmentsLeft nonzero, the Move process will assume that the move is ready to take, so this must be the last thing we do.
		const Kinematics& kin = reprap.GetMove().GetKinematics();
		if (kin.UseSegmentation() && simulationMode != 1 && (moveBuffer.hasExtrusion || isCoordinated || !kin.UseRawG0()))
		{
			// This kinematics approximates linear motion by means of segmentation.
			// We assume that the segments will be smaller than the mesh spacing.
			const float xyLength = sqrtf(fsquare(currentUserPosition[X_AXIS] - initialX) + fsquare(currentUserPosition[Y_AXIS] - initialY));
			const float moveTime = xyLength/moveBuffer.feedRate;			// this is a best-case time, often the move will take longer
			totalSegments = (unsigned int)max<int>(1, min<int>(rintf(xyLength/kin.GetMinSegmentLength()), rintf(moveTime * kin.GetSegmentsPerSecond())));
		}
		else if (reprap.GetMove().IsUsingMesh())
		{
			const HeightMap& heightMap = reprap.GetMove().AccessHeightMap();
			totalSegments = max<unsigned int>(1, heightMap.GetMinimumSegments(currentUserPosition[X_AXIS] - initialX, currentUserPosition[Y_AXIS] - initialY));
		}
		else
		{
			totalSegments = 1;
		}
	}

	doingArcMove = false;
	FinaliseMove(gb);
	UnlockAll(gb);			// allow pause
	return nullptr;
}

// Execute an arc move, returning true if it was badly-formed
// We already have the movement lock and the last move has gone
// Currently, we do not process new babystepping when executing an arc move
const char* GCodes::DoArcMove(GCodeBuffer& gb, bool clockwise)
{
	// Get the axis parameters
	float xParam, yParam;
	bool seenXY = false;
	if (gb.Seen('X'))
	{
		xParam = gb.GetFValue() * distanceScale;
		seenXY = true;
	}
	else
	{
		xParam = currentUserPosition[X_AXIS];
	}

	if (gb.Seen('Y'))
	{
		yParam = gb.GetFValue() * distanceScale;
		seenXY = true;
	}
	else
	{
		yParam = currentUserPosition[Y_AXIS];
	}

	float iParam, jParam;
	bool seenIJ = false;
	if (gb.Seen('I'))
	{
		iParam = gb.GetFValue() * distanceScale;
		seenIJ = true;
	}
	else
	{
		iParam = 0.0;
	}

	if (gb.Seen('J'))
	{
		jParam = gb.GetFValue() * distanceScale;
		seenIJ = true;
	}
	else
	{
		jParam = 0.0;
	}

	if (!seenXY && seenIJ)		// at least one of XY and IJ must be specified
	{
		return  "G2/G3: missing parameter";
	}

	memcpy(moveBuffer.initialCoords, moveBuffer.coords, numVisibleAxes * sizeof(moveBuffer.initialCoords[0]));

	// Save the arc centre user coordinates for later
	const float userArcCentreX = currentUserPosition[X_AXIS] + iParam;
	const float userArcCentreY = currentUserPosition[Y_AXIS] + jParam;

	// Work out the new user position
	const bool axesRelative = gb.MachineState().axesRelative;
	if (axesRelative)
	{
		currentUserPosition[X_AXIS] += xParam;
		currentUserPosition[Y_AXIS] += yParam;
	}
#if SUPPORT_WORKPLACE_COORDINATES
	else if (gb.MachineState().useMachineCoordinates || gb.MachineState().useMachineCoordinatesSticky)
	{
		currentUserPosition[X_AXIS] = xParam - workplaceCoordinates[currentCoordinateSystem][X_AXIS];
		currentUserPosition[Y_AXIS] = yParam - workplaceCoordinates[currentCoordinateSystem][Y_AXIS];
	}
#endif
	else
	{
		currentUserPosition[X_AXIS] = xParam;
		currentUserPosition[Y_AXIS] = yParam;
	}

	AxesBitmap axesMentioned = MakeBitmap<AxesBitmap>(X_AXIS) | MakeBitmap<AxesBitmap>(Y_AXIS);

	// Get any additional axes
	for (size_t axis = Z_AXIS; axis < numVisibleAxes; axis++)
	{
		if (gb.Seen(axisLetters[axis]))
		{
			const float axisParam = gb.GetFValue() * distanceScale;
			if (axesRelative)
			{
				currentUserPosition[axis] += axisParam;
			}
			else
			{
				currentUserPosition[axis] = axisParam;
			}
			axesMentioned |= MakeBitmap<AxesBitmap>(axis);
		}
	}

	// Check enough axes have been homed
	if (CheckEnoughAxesHomed(axesMentioned))
	{
		return "G2/G3: insufficient axes homed";
	}

	// Transform to machine coordinates and check that it is within limits
	ToolOffsetTransform(currentUserPosition, moveBuffer.coords);			// set the final position
	if (limitAxes && reprap.GetMove().GetKinematics().LimitPosition(moveBuffer.coords, numVisibleAxes, axesHomed, true))
	{
		// Abandon the move
		return "G2/G3: outside machine limits";
	}

	// Compute the angle at which we stop
	const float finalTheta = atan2(currentUserPosition[Y_AXIS] - userArcCentreY, currentUserPosition[X_AXIS] - userArcCentreX);

	// Set up default move parameters
	moveBuffer.endStopsToCheck = 0;
	moveBuffer.moveType = 0;
	moveBuffer.xAxes = reprap.GetCurrentXAxes();
	moveBuffer.yAxes = reprap.GetCurrentYAxes();
	moveBuffer.isCoordinated = true;

	// Set up the arc centre coordinates and record which axes behave like an X axis.
	// The I and J parameters are always relative to present position.
	// For X and Y we need to set up the arc centre for each axis that X or Y is mapped to.
	for (size_t axis = 0; axis < numVisibleAxes; ++axis)
	{
		if (IsBitSet(moveBuffer.xAxes, axis))
		{
			arcCentre[axis] = moveBuffer.initialCoords[axis] + iParam;
		}
		else if (IsBitSet(moveBuffer.yAxes, axis))
		{
			arcCentre[axis] = moveBuffer.initialCoords[axis] + jParam;
		}
	}

	LoadExtrusionAndFeedrateFromGCode(gb);

	moveBuffer.usePressureAdvance = moveBuffer.hasExtrusion;

	arcRadius = sqrtf(iParam * iParam + jParam * jParam);
	arcCurrentAngle = atan2(-jParam, -iParam);

	// Calculate the total angle moved, which depends on which way round we are going
	float totalArc = (clockwise) ? arcCurrentAngle - finalTheta : finalTheta - arcCurrentAngle;
	if (totalArc < 0)
	{
		totalArc += TwoPi;
	}

	// Compute how many segments we need to move, but don't store it yet
	totalSegments = max<unsigned int>((unsigned int)((arcRadius * totalArc)/arcSegmentLength + 0.8), 1u);
	arcAngleIncrement = totalArc/totalSegments;
	if (clockwise)
	{
		arcAngleIncrement = -arcAngleIncrement;
	}

	doingArcMove = true;
	FinaliseMove(gb);
	UnlockAll(gb);			// allow pause
//	debugPrintf("Radius %.2f, initial angle %.1f, increment %.1f, segments %u\n",
//				arcRadius, arcCurrentAngle * RadiansToDegrees, arcAngleIncrement * RadiansToDegrees, segmentsLeft);
	return nullptr;
}

// Adjust the move parameters to account for segmentation and/or part of the move having been done already
void GCodes::FinaliseMove(GCodeBuffer& gb)
{
	moveBuffer.canPauseAfter = (moveBuffer.endStopsToCheck == 0) && !doingArcMove;		// pausing during an arc move isn't save because the arc centre get recomputed incorrectly when we resume
	moveBuffer.filePos = (&gb == fileGCode) ? gb.GetFilePosition(fileInput->BytesCached()) : noFilePosition;

	if (totalSegments > 1)
	{
		segMoveState = SegmentedMoveState::active;
		gb.SetState(GCodeState::waitingForSegmentedMoveToGo);

		for (size_t drive = numTotalAxes; drive < DRIVES; ++drive)
		{
			moveBuffer.coords[drive] /= totalSegments;							// change the extrusion to extrusion per segment
		}

		if (moveFractionToSkip != 0.0)
		{
			const float fseg = floor(totalSegments * moveFractionToSkip);		// round down to the start of a move
			segmentsLeftToStartAt = totalSegments - (unsigned int)fseg;
			firstSegmentFractionToSkip = (moveFractionToSkip * totalSegments) - fseg;
			NewMoveAvailable();
			return;
		}
	}
	else
	{
		segMoveState = SegmentedMoveState::inactive;
	}

	segmentsLeftToStartAt = totalSegments;
	firstSegmentFractionToSkip = moveFractionToSkip;

	NewMoveAvailable();
}

// The Move class calls this function to find what to do next.
bool GCodes::ReadMove(RawMove& m)
{
	if (segmentsLeft == 0)
	{
		return false;
	}

	m = moveBuffer;

	if (segmentsLeft == 1)
	{
		// If there is just 1 segment left, it doesn't matter if it is an arc move or not, just move to the end position
		if (segmentsLeftToStartAt == 1 && firstSegmentFractionToSkip != 0.0)	// if this is the segment we are starting at and we need to skip some of it
		{
			// Reduce the extrusion by the amount to be skipped
			for (size_t drive = numTotalAxes; drive < DRIVES; ++drive)
			{
				m.coords[drive] *= (1.0 - firstSegmentFractionToSkip);
			}
		}
		m.proportionLeft = 0.0;
		if (doingArcMove)
		{
			m.canPauseAfter = true;			// we can pause after the final segment of an arc move
		}
		ClearMove();
	}
	else
	{
		// This move needs to be divided into 2 or more segments
		// Do the axes
		if (doingArcMove)
		{
			arcCurrentAngle += arcAngleIncrement;
		}

		for (size_t drive = 0; drive < numVisibleAxes; ++drive)
		{
			if (doingArcMove && drive != Z_AXIS && IsBitSet(moveBuffer.yAxes, drive))
			{
				// Y axis or a substitute Y axis
				moveBuffer.initialCoords[drive] = arcCentre[drive] + arcRadius * sinf(arcCurrentAngle);
			}
			else if (doingArcMove && drive != Z_AXIS && IsBitSet(moveBuffer.xAxes, drive))
			{
				// X axis or a substitute X axis
				moveBuffer.initialCoords[drive] = arcCentre[drive] + arcRadius * cosf(arcCurrentAngle);
			}
			else
			{
				const float movementToDo = (moveBuffer.coords[drive] - moveBuffer.initialCoords[drive])/segmentsLeft;
				moveBuffer.initialCoords[drive] += movementToDo;
			}
			m.coords[drive] = moveBuffer.initialCoords[drive];
		}

		if (segmentsLeftToStartAt < segmentsLeft)
		{
			// We are resuming a print part way through a move and we printed this segment already
			--segmentsLeft;
			return false;
		}

		// Limit the end position at each segment. This is needed for arc moves on any printer, and for [segmented] straight moves on SCARA printers.
		if (limitAxes && reprap.GetMove().GetKinematics().LimitPosition(m.coords, numVisibleAxes, axesHomed, true))
		{
			segMoveState = SegmentedMoveState::aborted;
			doingArcMove = false;
			segmentsLeft = 0;
			return false;
		}

		if (segmentsLeftToStartAt == segmentsLeft && firstSegmentFractionToSkip != 0.0)	// if this is the segment we are starting at and we need to skip some of it
		{
			// Reduce the extrusion by the amount to be skipped
			for (size_t drive = numTotalAxes; drive < DRIVES; ++drive)
			{
				m.coords[drive] *= (1.0 - firstSegmentFractionToSkip);
			}
		}
		--segmentsLeft;

		m.proportionLeft = (float)segmentsLeft/(float)totalSegments;
	}

	return true;
}

void GCodes::ClearMove()
{
	TaskCriticalSectionLocker lock;				// make sure that other tasks sees a consistent memory state

	segmentsLeft = 0;
	segMoveState = SegmentedMoveState::inactive;
	doingArcMove = false;
	moveBuffer.endStopsToCheck = 0;
	moveBuffer.moveType = 0;
	moveBuffer.isFirmwareRetraction = false;
	moveFractionToSkip = 0.0;
}

// Cancel any macro or print in progress
void GCodes::AbortPrint(GCodeBuffer& gb)
{
	(void)gb.AbortFile(fileInput);				// stop executing any files or macros that this GCodeBuffer is running
	if (&gb == fileGCode)						// if the current command came from a file being printed
	{
		StopPrint(StopPrintReason::abort);
	}
}

// Run a file macro. Prior to calling this, 'state' must be set to the state we want to enter when the macro has been completed.
// Return true if the file was found or it wasn't and we were asked to report that fact.
// 'codeRunning' is the M command we are running, as follows;
// 501 = running M501
// 502 = running M502
// 98 = running a macro explicitly via M98
// 0 = running a system macro automatically
bool GCodes::DoFileMacro(GCodeBuffer& gb, const char* fileName, bool reportMissing, int codeRunning)
{
	FileStore * const f = platform.OpenFile(platform.GetSysDir(), fileName, OpenMode::read);
	if (f == nullptr)
	{
		if (reportMissing)
		{
			// Don't use snprintf into scratchString here, because fileName may be aliased to scratchString
			platform.MessageF(WarningMessage, "Macro file %s not found.\n", fileName);
			return true;
		}
		return false;
	}

	if (!Push(gb))
	{
		return true;
	}
	gb.MachineState().fileState.Set(f);
	fileInput->Reset(gb.MachineState().fileState);
	gb.MachineState().doingFileMacro = true;
	gb.MachineState().runningM501 = (codeRunning == 501);
	gb.MachineState().runningM502 = (codeRunning == 502);
	if (codeRunning != 98)
	{
		gb.MachineState().useMachineCoordinatesSticky = true;	// running a system macro e.g. homing or tool change, so don't use workplace coordinates
	}
	gb.SetState(GCodeState::normal);
	gb.Init();
	return true;
}

void GCodes::FileMacroCyclesReturn(GCodeBuffer& gb)
{
	if (gb.IsDoingFileMacro())
	{
		FileData &file = gb.MachineState().fileState;
		fileInput->Reset(file);
		file.Close();

		gb.PopState();
		gb.Init();
	}
}

// Home one or more of the axes
// 'reply' is only written if there is an error.
GCodeResult GCodes::DoHome(GCodeBuffer& gb, const StringRef& reply)
{
	if (!LockMovementAndWaitForStandstill(gb))
	{
		return GCodeResult::notFinished;
	}

#if SUPPORT_ROLAND
	// Deal with a Roland configuration
	if (reprap.GetRoland()->Active())
	{
		bool rolHome = reprap.GetRoland()->ProcessHome();
		if (rolHome)
		{
			for(size_t axis = 0; axis < AXES; axis++)
			{
				axisIsHomed[axis] = true;
			}
		}
		return rolHome;
	}
#endif

	// Find out which axes we have been asked to home
	toBeHomed = 0;
	for (size_t axis = 0; axis < numTotalAxes; ++axis)
	{
		if (gb.Seen(axisLetters[axis]))
		{
			SetBit(toBeHomed, axis);
			SetAxisNotHomed(axis);
		}
	}

	if (toBeHomed == 0)
	{
		SetAllAxesNotHomed();		// homing everything
		toBeHomed = LowestNBits<AxesBitmap>(numVisibleAxes);
	}

	gb.SetState(GCodeState::homing1);
	return GCodeResult::ok;
}

// This is called to execute a G30.
// It sets wherever we are as the probe point P (probePointIndex) then probes the bed, or gets all its parameters from the arguments.
// If X or Y are specified, use those; otherwise use the machine's coordinates.  If no Z is specified use the machine's coordinates.
// If it is specified and is greater than SILLY_Z_VALUE (i.e. greater than -9999.0) then that value is used.
// If it's less than SILLY_Z_VALUE the bed is probed and that value is used.
// We already own the movement lock before this is called.
GCodeResult GCodes::ExecuteG30(GCodeBuffer& gb, const StringRef& reply)
{
	g30SValue = (gb.Seen('S')) ? gb.GetIValue() : -3;		// S-3 is equivalent to having no S parameter
	g30ProbePointIndex = -1;
	bool seenP = false;
	gb.TryGetIValue('P', g30ProbePointIndex, seenP);
	if (seenP)
	{
		if (g30ProbePointIndex < 0 || g30ProbePointIndex >= (int)MaxProbePoints)
		{
			reply.copy("Z probe point index out of range");
			return GCodeResult::error;
		}
		else
		{
			// Set the specified probe point index to the specified coordinates
			const float x = (gb.Seen(axisLetters[X_AXIS])) ? gb.GetFValue() : currentUserPosition[X_AXIS];
			const float y = (gb.Seen(axisLetters[Y_AXIS])) ? gb.GetFValue() : currentUserPosition[Y_AXIS];
			const float z = (gb.Seen(axisLetters[Z_AXIS])) ? gb.GetFValue() : currentUserPosition[Z_AXIS];
			reprap.GetMove().SetXYBedProbePoint((size_t)g30ProbePointIndex, x, y);

			if (z > SILLY_Z_VALUE)
			{
				// Just set the height error to the specified Z coordinate
				reprap.GetMove().SetZBedProbePoint((size_t)g30ProbePointIndex, z, false, false);
				if (g30SValue >= -1)
				{
					return GetGCodeResultFromError(reprap.GetMove().FinishedBedProbing(g30SValue, reply));
				}
			}
			else
			{
				// Do a Z probe at the specified point.
				gb.SetState(GCodeState::probingAtPoint0);
				if (platform.GetZProbeType() != ZProbeType::none && platform.GetZProbeType() != ZProbeType::blTouch && !probeIsDeployed)
				{
					DoFileMacro(gb, DEPLOYPROBE_G, false);
				}
			}
		}
	}
	else
	{
		// G30 without P parameter. This probes the current location starting from the current position.
		// If S=-1 it just reports the stopped height, else it resets the Z origin.
		InitialiseTaps();
		gb.SetState(GCodeState::probingAtPoint2a);
		if (platform.GetZProbeType() != ZProbeType::none && !probeIsDeployed)
		{
			DoFileMacro(gb, DEPLOYPROBE_G, false);
		}
	}
	return GCodeResult::ok;
}

// Decide which device to display a message box on
MessageType GCodes::GetMessageBoxDevice(GCodeBuffer& gb) const
{
	MessageType mt = gb.GetResponseMessageType();
	if (mt == GenericMessage)
	{
		// Command source was the file being printed, or a trigger. Send the message to PanelDue if there is one, else to the web server.
		mt = (lastAuxStatusReportType >= 0) ? LcdMessage : HttpMessage;
	}
	return mt;
}

// Do a manual bed probe. On entry the state variable is the state we want to return to when the user has finished adjusting the height.
void GCodes::DoManualProbe(GCodeBuffer& gb)
{
	if (Push(gb))										// stack the machine state including the file position
	{
		gb.MachineState().fileState.Close();							// stop reading from file
		gb.MachineState().waitingForAcknowledgement = true;				// flag that we are waiting for acknowledgement
		const MessageType mt = GetMessageBoxDevice(gb);
		platform.SendAlert(mt, "Adjust height until the nozzle just touches the bed, then press OK", "Manual bed probing", 2, 0.0, MakeBitmap<AxesBitmap>(Z_AXIS));
	}
}

// Start probing the grid, returning true if we didn't because of an error.
// Prior to calling this the movement system must be locked.
GCodeResult GCodes::ProbeGrid(GCodeBuffer& gb, const StringRef& reply)
{
	if (!defaultGrid.IsValid())
	{
		reply.copy("No valid grid defined for bed probing");
		return GCodeResult::error;
	}

	if (!AllAxesAreHomed())
	{
		reply.copy("Must home printer before bed probing");
		return GCodeResult::error;
	}

	reprap.GetMove().AccessHeightMap().SetGrid(defaultGrid);
	ClearBedMapping();
	gridXindex = gridYindex = 0;
	gb.SetState(GCodeState::gridProbing1);

	if (platform.GetZProbeType() != ZProbeType::none && platform.GetZProbeType() != ZProbeType::blTouch && !probeIsDeployed)
	{
		DoFileMacro(gb, DEPLOYPROBE_G, false);
	}
	return GCodeResult::ok;
}

GCodeResult GCodes::LoadHeightMap(GCodeBuffer& gb, const StringRef& reply)
{
	ClearBedMapping();

	String<MaxFilenameLength> heightMapFileName;
	bool seen = false;
	gb.TryGetQuotedString('P', heightMapFileName.GetRef(), seen);
	if (!seen)
	{
		heightMapFileName.copy(DefaultHeightMapFile);
	}

	FileStore * const f = platform.OpenFile(platform.GetSysDir(), heightMapFileName.c_str(), OpenMode::read);
	if (f == nullptr)
	{
		reply.printf("Height map file %s not found", heightMapFileName.c_str());
		return GCodeResult::error;
	}

	reply.printf("Failed to load height map from file %s: ", heightMapFileName.c_str());	// set up error message to append to
	const bool err = reprap.GetMove().LoadHeightMapFromFile(f, reply);
	f->Close();
	reprap.GetMove().UseMesh(!err);

	if (!err)
	{
		reply.Clear();															// wipe the error message
		// Update the current position to allow for any bed compensation at the current XY coordinates
		reprap.GetMove().GetCurrentUserPosition(moveBuffer.coords, 0, reprap.GetCurrentXAxes(), reprap.GetCurrentYAxes());
		ToolOffsetInverseTransform(moveBuffer.coords, currentUserPosition);		// update user coordinates to reflect any height map offset at the current position
	}

	return (err) ? GCodeResult::error : GCodeResult::ok;
}

// Save the height map and append the success or error message to 'reply', returning true if an error occurred
// Called by G29 and M374. Both use the P parameter to provide the filename.
bool GCodes::SaveHeightMap(GCodeBuffer& gb, const StringRef& reply) const
{
	String<MaxFilenameLength> heightMapFileName;
	bool seen = false;
	gb.TryGetQuotedString('P', heightMapFileName.GetRef(), seen);
	if (!seen)
	{
		heightMapFileName.copy(DefaultHeightMapFile);
	}

	FileStore * const f = platform.OpenFile(platform.GetSysDir(), heightMapFileName.c_str(), OpenMode::write);
	bool err;
	if (f == nullptr)
	{
		reply.catf("Failed to create height map file %s", heightMapFileName.c_str());
		err = true;
	}
	else
	{
		err = reprap.GetMove().SaveHeightMapToFile(f);
		f->Close();
		if (err)
		{
			platform.GetMassStorage()->Delete(platform.GetSysDir(), heightMapFileName.c_str());
			reply.catf("Failed to save height map to file %s", heightMapFileName.c_str());
		}
		else
		{
			reply.catf("Height map saved to file %s", heightMapFileName.c_str());
		}
	}
	return err;
}

// Stop using bed compensation
void GCodes::ClearBedMapping()
{
	reprap.GetMove().SetIdentityTransform();
	reprap.GetMove().GetCurrentUserPosition(moveBuffer.coords, 0, reprap.GetCurrentXAxes(), reprap.GetCurrentYAxes());
	ToolOffsetInverseTransform(moveBuffer.coords, currentUserPosition);		// update user coordinates to remove any height map offset there was at the current position
}

// Return the current coordinates as a printable string.
// Coordinates are updated at the end of each movement, so this won't tell you where you are mid-movement.
void GCodes::GetCurrentCoordinates(const StringRef& s) const
{
	float liveCoordinates[DRIVES];
	reprap.GetMove().LiveCoordinates(liveCoordinates, reprap.GetCurrentXAxes(), reprap.GetCurrentYAxes());
	const Tool * const currentTool = reprap.GetCurrentTool();
	if (currentTool != nullptr)
	{
		for (size_t i = 0; i < numVisibleAxes; ++i)
		{
			liveCoordinates[i] += currentTool->GetOffset(i);
		}
	}

	s.Clear();
	for (size_t axis = 0; axis < numVisibleAxes; ++axis)
	{
		// Don't put a space after the colon in the response, it confuses Pronterface
		s.catf("%c:%.3f ", axisLetters[axis], HideNan(currentUserPosition[axis]));
	}
	for (size_t i = numTotalAxes; i < DRIVES; i++)
	{
		s.catf("E%u:%.1f ", i - numTotalAxes, (double)liveCoordinates[i]);
	}

	// Print the axis stepper motor positions as Marlin does, as an aid to debugging.
	// Don't bother with the extruder endpoints, they are zero after any non-extruding move.
	s.cat(" Count");
	for (size_t i = 0; i < numVisibleAxes; ++i)
	{
		s.catf(" %" PRIi32, reprap.GetMove().GetEndPoint(i));
	}

	// Add the machine coordinates because they may be different from the user coordinates under some conditions
	s.cat(" Machine");
	for (size_t axis = 0; axis < numVisibleAxes; ++axis)
	{
		s.catf(" %.3f", HideNan(liveCoordinates[axis]));
	}
}

// Set up a file to print, but don't print it yet.
// If successful return true, else write an error message to reply and return false
bool GCodes::QueueFileToPrint(const char* fileName, const StringRef& reply)
{
	FileStore * const f = platform.OpenFile(platform.GetGCodeDir(), fileName, OpenMode::read);
	if (f != nullptr)
	{
		fileGCode->SetToolNumberAdjust(0);								// clear tool number adjustment
		fileGCode->MachineState().volumetricExtrusion = false;			// default to non-volumetric extrusion

		// Reset all extruder positions when starting a new print
		virtualExtruderPosition = 0.0;
		for (size_t extruder = 0; extruder < MaxExtruders; extruder++)
		{
			rawExtruderTotalByDrive[extruder] = 0.0;
		}
		rawExtruderTotal = 0.0;
		reprap.GetMove().ResetExtruderPositions();

		fileToPrint.Set(f);
		fileOffsetToPrint = 0;
		moveFractionToStartAt = 0.0;
		return true;
	}

	reply.printf("GCode file \"%s\" not found\n", fileName);
	return false;
}

// Start printing the file already selected
void GCodes::StartPrinting(bool fromStart)
{
	fileGCode->OriginalMachineState().fileState.MoveFrom(fileToPrint);
	fileInput->Reset(fileGCode->OriginalMachineState().fileState);
	lastFilamentError = FilamentSensorStatus::ok;
	reprap.GetPrintMonitor().StartedPrint();
	platform.MessageF(LogMessage,
						(simulationMode == 0) ? "Started printing file %s\n" : "Started simulating printing file %s\n",
							reprap.GetPrintMonitor().GetPrintingFilename());
	if (fromStart)
	{
		// Get the fileGCode to execute the start macro so that any M82/M83 codes will be executed in the correct context
		DoFileMacro(*fileGCode, START_G, false);
	}
}

// Function to handle dwell delays. Returns true for dwell finished, false otherwise.
GCodeResult GCodes::DoDwell(GCodeBuffer& gb)
{
	int32_t dwell;
	if (gb.Seen('S'))
	{
		dwell = (int32_t)(gb.GetFValue() * 1000.0);		// S values are in seconds
	}
	else if (gb.Seen('P'))
	{
		dwell = gb.GetIValue();							// P value are in milliseconds
	}
	else
	{
		return GCodeResult::ok;  // No time given - throw it away
	}

	if (dwell <= 0)
	{
		return GCodeResult::ok;
	}

#if SUPPORT_ROLAND
	// Deal with a Roland configuration
	if (reprap.GetRoland()->Active())
	{
		return reprap.GetRoland()->ProcessDwell(dwell);
	}
#endif

	// Wait for all the queued moves to stop
	if (!LockMovementAndWaitForStandstill(gb))
	{
		return GCodeResult::notFinished;
	}

	if (simulationMode != 0)
	{
		simulationTime += (float)dwell * 0.001;
		return GCodeResult::ok;
	}

	return DoDwellTime(gb, (uint32_t)dwell);
}

GCodeResult GCodes::DoDwellTime(GCodeBuffer& gb, uint32_t dwellMillis)
{
	const uint32_t now = millis();

	// Are we already in the dwell?
	if (gb.timerRunning)
	{
		if (now - gb.whenTimerStarted >= dwellMillis)
		{
			gb.timerRunning = false;
			return GCodeResult::ok;
		}
		return GCodeResult::notFinished;
	}

	// New dwell - set it up
	gb.whenTimerStarted = now;
	gb.timerRunning = true;
	return GCodeResult::notFinished;
}

// Set offset, working and standby temperatures for a tool. I.e. handle a G10.
GCodeResult GCodes::SetOrReportOffsets(GCodeBuffer &gb, const StringRef& reply)
{
	Tool *tool;
	if (gb.Seen('P'))
	{
		int toolNumber = gb.GetIValue();
		toolNumber += gb.GetToolNumberAdjust();
		tool = reprap.GetTool(toolNumber);

		if (tool == nullptr)
		{
			reply.printf("Attempt to set/report offsets and temperatures for non-existent tool: %d", toolNumber);
			return GCodeResult::error;
		}
	}
	else
	{
		tool = reprap.GetCurrentTool();
		if (tool == nullptr)
		{
			reply.printf("Attempt to set/report offsets and temperatures for no selected tool");
			return GCodeResult::error;
		}
	}

	bool settingOffset = false;
	for (size_t axis = 0; axis < numVisibleAxes; ++axis)
	{
		if (gb.Seen(axisLetters[axis]))
		{
			if (!LockMovement(gb))
			{
				return GCodeResult::notFinished;
			}
			settingOffset = true;
			tool->SetOffset(axis, gb.GetFValue(), gb.MachineState().runningM501);
		}
	}

	if (settingOffset)
	{
		ToolOffsetInverseTransform(moveBuffer.coords, currentUserPosition);		// update user coordinates to reflect the new tool offset, in case we have this tool selected
	}

	// Deal with setting temperatures
	bool settingTemps = false;
	size_t hCount = tool->HeaterCount();
	if (hCount > 0)
	{
		if (gb.Seen('R'))
		{
			settingTemps = true;
			if (simulationMode == 0)
			{
				float standby[Heaters];
				gb.GetFloatArray(standby, hCount, true);
				for (size_t h = 0; h < hCount; ++h)
				{
					tool->SetToolHeaterStandbyTemperature(h, standby[h]);
				}
			}
		}
		if (gb.Seen('S'))
		{
			settingTemps = true;
			if (simulationMode == 0)
			{
				float active[Heaters];
				gb.GetFloatArray(active, hCount, true);
				for (size_t h = 0; h < hCount; ++h)
				{
					tool->SetToolHeaterActiveTemperature(h, active[h]);
				}
			}
		}
	}

	if (!settingOffset && !settingTemps)
	{
		// Print offsets and temperatures
		reply.printf("Tool %d offsets:", tool->Number());
		for (size_t axis = 0; axis < numVisibleAxes; ++axis)
		{
			reply.catf(" %c%.2f", axisLetters[axis], (double)tool->GetOffset(axis));
		}
		if (hCount != 0)
		{
			reply.cat(", active/standby temperature(s):");
			for (size_t heater = 0; heater < hCount; heater++)
			{
				reply.catf(" %.1f/%.1f", (double)tool->GetToolHeaterActiveTemperature(heater), (double)tool->GetToolHeaterStandbyTemperature(heater));
			}
		}
	}
	return GCodeResult::ok;
}

// Create a new tool definition, returning true if an error was reported
bool GCodes::ManageTool(GCodeBuffer& gb, const StringRef& reply)
{
	if (!gb.Seen('P'))
	{
		// DC temporary code to allow tool numbers to be adjusted so that we don't need to edit multi-media files generated by slic3r
		if (gb.Seen('S'))
		{
			int adjust = gb.GetIValue();
			gb.SetToolNumberAdjust(adjust);
		}
		return false;
	}

	// Check tool number
	bool seen = false;
	const int toolNumber = gb.GetIValue();
	if (toolNumber < 0)
	{
		reply.copy("Tool number must be positive");
		return true;
	}

	// Check tool name
	String<ToolNameLength> name;
	if (gb.Seen('S'))
	{
		if (!gb.GetQuotedString(name.GetRef()))
		{
			reply.copy("Invalid tool name");
			return true;
		}
		seen = true;
	}

	// Check drives
	int32_t drives[MaxExtruders]; 	 		// There can never be more than we have...
	size_t dCount = numExtruders;			// Sets the limit and returns the count
	if (gb.Seen('D'))
	{
		gb.GetIntArray(drives, dCount, false);
		seen = true;
	}
	else
	{
		dCount = 0;
	}

	// Check heaters
	int32_t heaters[Heaters];
	size_t hCount = Heaters;
	if (gb.Seen('H'))
	{
		gb.GetIntArray(heaters, hCount, false);
		seen = true;
	}
	else
	{
		hCount = 0;
	}

	// Check X axis mapping
	AxesBitmap xMap;
	if (gb.Seen('X'))
	{
		uint32_t xMapping[MaxAxes];
		size_t xCount = numVisibleAxes;
		gb.GetUnsignedArray(xMapping, xCount, false);
		xMap = UnsignedArrayToBitMap<AxesBitmap>(xMapping, xCount) & LowestNBits<AxesBitmap>(numVisibleAxes);
		seen = true;
	}
	else
	{
		xMap = DefaultXAxisMapping;					// by default map X axis straight through
	}

	// Check Y axis mapping
	AxesBitmap yMap;
	if (gb.Seen('Y'))
	{
		uint32_t yMapping[MaxAxes];
		size_t yCount = numVisibleAxes;
		gb.GetUnsignedArray(yMapping, yCount, false);
		yMap = UnsignedArrayToBitMap<AxesBitmap>(yMapping, yCount) & LowestNBits<AxesBitmap>(numVisibleAxes);
		seen = true;
	}
	else
	{
		yMap = DefaultYAxisMapping;					// by default map X axis straight through
	}

	if ((xMap & yMap) != 0)
	{
		reply.copy("Cannot map both X and Y to the same axis");
		return true;
	}

	// Check for fan mapping
	FansBitmap fanMap;
	if (gb.Seen('F'))
	{
		uint32_t fanMapping[NUM_FANS];
		size_t fanCount = NUM_FANS;
		gb.GetUnsignedArray(fanMapping, fanCount, false);
		fanMap = UnsignedArrayToBitMap<FansBitmap>(fanMapping, fanCount) & LowestNBits<FansBitmap>(NUM_FANS);
		seen = true;
	}
	else
	{
		fanMap = 1;					// by default map fan 0 to fan 0
	}

	// Check if filament support is being enforced
	const bool forceFilament = (gb.Seen('L') && gb.GetIValue() > 0);

	if (seen)
	{
		// Add or delete tool, so start by deleting the old one with this number, if any
		reprap.DeleteTool(reprap.GetTool(toolNumber));

		// M563 P# D-1 H-1 removes an existing tool
		if (dCount == 1 && hCount == 1 && drives[0] == -1 && heaters[0] == -1)
		{
			// nothing more to do
		}
		else
		{
			Tool* const tool = Tool::Create(toolNumber, name.c_str(), drives, dCount, heaters, hCount, xMap, yMap, fanMap, forceFilament, reply);
			if (tool == nullptr)
			{
				return true;
			}
			reprap.AddTool(tool);
		}
	}
	else
	{
		reprap.PrintTool(toolNumber, reply);
	}
	return false;
}

// Does what it says.
void GCodes::DisableDrives()
{
	for (size_t drive = 0; drive < DRIVES; drive++)
	{
		platform.DisableDrive(drive);
	}
	SetAllAxesNotHomed();
}

bool GCodes::ChangeMicrostepping(size_t drive, unsigned int microsteps, bool interp) const
{
	bool dummy;
	const unsigned int oldSteps = platform.GetMicrostepping(drive, dummy);
	const bool success = platform.SetMicrostepping(drive, microsteps, interp);
	if (success)
	{
		// We changed the microstepping, so adjust the steps/mm to compensate
		platform.SetDriveStepsPerUnit(drive, platform.DriveStepsPerUnit(drive) * (float)microsteps / (float)oldSteps);
	}
	return success;
}

// Set the speeds of fans mapped for the current tool to lastDefaultFanSpeed
void GCodes::SetMappedFanSpeed()
{
	if (reprap.GetCurrentTool() == nullptr)
	{
		platform.SetFanValue(0, lastDefaultFanSpeed);
	}
	else
	{
		const uint32_t fanMap = reprap.GetCurrentTool()->GetFanMapping();
		for (size_t i = 0; i < NUM_FANS; ++i)
		{
			if (IsBitSet(fanMap, i))
			{
				platform.SetFanValue(i, lastDefaultFanSpeed);
			}
		}
	}
}

// Set the mapped fan speed
void GCodes::SetMappedFanSpeed(float f)
{
	lastDefaultFanSpeed = f;
	SetMappedFanSpeed();
}

// Save the speeds of all fans
void GCodes::SaveFanSpeeds()
{
	for (size_t i = 0; i < NUM_FANS; ++i)
	{
		pausedFanSpeeds[i] = platform.GetFanValue(i);
	}
	pausedDefaultFanSpeed = lastDefaultFanSpeed;
}

// Handle sending a reply back to the appropriate interface(s).
// Note that 'reply' may be empty. If it isn't, then we need to append newline when sending it.
void GCodes::HandleReply(GCodeBuffer& gb, GCodeResult rslt, const char* reply)
{
	// Don't report "ok" responses if a (macro) file is being processed
	// Also check that this response was triggered by a gcode
	if ((gb.MachineState().doingFileMacro || &gb == fileGCode) && reply[0] == 0)
	{
		return;
	}

	// Second UART device, e.g. PanelDue. Do NOT use emulation for this one!
	if (&gb == auxGCode)
	{
		platform.AppendAuxReply(reply, reply[0] == '{');
		return;
	}

	const Compatibility c = (&gb == serialGCode || &gb == telnetGCode) ? platform.Emulating() : Compatibility::me;
	const MessageType type = gb.GetResponseMessageType();
	const char* const response = (gb.GetCommandLetter() == 'M' && gb.GetCommandNumber() == 998) ? "rs " : "ok";
	const char* emulationType = nullptr;

	switch (c)
	{
	case Compatibility::me:
	case Compatibility::reprapFirmware:
		{
			const MessageType mt = (rslt == GCodeResult::error) ? (MessageType)(type | ErrorMessageFlag)
									: (rslt == GCodeResult::warning) ? (MessageType)(type | WarningMessageFlag)
										: type;
			platform.MessageF(mt, "%s\n", reply);
		}
		break;

	case Compatibility::marlin:
		// We don't need to handle M20 here because we always allocate an output buffer for that one
		if (gb.GetCommandLetter() == 'M' && gb.GetCommandNumber() == 28)
		{
			platform.MessageF(type, "%s\n%s\n", response, reply);
		}
		else if (gb.GetCommandLetter() == 'M' && (gb.GetCommandNumber() == 105 || gb.GetCommandNumber() == 998))
		{
			platform.MessageF(type, "%s %s\n", response, reply);
		}
		else if (reply[0] != 0 && !gb.IsDoingFileMacro())
		{
			platform.MessageF(type, "%s\n%s\n", reply, response);
		}
		else if (reply[0] != 0)
		{
			platform.MessageF(type, "%s\n", reply);
		}
		else
		{
			platform.MessageF(type, "%s\n", response);
		}
		break;

	case Compatibility::teacup:
		emulationType = "teacup";
		break;
	case Compatibility::sprinter:
		emulationType = "sprinter";
		break;
	case Compatibility::repetier:
		emulationType = "repetier";
		break;
	default:
		emulationType = "unknown";
	}

	if (emulationType != nullptr)
	{
		platform.MessageF(type, "Emulation of %s is not yet supported.\n", emulationType);
	}
}

void GCodes::HandleReply(GCodeBuffer& gb, bool error, OutputBuffer *reply)
{
	// Although unlikely, it's possible that we get a nullptr reply. Don't proceed if this is the case
	if (reply == nullptr)
	{
		return;
	}

	// Second UART device, e.g. dc42's PanelDue. Do NOT use emulation for this one!
	if (&gb == auxGCode)
	{
		platform.AppendAuxReply(reply, (*reply)[0] == '{');
		return;
	}

	const Compatibility c = (&gb == serialGCode || &gb == telnetGCode) ? platform.Emulating() : Compatibility::me;
	const MessageType type = gb.GetResponseMessageType();
	const char* const response = (gb.GetCommandLetter() == 'M' && gb.GetCommandNumber() == 998) ? "rs " : "ok";
	const char* emulationType = nullptr;

	switch (c)
	{
	case Compatibility::me:
	case Compatibility::reprapFirmware:
		if (error)
		{
			platform.Message(type, "Error: ");
		}
		platform.Message(type, reply);
		return;

	case Compatibility::marlin:
		if (gb.GetCommandLetter() =='M' && gb.GetCommandNumber() == 20)
		{
			platform.Message(type, "Begin file list\n");
			platform.Message(type, reply);
			platform.Message(type, "End file list\n");
			platform.Message(type, response);
			platform.Message(type, "\n");
			return;
		}

		if (gb.GetCommandLetter() == 'M' && gb.GetCommandNumber() == 28)
		{
			platform.Message(type, response);
			platform.Message(type, "\n");
			platform.Message(type, reply);
			return;
		}

		if (gb.GetCommandLetter() =='M' && (gb.GetCommandNumber() == 105 || gb.GetCommandNumber() == 998))
		{
			platform.Message(type, response);
			platform.Message(type, " ");
			platform.Message(type, reply);
			return;
		}

		if (reply->Length() != 0 && !gb.IsDoingFileMacro())
		{
			platform.Message(type, reply);
			platform.Message(type, "\n");
			platform.Message(type, response);
			platform.Message(type, "\n");
		}
		else if (reply->Length() != 0)
		{
			platform.Message(type, reply);
		}
		else
		{
			OutputBuffer::ReleaseAll(reply);
			platform.Message(type, response);
			platform.Message(type, "\n");
		}
		return;

	case Compatibility::teacup:
		emulationType = "teacup";
		break;
	case Compatibility::sprinter:
		emulationType = "sprinter";
		break;
	case Compatibility::repetier:
		emulationType = "repetier";
		break;
	default:
		emulationType = "unknown";
	}

	// If we get here then we didn't handle the message, so release the buffer(s)
	OutputBuffer::ReleaseAll(reply);
	if (emulationType != 0)
	{
		platform.MessageF(type, "Emulation of %s is not yet supported.\n", emulationType);	// don't send this one to the web as well, it concerns only the USB interface
	}
}

// Configure heater protection (M143). Returns true if an error occurred
bool GCodes::SetHeaterProtection(GCodeBuffer& gb, const StringRef& reply)
{
	const int index = (gb.Seen('P'))
						? gb.GetIValue()
						: (gb.Seen('H')) ? gb.GetIValue() : 1;		// default to extruder 1 if no heater number provided
	if ((index < 0 || index >= (int)Heaters) && (index < (int)FirstExtraHeaterProtection || index >= (int)(FirstExtraHeaterProtection + NumExtraHeaterProtections)))
	{
		reply.printf("Invalid heater protection item '%d'", index);
		return true;
	}

	HeaterProtection &item = reprap.GetHeat().AccessHeaterProtection(index);

	// Set heater to control
	bool seen = false;
	if (gb.Seen('P') && gb.Seen('H'))
	{
		const int heater = gb.GetIValue();
		if (heater > (int)Heaters)									// allow negative values to disable heater protection
		{
			reply.printf("Invalid heater number '%d'", heater);
			return true;
		}

		seen = true;
		item.SetHeater(heater);
	}

	// Set heater to supervise
	if (gb.Seen('X'))
	{
		const int heater = gb.GetIValue();
		if ((heater < 0 || heater > (int)Heaters) && (heater < (int)FirstVirtualHeater || heater >= (int)(FirstVirtualHeater + MaxVirtualHeaters)))
		{
			reply.printf("Invalid heater number '%d'", heater);
			return true;
		}

		seen = true;
		item.SetSupervisedHeater(heater);
	}

	// Set trigger action
	if (gb.Seen('A'))
	{
		const int action = gb.GetIValue();
		if (action < 0 || action > (int)MaxHeaterProtectionAction)
		{
			reply.printf("Invalid heater protection action '%d'", action);
		}

		seen = true;
		item.SetAction(static_cast<HeaterProtectionAction>(action));
	}

	// Set trigger condition
	if (gb.Seen('C'))
	{
		const int trigger = gb.GetIValue();
		if (trigger < 0 || trigger > (int)MaxHeaterProtectionTrigger)
		{
			reply.printf("Invalid heater protection trigger '%d'", trigger);
		}

		seen = true;
		item.SetTrigger(static_cast<HeaterProtectionTrigger>(trigger));
	}

	// Set temperature limit
	if (gb.Seen('S'))
	{
		const float limit = gb.GetFValue();
		if (limit <= BAD_LOW_TEMPERATURE || limit >= BAD_ERROR_TEMPERATURE)
		{
			reply.copy("Invalid temperature limit");
			return true;
		}

		seen = true;
		item.SetTemperatureLimit(limit);
	}

	// Report current parameters
	if (!seen)
	{
		if (item.GetHeater() < 0)
		{
			reply.printf("Temperature protection item %d is not configured", index);
		}
		else
		{
			const char *actionString, *triggerString;
			switch (item.GetAction())
			{
			case HeaterProtectionAction::GenerateFault:
				actionString = "generate a heater fault";
				break;
			case HeaterProtectionAction::PermanentSwitchOff:
				actionString = "permanently switch off";
				break;
			case HeaterProtectionAction::TemporarySwitchOff:
				actionString = "temporarily switch off";
				break;
			default:
				actionString = "(undefined)";
				break;
			}

			switch (item.GetTrigger())
			{
			case HeaterProtectionTrigger::TemperatureExceeded:
				triggerString = "exceeds";
				break;
			case HeaterProtectionTrigger::TemperatureTooLow:
				triggerString = "falls below";
				break;
			default:
				triggerString = "(undefined)";
				break;
			}

			reply.printf("Temperature protection item %d is configured for heater %d and supervises heater %d to %s if the temperature %s %.1f" DEGREE_SYMBOL "C",
					index, item.GetHeater(), item.GetSupervisedHeater(), actionString, triggerString, (double)item.GetTemperatureLimit());
		}
	}

	return false;
}

// Set PID parameters (M301 or M304 command). 'heater' is the default heater number to use.
void GCodes::SetPidParameters(GCodeBuffer& gb, int heater, const StringRef& reply)
{
	if (gb.Seen('H'))
	{
		heater = gb.GetIValue();
	}

	if (heater >= 0 && heater < (int)Heaters)
	{
		const FopDt& model = reprap.GetHeat().GetHeaterModel(heater);
		M301PidParameters pp = model.GetM301PidParameters(false);
		bool seen = false;
		gb.TryGetFValue('P', pp.kP, seen);
		gb.TryGetFValue('I', pp.kI, seen);
		gb.TryGetFValue('D', pp.kD, seen);

		if (seen)
		{
			reprap.GetHeat().SetM301PidParameters(heater, pp);
		}
		else if (!model.UsePid())
		{
			reply.printf("Heater %d is in bang-bang mode", heater);
		}
		else if (model.ArePidParametersOverridden())
		{
			reply.printf("Heater %d P:%.1f I:%.3f D:%.1f", heater, (double)pp.kP, (double)pp.kI, (double)pp.kD);
		}
		else
		{
			reply.printf("Heater %d uses model-derived PID parameters. Use M307 H%d to view them", heater, heater);
		}
	}
}

// Process M305
GCodeResult GCodes::SetHeaterParameters(GCodeBuffer& gb, const StringRef& reply)
{
	if (gb.Seen('P'))
	{
		const int heater = gb.GetIValue();
		if ((heater >= 0 && heater < (int)Heaters) || (heater >= (int)FirstVirtualHeater && heater < (int)(FirstVirtualHeater + MaxVirtualHeaters)))
		{
			Heat& heat = reprap.GetHeat();
			const int oldChannel = heat.GetHeaterChannel(heater);
			bool seen = false;
			int32_t channel = oldChannel;
			gb.TryGetIValue('X', channel, seen);
			if (!seen && oldChannel < 0)
			{
				// For backwards compatibility, if no sensor has been configured on this channel then assume the thermistor normally associated with the heater
				if (heater < (int)Heaters && (gb.Seen('R') || gb.Seen('T') || gb.Seen('B')))	// if it has a thermistor and we are trying to configure it
				{
					channel = heater;
				}
				else
				{
					reply.printf("heater %d is not configured", heater);
					return GCodeResult::error;
				}
			}

			if (channel != oldChannel)
			{
				if (heat.SetHeaterChannel(heater, channel))
				{
					reply.printf("unable to use sensor channel %" PRIi32 " on heater %d", channel, heater);
					return GCodeResult::error;
				}
			}

			return heat.ConfigureHeaterSensor(305, (unsigned int)heater, gb, reply);
		}
		else
		{
			reply.printf("heater number %d is out of range", heater);
			return GCodeResult::error;
		}
	}
	return GCodeResult::ok;
}

void GCodes::SetToolHeaters(Tool *tool, float temperature, bool both)
{
	if (tool == nullptr)
	{
		platform.Message(ErrorMessage, "Setting temperature: no tool selected.\n");
		return;
	}

	for (size_t h = 0; h < tool->HeaterCount(); h++)
	{
		tool->SetToolHeaterActiveTemperature(h, temperature);
		if (both)
		{
			tool->SetToolHeaterStandbyTemperature(h, temperature);
		}
	}
}

// Retract or un-retract filament, returning true if movement has been queued, false if this needs to be called again
GCodeResult GCodes::RetractFilament(GCodeBuffer& gb, bool retract)
{
	if (retract != isRetracted && (retractLength != 0.0 || retractHop != 0.0 || (!retract && retractExtra != 0.0)))
	{
		if (!LockMovement(gb))
		{
			return GCodeResult::notFinished;
		}

		if (segmentsLeft != 0)
		{
			return GCodeResult::notFinished;
		}

		// New code does the retraction and the Z hop as separate moves
		// Get ready to generate a move
		const uint32_t xAxes = reprap.GetCurrentXAxes();
		const uint32_t yAxes = reprap.GetCurrentYAxes();
		reprap.GetMove().GetCurrentUserPosition(moveBuffer.coords, 0, xAxes, yAxes);
		for (size_t i = numTotalAxes; i < DRIVES; ++i)
		{
			moveBuffer.coords[i] = 0.0;
		}
		moveBuffer.SetDefaults();
		moveBuffer.isFirmwareRetraction = true;
		moveBuffer.filePos = (&gb == fileGCode) ? gb.GetFilePosition(fileInput->BytesCached()) : noFilePosition;
		moveBuffer.xAxes = xAxes;
		moveBuffer.yAxes = yAxes;

		if (retract)
		{
			// Set up the retract move
			const Tool * const tool = reprap.GetCurrentTool();
			if (tool != nullptr)
			{
				for (size_t i = 0; i < tool->DriveCount(); ++i)
				{
					moveBuffer.coords[numTotalAxes + tool->Drive(i)] = -retractLength;
				}
				moveBuffer.feedRate = retractSpeed;
				moveBuffer.canPauseAfter = false;			// don't pause after a retraction because that could cause too much retraction
				NewMoveAvailable(1);
			}
			if (retractHop > 0.0)
			{
				gb.SetState(GCodeState::doingFirmwareRetraction);
			}
		}
		else if (retractHop > 0.0)
		{
			// Set up the reverse Z hop move
			moveBuffer.feedRate = platform.MaxFeedrate(Z_AXIS);
			moveBuffer.coords[Z_AXIS] -= currentZHop;
			currentZHop = 0.0;
			moveBuffer.canPauseAfter = false;			// don't pause in the middle of a command
			NewMoveAvailable(1);
			gb.SetState(GCodeState::doingFirmwareUnRetraction);
		}
		else
		{
			// No retract hop, so just un-retract
			const Tool * const tool = reprap.GetCurrentTool();
			if (tool != nullptr)
			{
				for (size_t i = 0; i < tool->DriveCount(); ++i)
				{
					moveBuffer.coords[numTotalAxes + tool->Drive(i)] = retractLength + retractExtra;
				}
				moveBuffer.feedRate = unRetractSpeed;
				moveBuffer.canPauseAfter = true;
				NewMoveAvailable(1);
			}
		}
		isRetracted = retract;
	}
	return GCodeResult::ok;
}

// Load the specified filament into a tool
GCodeResult GCodes::LoadFilament(GCodeBuffer& gb, const StringRef& reply)
{
	Tool * const tool = reprap.GetCurrentTool();
	if (tool == nullptr)
	{
		reply.copy("No tool selected");
		return GCodeResult::error;
	}

	if (tool->GetFilament() == nullptr)
	{
		reply.copy("Loading filament into the selected tool is not supported");
		return GCodeResult::error;
	}

	if (gb.Seen('S'))
	{
		String<FilamentNameLength> filamentName;
		if (!gb.GetQuotedString(filamentName.GetRef()) || filamentName.IsEmpty())
		{
			reply.copy("Invalid filament name");
			return GCodeResult::error;
		}

		if (StringContains(filamentName.c_str(), ",") >= 0)
		{
			reply.copy("Filament names must not contain commas");
			return GCodeResult::error;
		}

		if (StringEquals(filamentName.c_str(), tool->GetFilament()->GetName()))
		{
			// Filament already loaded - nothing to do
			return GCodeResult::ok;
		}

		if (tool->GetFilament()->IsLoaded())
		{
			reply.copy("Unload the current filament before you attempt to load another one");
			return GCodeResult::error;
		}

		if (!platform.GetMassStorage()->DirectoryExists(FILAMENTS_DIRECTORY, filamentName.c_str()))
		{
			reply.copy("Filament configuration directory not found");
			return GCodeResult::error;
		}

		if (Filament::IsInUse(filamentName.c_str()))
		{
			reply.copy("One filament type can be only assigned to a single tool");
			return GCodeResult::error;
		}

		SafeStrncpy(filamentToLoad, filamentName.c_str(), ARRAY_SIZE(filamentToLoad));
		gb.SetState(GCodeState::loadingFilament);

		String<ScratchStringLength> scratchString;
		scratchString.printf("%s%s/%s", FILAMENTS_DIRECTORY, filamentName.c_str(), LOAD_FILAMENT_G);
		DoFileMacro(gb, scratchString.c_str(), true);
		return GCodeResult::ok;
	}
	else if (tool->GetFilament()->IsLoaded())
	{
		reply.printf("Loaded filament in the selected tool: %s", tool->GetFilament()->GetName());
		return GCodeResult::ok;
	}
	else
	{
		reply.printf("No filament loaded in the selected tool");
		return GCodeResult::ok;
	}
}

// Unload the current filament from a tool
GCodeResult GCodes::UnloadFilament(GCodeBuffer& gb, const StringRef& reply)
{
	Tool * const tool = reprap.GetCurrentTool();
	if (tool == nullptr)
	{
		reply.copy("No tool selected");
		return GCodeResult::error;
	}

	if (tool->GetFilament() == nullptr)
	{
		reply.copy("Unloading filament from this tool is not supported");
		return GCodeResult::error;
	}

	if (!tool->GetFilament()->IsLoaded())
	{
		// Filament already unloaded - nothing to do
		return GCodeResult::ok;
	}

	gb.SetState(GCodeState::unloadingFilament);
	String<ScratchStringLength> scratchString;
	scratchString.printf("%s%s/%s", FILAMENTS_DIRECTORY, tool->GetFilament()->GetName(), UNLOAD_FILAMENT_G);
	DoFileMacro(gb, scratchString.c_str(), true);
	return GCodeResult::ok;
}

float GCodes::GetRawExtruderTotalByDrive(size_t extruder) const
{
	return (extruder < numExtruders) ? rawExtruderTotalByDrive[extruder] : 0.0;
}

// Return true if the code queue is idle
bool GCodes::IsCodeQueueIdle() const
{
	return queuedGCode->IsIdle() && codeQueue->IsIdle();
}

// Cancel the current SD card print.
// This is called from Pid.cpp when there is a heater fault, and from elsewhere in this module.
void GCodes::StopPrint(StopPrintReason reason)
{
	segmentsLeft = 0;
	isPaused = pausePending = false;

	FileData& fileBeingPrinted = fileGCode->OriginalMachineState().fileState;

	fileInput->Reset(fileBeingPrinted);
	fileGCode->Init();

	if (fileBeingPrinted.IsLive())
	{
		fileBeingPrinted.Close();
	}

	reprap.GetMove().ResetMoveCounters();
	codeQueue->Clear();

	UnlockAll(*fileGCode);

	const char *printingFilename = reprap.GetPrintMonitor().GetPrintingFilename();
	if (printingFilename == nullptr)
	{
		printingFilename = "(unknown)";
	}

	if (exitSimulationWhenFileComplete)
	{
		const float simSeconds = reprap.GetMove().GetSimulationTime() + simulationTime;
		if (updateFileWhenSimulationComplete && reason == StopPrintReason::normalCompletion)
		{
			platform.GetMassStorage()->RecordSimulationTime(printingFilename, lrintf(simSeconds));
		}

		exitSimulationWhenFileComplete = false;
		simulationMode = 0;							// do this after we append the simulation info to the file so that DWC doesn't try to reload the file info too soon
		reprap.GetMove().Simulate(simulationMode);
		EndSimulation(nullptr);

		const uint32_t simMinutes = lrintf(simSeconds/60.0);
		if (reason == StopPrintReason::normalCompletion)
		{
			platform.MessageF(LoggedGenericMessage, "File %s will print in %" PRIu32 "h %" PRIu32 "m plus heating time\n",
									printingFilename, simMinutes/60u, simMinutes % 60u);
		}
		else
		{
			platform.MessageF(LoggedGenericMessage, "Cancelled simulating file %s after %" PRIu32 "h %" PRIu32 "m simulated time\n",
									printingFilename, simMinutes/60u, simMinutes % 60u);
		}
	}
	else if (reprap.GetPrintMonitor().IsPrinting())
	{
		if (reason == StopPrintReason::abort)
		{
			reprap.GetHeat().SwitchOffAll(true);	// turn all heaters off
			switch (machineType)
			{
			case MachineType::cnc:
				for (size_t i = 0; i < MaxSpindles; i++)
				{
					platform.AccessSpindle(i).TurnOff();
				}
				break;

			case MachineType::laser:
				platform.SetLaserPwm(0);
				break;

			default:
				break;
			}
		}

		if (platform.Emulating() == Compatibility::marlin)
		{
			// Pronterface expects a "Done printing" message
			platform.Message(UsbMessage, "Done printing file\n");
		}
		const uint32_t printMinutes = lrintf(reprap.GetPrintMonitor().GetPrintDuration()/60.0);
		platform.MessageF(LoggedGenericMessage, "%s printing file %s, print time was %" PRIu32 "h %" PRIu32 "m\n",
			(reason == StopPrintReason::normalCompletion) ? "Finished" : "Cancelled",
			printingFilename, printMinutes/60u, printMinutes % 60u);
		if (reason == StopPrintReason::normalCompletion && simulationMode == 0)
		{
			platform.GetMassStorage()->Delete(platform.GetSysDir(), RESUME_AFTER_POWER_FAIL_G, true);
		}
	}

	updateFileWhenSimulationComplete = false;
	reprap.GetPrintMonitor().StoppedPrint();		// must do this after printing the simulation details because it clears the filename
}

// Return true if all the heaters for the specified tool are at their set temperatures
bool GCodes::ToolHeatersAtSetTemperatures(const Tool *tool, bool waitWhenCooling) const
{
	if (tool != nullptr)
	{
		for (size_t i = 0; i < tool->HeaterCount(); ++i)
		{
			if (!reprap.GetHeat().HeaterAtSetTemperature(tool->Heater(i), waitWhenCooling))
			{
				return false;
			}
		}
	}
	return true;
}

// Set the current position, optionally applying bed and axis compensation
void GCodes::SetMachinePosition(const float positionNow[DRIVES], bool doBedCompensation)
{
	memcpy(moveBuffer.coords, positionNow, sizeof(moveBuffer.coords[0] * numTotalAxes));
	reprap.GetMove().SetNewPosition(positionNow, doBedCompensation);
}

// Get the current position from the Move class
void GCodes::UpdateCurrentUserPosition()
{
	reprap.GetMove().GetCurrentUserPosition(moveBuffer.coords, 0, reprap.GetCurrentXAxes(), reprap.GetCurrentYAxes());
	ToolOffsetInverseTransform(moveBuffer.coords, currentUserPosition);
}

// Save position to a restore point
void GCodes::SavePosition(RestorePoint& rp, const GCodeBuffer& gb) const
{
	for (size_t axis = 0; axis < numVisibleAxes; ++axis)
	{
		rp.moveCoords[axis] = currentUserPosition[axis];
	}

	rp.feedRate = gb.MachineState().feedRate;
	rp.virtualExtruderPosition = virtualExtruderPosition;

#if SUPPORT_IOBITS
	rp.ioBits = moveBuffer.ioBits;
#endif
}

// Restore user position from a restore point
void GCodes::RestorePosition(const RestorePoint& rp, GCodeBuffer *gb)
{
	for (size_t axis = 0; axis < numVisibleAxes; ++axis)
	{
		currentUserPosition[axis] = rp.moveCoords[axis];
	}
	if (gb != nullptr)
	{
		gb->MachineState().feedRate = rp.feedRate;
	}

#if SUPPORT_IOBITS
	moveBuffer.ioBits = rp.ioBits;
#endif
}

// Convert user coordinates to head reference point coordinates, optionally allowing for X axis mapping
// If the X axis is mapped to some other axes not including X, then the X coordinate of coordsOut will be left unchanged.
// So make sure it is suitably initialised before calling this.
void GCodes::ToolOffsetTransform(const float coordsIn[MaxAxes], float coordsOut[MaxAxes], AxesBitmap explicitAxes)
{
	const Tool * const currentTool = reprap.GetCurrentTool();
	if (currentTool == nullptr)
	{
		for (size_t axis = 0; axis < numVisibleAxes; ++axis)
		{
			const float totalOffset =
#if SUPPORT_WORKPLACE_COORDINATES
				workplaceCoordinates[currentCoordinateSystem][axis];
#else
				axisOffsets[axis];
#endif
			coordsOut[axis] = (coordsIn[axis] * axisScaleFactors[axis]) + totalOffset;
		}
	}
	else
	{
		const AxesBitmap xAxes = currentTool->GetXAxisMap();
		const AxesBitmap yAxes = currentTool->GetYAxisMap();
		for (size_t axis = 0; axis < numVisibleAxes; ++axis)
		{
			if (   (axis != X_AXIS || IsBitSet(xAxes, X_AXIS))
				&& (axis != Y_AXIS || IsBitSet(yAxes, Y_AXIS))
			   )
			{
				const float totalOffset =
#if SUPPORT_WORKPLACE_COORDINATES
					workplaceCoordinates[currentCoordinateSystem][axis]
#else
					axisOffsets[axis]
#endif
					- currentTool->GetOffset(axis);
				const size_t inputAxis = (IsBitSet(explicitAxes, axis)) ? axis
										: (IsBitSet(xAxes, axis)) ? X_AXIS
											: (IsBitSet(yAxes, axis)) ? Y_AXIS
												: axis;
				coordsOut[axis] = (coordsIn[inputAxis] * axisScaleFactors[axis]) + totalOffset;
			}
		}
	}
	coordsOut[Z_AXIS] += (currentZHop + currentBabyStepZOffset);
}

// Convert head reference point coordinates to user coordinates, allowing for XY axis mapping
// Caution: coordsIn and coordsOut may address the same array!
void GCodes::ToolOffsetInverseTransform(const float coordsIn[MaxAxes], float coordsOut[MaxAxes])
{
	const Tool * const currentTool = reprap.GetCurrentTool();
	if (currentTool == nullptr)
	{
		for (size_t axis = 0; axis < numVisibleAxes; ++axis)
		{
			const float totalOffset =
#if SUPPORT_WORKPLACE_COORDINATES
				workplaceCoordinates[currentCoordinateSystem][axis];
#else
				axisOffsets[axis];
#endif
			coordsOut[axis] = (coordsIn[axis] - totalOffset) / axisScaleFactors[axis];
		}
	}
	else
	{
		const uint32_t xAxes = reprap.GetCurrentXAxes();
		const uint32_t yAxes = reprap.GetCurrentYAxes();
		float xCoord = 0.0, yCoord = 0.0;
		size_t numXAxes = 0, numYAxes = 0;
		for (size_t axis = 0; axis < numVisibleAxes; ++axis)
		{
			const float totalOffset =
#if SUPPORT_WORKPLACE_COORDINATES
				workplaceCoordinates[currentCoordinateSystem][axis]
#else
				axisOffsets[axis]
#endif
				- currentTool->GetOffset(axis);
			coordsOut[axis] = coordsIn[axis] + currentTool->GetOffset(axis);
			if (IsBitSet(xAxes, axis))
			{
				xCoord += coordsIn[axis]/axisScaleFactors[axis] - totalOffset;
				++numXAxes;
			}
			if (IsBitSet(yAxes, axis))
			{
				yCoord += coordsIn[axis]/axisScaleFactors[axis] - totalOffset;
				++numYAxes;
			}
		}
		if (numXAxes != 0)
		{
			coordsOut[X_AXIS] = xCoord/numXAxes;
		}
		if (numYAxes != 0)
		{
			coordsOut[Y_AXIS] = yCoord/numYAxes;
		}
	}
	coordsOut[Z_AXIS] -= (currentZHop + currentBabyStepZOffset)/axisScaleFactors[Z_AXIS];
}

const char *GCodes::TranslateEndStopResult(EndStopHit es)
{
	switch (es)
	{
	case EndStopHit::lowHit:
		return "at min stop";

	case EndStopHit::highHit:
		return "at max stop";

	case EndStopHit::nearStop:
		return "near stop";

	case EndStopHit::noStop:
	default:
		return "not stopped";
	}
}

// Append a list of trigger endstops to a message
void GCodes::ListTriggers(const StringRef& reply, TriggerInputsBitmap mask)
{
	if (mask == 0)
	{
		reply.cat("(none)");
	}
	else
	{
		bool printed = false;
		for (unsigned int i = 0; i < DRIVES; ++i)
		{
			if (IsBitSet(mask, i))
			{
				if (printed)
				{
					reply.cat(' ');
				}
				if (i < numVisibleAxes)
				{
					reply.cat(axisLetters[i]);
				}
				else if (i >= numTotalAxes)
				{
					reply.catf("E%d", i - numTotalAxes);
				}
				printed = true;
			}
		}
	}
}

// M38 (SHA1 hash of a file) implementation:
bool GCodes::StartHash(const char* filename)
{
	// Get a FileStore object
	fileBeingHashed = platform.OpenFile(FS_PREFIX, filename, OpenMode::read);
	if (fileBeingHashed == nullptr)
	{
		return false;
	}

	// Start hashing
	SHA1Reset(&hash);
	return true;
}

GCodeResult GCodes::AdvanceHash(const StringRef &reply)
{
	// Read and process some more data from the file
	uint32_t buf32[(FILE_BUFFER_SIZE + 3) / 4];
	char *buffer = reinterpret_cast<char *>(buf32);

	int bytesRead = fileBeingHashed->Read(buffer, FILE_BUFFER_SIZE);
	if (bytesRead != -1)
	{
		SHA1Input(&hash, reinterpret_cast<const uint8_t *>(buffer), bytesRead);

		if (bytesRead != FILE_BUFFER_SIZE)
		{
			// Calculate and report the final result
			SHA1Result(&hash);
			for(size_t i = 0; i < 5; i++)
			{
				reply.catf("%" PRIx32, hash.Message_Digest[i]);
			}

			// Clean up again
			fileBeingHashed->Close();
			fileBeingHashed = nullptr;
			return GCodeResult::ok;
		}
		return GCodeResult::notFinished;
	}

	// Something went wrong, we cannot read any more from the file
	fileBeingHashed->Close();
	fileBeingHashed = nullptr;
	return GCodeResult::ok;
}

bool GCodes::AllAxesAreHomed() const
{
	const AxesBitmap allAxes = LowestNBits<AxesBitmap>(numVisibleAxes);
	return (axesHomed & allAxes) == allAxes;
}

void GCodes::SetAllAxesNotHomed()
{
	axesHomed = 0;
}

// Write the config-override file returning true if an error occurred
GCodeResult GCodes::WriteConfigOverrideFile(GCodeBuffer& gb, const StringRef& reply) const
{
	const char* const fileName = CONFIG_OVERRIDE_G;
	FileStore * const f = platform.OpenFile(platform.GetSysDir(), fileName, OpenMode::write);
	if (f == nullptr)
	{
		reply.printf("Failed to create file %s", fileName);
		return GCodeResult::error;
	}

	bool ok = f->Write("; This is a system-generated file - do not edit\n");
	if (ok)
	{
		ok = reprap.GetMove().GetKinematics().WriteCalibrationParameters(f);
	}
	if (ok)
	{
		ok = reprap.GetHeat().WriteModelParameters(f);
	}

	if (ok)
	{
		ok = platform.WritePlatformParameters(f, gb.Seen('P') && gb.GetIValue() == 31);
	}

	if (ok)
	{
		ok = reprap.WriteToolParameters(f);
	}

	if (!f->Close())
	{
		ok = false;
	}

	if (!ok)
	{
		reply.printf("Failed to write file %s", fileName);
		platform.GetMassStorage()->Delete(platform.GetSysDir(), fileName);
		return GCodeResult::error;
	}

	if (!m501SeenInConfigFile)
	{
		reply.copy("No M501 command was executed in config.g");
		return GCodeResult::warning;
	}

	return GCodeResult::ok;
}

// Report the temperatures of one tool in M105 format
void GCodes::ReportToolTemperatures(const StringRef& reply, const Tool *tool, bool includeNumber) const
{
	if (tool != nullptr && tool->HeaterCount() != 0)
	{
		if (reply.strlen() != 0)
		{
			reply.cat(' ');
		}
		if (includeNumber)
		{
			reply.catf("T%u", tool->Number());
		}
		else
		{
			reply.cat("T");
		}

		Heat& heat = reprap.GetHeat();
		char sep = ':';
		for (size_t i = 0; i < tool->HeaterCount(); ++i)
		{
			const int heater = tool->Heater(i);
			reply.catf("%c%.1f /%.1f", sep, (double)heat.GetTemperature(heater), (double)heat.GetTargetTemperature(heater));
			sep = ' ';
		}
	}
}

// Store a standard-format temperature report in 'reply'. This doesn't put a newline character at the end.
void GCodes::GenerateTemperatureReport(const StringRef& reply) const
{
	Heat& heat = reprap.GetHeat();

	// The following is believed to be compatible with Marlin and Octoprint, based on thread https://github.com/foosel/OctoPrint/issues/2590#issuecomment-385023980
	ReportToolTemperatures(reply, reprap.GetCurrentTool(), false);

	for (const Tool *tool = reprap.GetFirstTool(); tool != nullptr; tool = tool->Next())
	{
		ReportToolTemperatures(reply, tool, true);
	}

	for (size_t hn = 0; hn < NumBedHeaters && heat.GetBedHeater(hn) >= 0; ++hn)
	{
		if (hn == 0)
		{
			if (reply.strlen() != 0)
			{
				reply.cat(' ');
			}
			reply.cat("B:");
		}
		else
		{
			reply.catf(" B%u:", hn);
		}
		const int8_t heater = heat.GetBedHeater(hn);
		reply.catf("%.1f /%.1f", (double)heat.GetTemperature(heater), (double)heat.GetTargetTemperature(heater));
	}

	for (size_t hn = 0; hn < NumChamberHeaters && heat.GetChamberHeater(hn) >= 0; ++hn)
	{
		if (hn == 0)
		{
			if (reply.strlen() != 0)
			{
				reply.cat(' ');
			}
			reply.cat("C:");
		}
		else
		{
			reply.catf(" C%u:", hn);
		}
		const int8_t heater = heat.GetChamberHeater(hn);
		reply.catf("%.1f /%.1f", (double)heat.GetTemperature(heater), (double)heat.GetTargetTemperature(heater));
	}
}

// Check whether we need to report temperatures or status.
// 'reply' is a convenient buffer that is free for us to use.
void GCodes::CheckReportDue(GCodeBuffer& gb, const StringRef& reply) const
{
	const uint32_t now = millis();
	if (gb.timerRunning)
	{
		if (now - gb.whenTimerStarted >= 1000)
		{
			if (platform.Emulating() == Compatibility::marlin && (&gb == serialGCode || &gb == telnetGCode))
			{
				// In Marlin emulation mode we should return a standard temperature report every second
				GenerateTemperatureReport(reply);
				reply.cat('\n');
				platform.Message(UsbMessage, reply.c_str());
			}
			if (lastAuxStatusReportType >= 0)
			{
				// Send a standard status response for PanelDue
				OutputBuffer * const statusBuf = GenerateJsonStatusResponse(lastAuxStatusReportType, -1, ResponseSource::AUX);
				if (statusBuf != nullptr)
				{
					platform.AppendAuxReply(statusBuf, true);
				}
			}
			gb.whenTimerStarted = now;
		}
	}
	else
	{
		gb.whenTimerStarted = now;
		gb.timerRunning = true;
	}
}

// Generate a M408 response
// Return the output buffer containing the response, or nullptr if we failed
OutputBuffer *GCodes::GenerateJsonStatusResponse(int type, int seq, ResponseSource source) const
{
	OutputBuffer *statusResponse = nullptr;
	switch (type)
	{
		case 0:
		case 1:
			statusResponse = reprap.GetLegacyStatusResponse(type + 2, seq);
			break;

		case 2:
		case 3:
		case 4:
			statusResponse = reprap.GetStatusResponse(type - 1, source);
			break;

		case 5:
			statusResponse = reprap.GetConfigResponse();
			break;
	}
	if (statusResponse != nullptr)
	{
		statusResponse->cat('\n');
		if (statusResponse->HadOverflow())
		{
			OutputBuffer::ReleaseAll(statusResponse);
		}
	}
	return statusResponse;
}

// Resource locking/unlocking

// Lock the resource, returning true if success.
// Locking the same resource more than once only locks it once, there is no lock count held.
bool GCodes::LockResource(const GCodeBuffer& gb, Resource r)
{
	if (resourceOwners[r] == &gb)
	{
		return true;
	}
	if (resourceOwners[r] == nullptr)
	{
		resourceOwners[r] = &gb;
		SetBit(gb.MachineState().lockedResources, r);
		return true;
	}
	return false;
}

// Grab the movement lock even if another GCode source has it
// CAUTION: this will be unsafe when we move to RTOS
void GCodes::GrabResource(const GCodeBuffer& gb, Resource r)
{
	if (resourceOwners[r] != &gb)
	{
		if (resourceOwners[r] != nullptr)
		{
			GCodeMachineState *m = &(resourceOwners[r]->MachineState());
			do
			{
				ClearBit(m->lockedResources, r);
				m = m->previous;
			}
			while (m != nullptr);
		}
		resourceOwners[r] = &gb;
	}
}

bool GCodes::LockHeater(const GCodeBuffer& gb, int heater)
{
	if (heater >= 0 && heater < (int)Heaters)
	{
		return LockResource(gb, HeaterResourceBase + heater);
	}
	return true;
}

bool GCodes::LockFan(const GCodeBuffer& gb, int fan)
{
	if (fan >= 0 && fan < (int)NUM_FANS)
	{
		return LockResource(gb, FanResourceBase + fan);
	}
	return true;
}

// Lock the unshareable parts of the file system
bool GCodes::LockFileSystem(const GCodeBuffer &gb)
{
	return LockResource(gb, FileSystemResource);
}

// Lock movement
bool GCodes::LockMovement(const GCodeBuffer& gb)
{
	return LockResource(gb, MoveResource);
}

void GCodes::GrabMovement(const GCodeBuffer& gb)
{
	GrabResource(gb, MoveResource);
}

// Release all locks, except those that were owned when the current macro was started
void GCodes::UnlockAll(const GCodeBuffer& gb)
{
	const GCodeMachineState * const mc = gb.MachineState().previous;
	const uint32_t resourcesToKeep = (mc == nullptr) ? 0 : mc->lockedResources;
	for (size_t i = 0; i < NumResources; ++i)
	{
		if (resourceOwners[i] == &gb && !IsBitSet(resourcesToKeep, i))
		{
			resourceOwners[i] = nullptr;
			ClearBit(gb.MachineState().lockedResources, i);
		}
	}
}

// Append a list of axes to a string
void GCodes::AppendAxes(const StringRef& reply, AxesBitmap axes) const
{
	for (size_t axis = 0; axis < numVisibleAxes; ++axis)
	{
		if (IsBitSet(axes, axis))
		{
			reply.cat(axisLetters[axis]);
		}
	}
}

// Get the name of the current machine mode
const char* GCodes::GetMachineModeString() const
{
	switch (machineType)
	{
	case MachineType::fff:
		return "FFF";
	case MachineType::cnc:
		return "CNC";
	case MachineType::laser:
		return "Laser";
	default:
		return "Unknown";
	}
}

// Respond to a heater fault. The heater has already been turned off and its status set to 'fault' when this is called from the Heat module.
// The Heat module will generate an appropriate error message, so no need to do that here.
void GCodes::HandleHeaterFault(int heater)
{
	if (heaterFaultState == HeaterFaultState::noFault && fileGCode->OriginalMachineState().fileState.IsLive())
	{
		heaterFaultState = HeaterFaultState::pausePending;
		heaterFaultTime = millis();
	}
}

// Check for and respond to a heater fault, returning true if we should exit
void GCodes::CheckHeaterFault()
{
	switch (heaterFaultState)
	{
	case HeaterFaultState::noFault:
	default:
		break;

	case HeaterFaultState::pausePending:
		if (   IsReallyPrinting()
			&& autoPauseGCode->IsCompletelyIdle()
			&& LockMovement(*autoPauseGCode)							// need to lock movement before executing the pause macro
		   )
		{
			reprap.GetHeat().SwitchOffAll(false);						// turn off all extruder heaters
			DoPause(*autoPauseGCode, PauseReason::heaterFault, "Heater fault");
			heaterFaultState = HeaterFaultState::timing;
		}
		else if (IsPausing() || IsPaused())
		{
			heaterFaultState = HeaterFaultState::timing;
		}
		// no break

	case HeaterFaultState::timing:
		if (millis() - heaterFaultTime >= heaterFaultTimeout)
		{
			StopPrint(StopPrintReason::abort);
			reprap.GetHeat().SwitchOffAll(true);
			platform.MessageF(ErrorMessage, "Shutting down due to un-cleared heater fault after %lu seconds\n", heaterFaultTimeout/1000);
			heaterFaultState = HeaterFaultState::stopping;
			heaterFaultTime = millis();
		}
		break;

	case HeaterFaultState::stopping:
		if (millis() - heaterFaultTime >= 1000)			// wait 1 second for the message to be picked up by DWC and PanelDue
		{
			platform.AtxPowerOff(false);
			heaterFaultState = HeaterFaultState::stopped;
		}
		break;
	}
}

// Return the current speed factor
float GCodes::GetSpeedFactor() const
{
	return speedFactor * MinutesToSeconds;
}

// Set the speed factor
void GCodes::SetSpeedFactor(float factor)
{
	speedFactor = constrain<float>(factor, 0.1, 5.0) / MinutesToSeconds;
}

// Return a current extrusion factor
float GCodes::GetExtrusionFactor(size_t extruder)
{
	return (extruder < numExtruders) ? extrusionFactors[extruder] : 0.0;
}

// Set an extrusion factor
void GCodes::SetExtrusionFactor(size_t extruder, float factor)
{
	if (extruder < numExtruders)
	{
		extrusionFactors[extruder] = constrain<float>(factor, 0.0, 2.0);
	}
}

#if SUPPORT_12864_LCD

// Process a GCode command from the 12864 LCD returning true if the command was accepted
bool GCodes::ProcessCommandFromLcd(const char *cmd)
{
	if (lcdGCode->IsCompletelyIdle())
	{
		lcdGCode->Put(cmd);
		return true;
	}
	return false;
}

int GCodes::GetHeaterNumber(unsigned int itemNumber) const
{
	if (itemNumber < 80)
	{
		const Tool * const tool = reprap.GetTool(itemNumber);
		return (tool != nullptr && tool->HeaterCount() != 0) ? tool->Heater(0) : -1;
	}
	if (itemNumber < 90)
	{
		return (itemNumber < 80 + NumBedHeaters) ? reprap.GetHeat().GetBedHeater(itemNumber - 80) : -1;
	}
	return (itemNumber < 90 + NumChamberHeaters) ? reprap.GetHeat().GetChamberHeater(itemNumber - 90) : -1;
}

float GCodes::GetItemCurrentTemperature(unsigned int itemNumber) const
{
	return reprap.GetHeat().GetTemperature(GetHeaterNumber(itemNumber));
}

float GCodes::GetItemActiveTemperature(unsigned int itemNumber) const
{
	if (itemNumber < 80)
	{
		const Tool * const tool = reprap.GetTool(itemNumber);
		return (tool != nullptr) ? tool->GetToolHeaterActiveTemperature(0) : 0.0;
	}

	return reprap.GetHeat().GetActiveTemperature(GetHeaterNumber(itemNumber));
}

float GCodes::GetItemStandbyTemperature(unsigned int itemNumber) const
{
	if (itemNumber < 80)
	{
		const Tool * const tool = reprap.GetTool(itemNumber);
		return (tool != nullptr) ? tool->GetToolHeaterStandbyTemperature(0) : 0.0;
	}

	return reprap.GetHeat().GetStandbyTemperature(GetHeaterNumber(itemNumber));
}

void GCodes::SetItemActiveTemperature(unsigned int itemNumber, float temp)
{
	if (itemNumber < 80)
	{
		Tool * const tool = reprap.GetTool(itemNumber);
		if (tool != nullptr)
		{
			tool->SetToolHeaterActiveTemperature(0, temp);
		}
	}
	else
	{
		reprap.GetHeat().SetActiveTemperature(GetHeaterNumber(itemNumber), temp);
	}
}

void GCodes::SetItemStandbyTemperature(unsigned int itemNumber, float temp)
{
	if (itemNumber < 80)
	{
		Tool * const tool = reprap.GetTool(itemNumber);
		if (tool != nullptr)
		{
			tool->SetToolHeaterStandbyTemperature(0, temp);
		}
	}
	else
	{
		reprap.GetHeat().SetStandbyTemperature(GetHeaterNumber(itemNumber), temp);
	}
}

#endif

// End<|MERGE_RESOLUTION|>--- conflicted
+++ resolved
@@ -69,26 +69,14 @@
 #endif
 	isFlashing(false), fileBeingHashed(nullptr), lastWarningMillis(0)
 {
-<<<<<<< HEAD
-	httpInput = new NetworkGCodeInput();
-	telnetInput = new NetworkGCodeInput();
-=======
->>>>>>> a920aaeb
 	fileInput = new FileGCodeInput();
 	serialInput = new StreamGCodeInput(SERIAL_MAIN_DEVICE);
 #ifdef SERIAL_AUX_DEVICE
 	auxInput = new StreamGCodeInput(SERIAL_AUX_DEVICE);
-<<<<<<< HEAD
-#if HAS_LINUX_INTERFACE
-	spiInput = new NetworkGCodeInput();
-#endif
-
-=======
 #endif
 #if HAS_NETWORKING
-	httpInput = new NetworkGCodeInput;
-	telnetInput = new NetworkGCodeInput;
->>>>>>> a920aaeb
+	httpInput = new NetworkGCodeInput();
+	telnetInput = new NetworkGCodeInput();
 	httpGCode = new GCodeBuffer("http", HttpMessage, false);
 	telnetGCode = new GCodeBuffer("telnet", TelnetMessage, true);
 #else
@@ -108,7 +96,10 @@
 	lcdGCode = nullptr;
 #endif
 #if HAS_LINUX_INTERFACE
+	spiInput = new NetworkGCodeInput();
 	spiGCode = new GCodeBuffer("spi", SpiMessage, false);
+#else
+	spiGCode = nullptr;
 #endif
 	queuedGCode = new GCodeBuffer("queue", GenericMessage, false);
 	autoPauseGCode = new GCodeBuffer("autopause", GenericMessage, false);
@@ -168,17 +159,14 @@
 #if SUPPORT_SCANNER
 	reprap.GetScanner().SetGCodeBuffer(serialGCode);
 #endif
-<<<<<<< HEAD
+
+#if SUPPORT_DOTSTAR_LED
+	DotStarLed::Init();
+#endif
+
 #if HAS_LINUX_INTERFACE
 	reprap.GetLinuxComm().SetGCodeInput(spiInput);
 #endif
-=======
-
-#if SUPPORT_DOTSTAR_LED
-	DotStarLed::Init();
-#endif
-
->>>>>>> a920aaeb
 }
 
 // This is called from Init and when doing an emergency stop
@@ -186,23 +174,6 @@
 {
 	// Here we could reset the input sources as well, but this would mess up M122\nM999
 	// because both codes are sent at once from the web interface. Hence we don't do this here.
-<<<<<<< HEAD
-	httpGCode->Reset();
-	telnetGCode->Reset();
-	fileGCode->Reset();
-	serialGCode->Reset();
-	auxGCode->Reset();
-	auxGCode->SetCommsProperties(1);					// by default, we require a checksum on the aux port
-	daemonGCode->Reset();
-#if SUPPORT_12864_LCD
-	lcdGCode->Reset();
-#endif
-#if HAS_LINUX_INTERFACE
-	spiGCode->Reset();
-#endif
-	queuedGCode->Reset();
-	autoPauseGCode->Reset();
-=======
 	for (GCodeBuffer *gb : gcodeSources)
 	{
 		if (gb != nullptr)
@@ -215,7 +186,6 @@
 	{
 		auxGCode->SetCommsProperties(1);				// by default, we require a checksum on the aux port
 	}
->>>>>>> a920aaeb
 
 	nextGcodeSource = 0;
 
@@ -1497,15 +1467,13 @@
 			platform.SetAuxDetected();
 		}
 	}
-<<<<<<< HEAD
+#endif
 #if HAS_LINUX_INTERFACE
 	else if (&gb == spiGCode)
 	{
 		// SPI communication to an external Linux board
 		spiInput->FillBuffer(spiGCode);
 	}
-=======
->>>>>>> a920aaeb
 #endif
 }
 
@@ -3525,8 +3493,8 @@
 	}
 
 	// Check if filament support is being enforced
-	const bool forceFilament = (gb.Seen('L') && gb.GetIValue() > 0);
-
+	const int filamentDrive = gb.Seen('L') ? gb.GetIValue()
+								: ((dCount == 1) ? drives[0] : -1);
 	if (seen)
 	{
 		// Add or delete tool, so start by deleting the old one with this number, if any
@@ -3539,7 +3507,7 @@
 		}
 		else
 		{
-			Tool* const tool = Tool::Create(toolNumber, name.c_str(), drives, dCount, heaters, hCount, xMap, yMap, fanMap, forceFilament, reply);
+			Tool* const tool = Tool::Create(toolNumber, name.c_str(), drives, dCount, heaters, hCount, xMap, yMap, fanMap, filamentDrive, reply);
 			if (tool == nullptr)
 			{
 				return true;
