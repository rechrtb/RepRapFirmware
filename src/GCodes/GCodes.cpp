--- conflicted
+++ resolved
@@ -3761,11 +3761,7 @@
 
 	// Check Z axis mapping
 	AxesBitmap zMap;
-<<<<<<< HEAD
-	if (gb.Seen('Z')
-=======
 	if (gb.Seen('Z'))
->>>>>>> 079adb70
 	{
 		uint32_t zMapping[MaxAxes];
 		size_t zCount = numVisibleAxes;
@@ -3775,11 +3771,7 @@
 	}
 	else
 	{
-<<<<<<< HEAD
-		zMap = DefaultZAxisMapping;					// by default map X axis straight through
-=======
 		zMap = DefaultZAxisMapping;					// by default map Z axis straight through
->>>>>>> 079adb70
 	}
 
 	if (xMap.Intersects(yMap) || xMap.Intersects(zMap) || yMap.Intersects(zMap))
