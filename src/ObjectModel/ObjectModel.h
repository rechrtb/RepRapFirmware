/*
 * ObjectModel.h
 *
 *  Created on: 27 Aug 2018
 *      Author: David
 */

#ifndef SRC_OBJECTMODEL_OBJECTMODEL_H_
#define SRC_OBJECTMODEL_OBJECTMODEL_H_

#include <RepRapFirmware.h>
#include <GCodes/GCodeException.h>
#include <Platform/StringHandle.h>
#include <Platform/ArrayHandle.h>

#if SUPPORT_OBJECT_MODEL

#include <General/IPAddress.h>
#include <General/Bitmap.h>
#include <RTOSIface/RTOSIface.h>
#include <Networking/NetworkDefs.h>
#include <Platform/OutputMemory.h>

// Type codes to indicate what type of expression we have and how it is represented.
// The "Special" type is for items that we have to evaluate when we are ready to write them out, in particular strings whose storage might disappear.
enum class TypeCode : uint8_t
{
	None = 0,
	Bool,
	Char,
	Uint32,
	Int32,
	Uint64,				// only 56 bits actually available
	Float,
	Bitmap16,
	Bitmap32,
	Bitmap64,			// only 56 bits actually available
	Enum32,
	ObjectModel_tc,		// renamed for eCv to avoid clash with class ObjectModel
	CString,
	HeapString,
	HeapArray,
	IPAddress_tc,		// renamed for eCv to avoid clash with class IPAddress in RRFLibraries
	ObjectModelArray,
	DateTime_tc,		// renamed for eCv to avoid clash with class DateTime
	DriverId_tc,		// renamed for eCv to avoid clash with class DriverId
	MacAddress_tc,		// renamed for eCv to avoid clash with class MacAddress
	Special,
	Port,
	UniqueId_tc,
	Duration,			// a duration represented an unsigned number of seconds (used by the 12864 LCD code)
#if SUPPORT_CAN_EXPANSION
	CanExpansionBoardDetails
#endif
};

#if SUPPORT_CAN_EXPANSION

class CanExpansionBoardDetails;

enum class ExpansionDetail : uint32_t
{
	shortName, firmwareVersion, firmwareFileName, firmwareDate, longName
};

#endif

// Forward declarations
class ObjectModel;
class ObjectModelArrayTableEntry;
class ObjectModelTableEntry;
class IoPort;
class UniqueId;

// Encapsulated time_t, used to facilitate overloading the ExpressionValue constructor
struct DateTime
{
	explicit DateTime(time_t t) noexcept : tim(t) { }

	time_t tim;
};

// Struct used to hold the expressions with polymorphic types
struct ExpressionValue
{
	uint32_t type : 8,								// what type is stored in the union
			 param : 24;							// additional parameter, e.g. number of usual displayed decimal places for a float,
													// or table # for an ObjectModel, or 24 extra bits for a date/time or a long bitmap
	union
	{
		bool bVal;
		char cVal;
		float fVal;
		int32_t iVal;
		uint32_t uVal;								// used for enumerations, bitmaps and IP addresses (not for integers, we always use int32_t for those)
		const char *_ecv_array sVal;
		const ObjectModel *omVal;					// object of some class derived from ObjectModel
		StringHandle shVal;
		ArrayHandle ahVal;
		const IoPort *iopVal;
		const UniqueId *uniqueIdVal;
		uint32_t whole;								// a member we can use to copy the whole thing safely, at least as big as all the others. Assumes all other members are trivially copyable.
	};

	static_assert(sizeof(whole) >= sizeof(shVal));
	static_assert(sizeof(whole) >= sizeof(ahVal));
	static_assert(sizeof(whole) >= sizeof(omVal));
	static_assert(sizeof(whole) >= sizeof(fVal));

	enum class SpecialType : uint32_t
	{
		sysDir = 0,
	};

	ExpressionValue() noexcept : type((uint32_t)TypeCode::None) { }
	explicit constexpr ExpressionValue(bool b) noexcept : type((uint32_t)TypeCode::Bool), param(0), bVal(b) { }
	explicit constexpr ExpressionValue(char c) noexcept : type((uint32_t)TypeCode::Char), param(0), cVal(c) { }
	explicit constexpr ExpressionValue(float f) noexcept : type((uint32_t)TypeCode::Float), param(MaxFloatDigitsDisplayedAfterPoint), fVal(f) { }
	constexpr ExpressionValue(float f, uint8_t numDecimalPlaces) noexcept : type((uint32_t)TypeCode::Float), param(numDecimalPlaces), fVal(f) { }
	explicit constexpr ExpressionValue(int32_t i) noexcept : type((uint32_t)TypeCode::Int32), param(0), iVal(i) { }
	explicit constexpr ExpressionValue(FilePosition p) noexcept : type((uint32_t)TypeCode::Uint32), param(0), uVal(p) { }
	explicit ExpressionValue(uint64_t u) noexcept : type((uint32_t)TypeCode::Uint64) { Set56BitValue(u); }
	explicit constexpr ExpressionValue(const ObjectModel* null om) noexcept : type((om == nullptr) ? (uint32_t)TypeCode::None : (uint32_t)TypeCode::ObjectModel_tc), param(0), omVal(om) { }
	constexpr ExpressionValue(const ObjectModel *null om, uint8_t tableNumber) noexcept : type((om == nullptr) ? (uint32_t)TypeCode::None : (uint32_t)TypeCode::ObjectModel_tc), param(tableNumber), omVal(om) { }
	constexpr ExpressionValue(const ObjectModel *om, uint8_t arrayNumber, bool dummy) noexcept : type((uint32_t)TypeCode::ObjectModelArray), param(arrayNumber), omVal(om) { }
	explicit constexpr ExpressionValue(const char *_ecv_array s) noexcept : type((uint32_t)TypeCode::CString), param(0), sVal(s) { }
	explicit constexpr ExpressionValue(IPAddress ip) noexcept : type((uint32_t)TypeCode::IPAddress_tc), param(0), uVal(ip.GetV4LittleEndian()) { }
	explicit constexpr ExpressionValue(std::nullptr_t dummy) noexcept : type((uint32_t)TypeCode::None), param(0), uVal(0) { }
	explicit ExpressionValue(DateTime t) noexcept : type((t.tim == 0) ? (uint32_t)TypeCode::None : (uint32_t)TypeCode::DateTime_tc) { Set56BitValue(t.tim); }

	explicit ExpressionValue(DriverId id) noexcept
		: type((uint32_t)TypeCode::DriverId_tc),
#if SUPPORT_CAN_EXPANSION
		  param(id.boardAddress),
#else
		  param(0),
#endif
		  uVal(id.localDriver)
	{
	}

	explicit ExpressionValue(Bitmap<uint16_t> bm) noexcept : type((uint32_t)TypeCode::Bitmap16), param(0), uVal(bm.GetRaw()) { }
	explicit ExpressionValue(Bitmap<uint32_t> bm) noexcept : type((uint32_t)TypeCode::Bitmap32), param(0), uVal(bm.GetRaw()) { }
	explicit ExpressionValue(Bitmap<uint64_t> bm) noexcept : type((uint32_t)TypeCode::Bitmap64) { Set56BitValue(bm.GetRaw()); }
	explicit ExpressionValue(const MacAddress& mac) noexcept;
	ExpressionValue(SpecialType s, uint32_t u) noexcept : type((uint32_t)TypeCode::Special), param((uint32_t)s), uVal(u) { }
	explicit ExpressionValue(StringHandle h) noexcept : type((uint32_t)TypeCode::HeapString), param(0), shVal(h) { }
	explicit ExpressionValue(ArrayHandle h) noexcept : type((uint32_t)TypeCode::HeapArray), param(0), ahVal(h) { }
	explicit ExpressionValue(const IoPort& p) noexcept : type((uint32_t)TypeCode::Port), param(0), iopVal(&p) { }
	explicit ExpressionValue(const UniqueId& id) noexcept : type((uint32_t)TypeCode::UniqueId_tc), param(0), uniqueIdVal(&id) { }
#if SUPPORT_CAN_EXPANSION
	ExpressionValue(const char*s, ExpansionDetail p) noexcept : type((uint32_t)TypeCode::CanExpansionBoardDetails), param((uint32_t)p), sVal(s) { }
#endif

	bool operator==(const ExpressionValue& other) const noexcept;
	bool operator!=(const ExpressionValue& other) const noexcept { return !operator==(other); }

	ExpressionValue(const ExpressionValue& other) noexcept;
	ExpressionValue(ExpressionValue&& other) noexcept;
	~ExpressionValue();
	ExpressionValue& operator=(const ExpressionValue& other) noexcept;
	void Release() noexcept;					// release any associated storage

	TypeCode GetType() const noexcept { return (TypeCode)type; }
	bool IsStringType() const noexcept { return type == (uint32_t)TypeCode::CString || type == (uint32_t)TypeCode::HeapString; }

<<<<<<< HEAD
	void SetBool(bool b) noexcept { Release(); type = (uint32_t)TypeCode::Bool; bVal = b; }
	void SetChar(char c) noexcept { Release(); type = (uint32_t)TypeCode::Char; cVal = c; }
	void SetSigned(int32_t i) noexcept { Release(); type = (uint32_t)TypeCode::Int32; iVal = i; }
	void SetFloat(float f) noexcept { Release(); type = (uint32_t)TypeCode::Float; fVal = f; param = MaxFloatDigitsDisplayedAfterPoint; }
	void SetFloat(float f, uint32_t digits) noexcept { Release(); type = (uint32_t)TypeCode::Float; fVal = f; param = digits; }
	void SetCString(const char *_ecv_array s) noexcept { Release(); type = (uint32_t)TypeCode::CString; sVal = s; }
	void Set(IPAddress ip) noexcept { Release(); type = (uint32_t)TypeCode::IPAddress_tc; uVal = ip.GetV4LittleEndian(); }

	void Set(DriverId did) noexcept
	{
		Release();
		type = (uint32_t)TypeCode::DriverId_tc;
#if SUPPORT_CAN_EXPANSION
		param = did.boardAddress;
#else
		param = 0;
#endif
		uVal = did.localDriver;
	}

	void Set(StringHandle sh) noexcept { Release(); type = (uint32_t)TypeCode::HeapString; shVal = sh; }
	void Set(ArrayHandle ah) noexcept { Release(); type = (uint32_t)TypeCode::HeapArray; ahVal = ah; }
	void Set(std::nullptr_t dummy) noexcept { Release();  type = (uint32_t)TypeCode::None; }
=======
	void SetBool(bool b) noexcept;
	void SetInt(int32_t i) noexcept;
	void SetFloat(float f, uint32_t digits) noexcept;
	void SetFloat(float f) noexcept { SetFloat(f, MaxFloatDigitsDisplayedAfterPoint); }
	void SetCString(const char *_ecv_array s) noexcept { Release(); type = (uint32_t)TypeCode::CString; sVal = s; }
	void SetDriverId(DriverId did) noexcept;

	void SetStringHandle(StringHandle sh) noexcept { Release(); type = (uint32_t)TypeCode::HeapString; shVal = sh; }
	void SetNull(std::nullptr_t dummy) noexcept { Release();  type = (uint32_t)TypeCode::None; }
	void SetDateTime(time_t t) noexcept { Release(); type = (uint32_t)TypeCode::DateTime_tc; Set56BitValue(t); }
>>>>>>> b807e6e3

	void SetUnsigned(uint32_t u) noexcept { Release(); type = (uint32_t)TypeCode::Uint32; uVal = u; }
	void SetDuration(uint32_t u) noexcept { Release(); type = (uint32_t)TypeCode::Duration; uVal = u; }

	// Store a 56-bit value
	void Set56BitValue(uint64_t v) { param = (uint32_t)(v >> 32) & 0x00FFFFFFu; uVal = (uint32_t)v; }

	// Extract a 56-bit value that we have stored. Used to retrieve date/times and large bitmaps.
	uint64_t Get56BitValue() const noexcept { return ((uint64_t)param << 32) | uVal; }

	// Extract a driver ID value
	DriverId GetDriverIdValue() const noexcept
#if SUPPORT_CAN_EXPANSION
	{ return DriverId(param, uVal); }
#else
	{ return DriverId(uVal); }
#endif

	// Get the format string to use assuming this is a floating point number
	const char *_ecv_array GetFloatFormatString() const noexcept { return ::GetFloatFormatString(fVal, param); }

	// Append a string representation of this value to a string
	void AppendAsString(const StringRef& str) const noexcept;

#if SUPPORT_CAN_EXPANSION
	void ExtractRequestedPart(const StringRef& rslt) const noexcept pre(type == TYPE_OF(CanExpansionBoardDetails));
#endif
};

// Flags field of a table entry
enum class ObjectModelEntryFlags : uint8_t
{
	// none, live and verbose are alternatives occupying the bottom 2 bits
	none = 0,					// nothing special
	live = 1,					// fast changing data, included in common status response
	important = 2,				// important when it is present, so include in unsolicited responses to PanelDue
	liveOrImportantMask = 3,	// mask to select values flagged as either live or important
	verbose = 4,				// omit reporting this value by default
	obsolete = 8				// entry is deprecated and should not be used any more
};

// Context passed to object model functions
class ObjectExplorationContext
{
public:
	// Constructor used when reporting the OM as JSON
	ObjectExplorationContext(const GCodeBuffer *_ecv_null gbp, bool wal, const char *reportFlags, unsigned int initialMaxDepth, size_t initialBufferOffset) noexcept;

	// Constructor used when evaluating expressions
	ObjectExplorationContext(const GCodeBuffer *_ecv_null gbp, bool wal, bool wex, int p_line, int p_col) noexcept;

	// Constructor used for generating a context to pass array indices
	ObjectExplorationContext() noexcept;

	const GCodeBuffer *_ecv_null GetGCodeBuffer() const noexcept { return gb; }
	void SetMaxDepth(unsigned int d) noexcept { maxDepth = d; }
	bool IncreaseDepth() noexcept { if (currentDepth < maxDepth) { ++currentDepth; return true; } return false; }
	void DecreaseDepth() noexcept { --currentDepth; }
	void AddIndex(int32_t index) THROWS(GCodeException);
	void AddIndex() THROWS(GCodeException);
	void RemoveIndex() THROWS(GCodeException);
	void ProvideIndex(int32_t index) THROWS(GCodeException);
	int32_t GetIndex(size_t n) const noexcept;
	int32_t GetLastIndex() const noexcept;
	size_t GetNumIndicesCounted() const noexcept { return numIndicesCounted; }
	unsigned int GetStartElement() const noexcept { return startElement; }
	void SetNextElement(int arg) noexcept { nextElement = arg; }
	int GetNextElement() const noexcept { return nextElement; }
	bool ShortFormReport() const noexcept { return shortForm; }
	bool ShouldReport(const ObjectModelEntryFlags f) const noexcept;
	bool WantArrayLength() const noexcept { return wantArrayLength; }
	bool WantExists() const noexcept { return wantExists; }
	bool ShouldIncludeNulls() const noexcept { return includeNulls; }
	bool ShouldIncludeImportant() const noexcept { return includeImportant; }
	uint64_t GetStartMillis() const { return startMillis; }
	size_t GetInitialBufferOffset() const noexcept { return initialBufOffset; }

	bool ObsoleteFieldQueried() const noexcept { return obsoleteFieldQueried; }
	void SetObsoleteFieldQueried() noexcept { obsoleteFieldQueried = true; }

	GCodeException ConstructParseException(const char *msg) const noexcept;
	GCodeException ConstructParseException(const char *msg, const char *sparam) const noexcept;
	void CheckStack(uint32_t calledFunctionStackUsage) const THROWS(GCodeException);

private:
	static constexpr size_t MaxIndices = 4;			// max depth of array nesting

	uint64_t startMillis;							// the milliseconds counter when we started exploring the OM. Stored so that upTime and msUpTime are consistent.
	size_t initialBufOffset;
	unsigned int maxDepth;
	unsigned int currentDepth;
	unsigned int startElement;
	int nextElement;
	size_t numIndicesProvided;						// the number of indices provided, when we are doing a value lookup
	size_t numIndicesCounted;						// the number of indices passed in the search string
	int32_t indices[MaxIndices];
	int line;
	int column;
	const GCodeBuffer *_ecv_null gb;
	unsigned int shortForm : 1,
				wantArrayLength : 1,
				wantExists : 1,
				includeNonLive : 1,
				includeImportant : 1,
				includeNulls : 1,
				excludeVerbose : 1,
				excludeObsolete : 1,
				obsoleteFieldQueried : 1;
};

// Entry to describe an array of objects or values. These must be brace-initializable into flash memory.
class ObjectModelArrayTableEntry
{
public:
	ReadWriteLock *null lockPointer;
	size_t (*GetNumElements)(const ObjectModel*, const ObjectExplorationContext&) noexcept;
	ExpressionValue (*GetElement)(const ObjectModel*, ObjectExplorationContext&) noexcept;
};

struct ObjectModelClassDescriptor;

// Class from which other classes that represent part of the object model are derived
class ObjectModel
{
public:
	ObjectModel() noexcept;
	virtual ~ObjectModel() { }

	// Forwarding function so that we can make GetObjectModelArrayEntry() protected
	const ObjectModelArrayTableEntry *FindObjectModelArrayEntry(unsigned int index) const noexcept { return GetObjectModelArrayEntry(index); }

	// Construct a JSON representation of those parts of the object model requested by the user. This version is called only on the root of the tree.
	void ReportAsJson(const GCodeBuffer *_ecv_null gb, OutputBuffer *buf, const char *_ecv_array filter, const char *_ecv_array reportFlags, bool wantArrayLength) const THROWS(GCodeException);

	// Get the value of an object via the table
	ExpressionValue GetObjectValueUsingTableNumber(ObjectExplorationContext& context, const ObjectModelClassDescriptor * null classDescriptor, const char *_ecv_array idString, uint8_t tableNumber) const THROWS(GCodeException);

	// Function to report a value or object as JSON. This does not need to handle 'var' or 'global' because those are checked for before this is called.
	void ReportItemAsJson(OutputBuffer *buf, ObjectExplorationContext& context, const ObjectModelClassDescriptor *classDescriptor,
							const ExpressionValue& val, const char *_ecv_array filter) const THROWS(GCodeException);

	// Skip the current element in the ID or filter string
	static const char* GetNextElement(const char *id) noexcept;

protected:
	// Construct a JSON representation of those parts of the object model requested by the user
	// Overridden in class GlobalVariables
	virtual void ReportAsJson(OutputBuffer *buf, ObjectExplorationContext& context, const ObjectModelClassDescriptor * null classDescriptor, uint8_t tableNumber, const char *_ecv_array filter) const THROWS(GCodeException);

	// Report an entire array as JSON
	void ReportObjectModelArrayAsJson(OutputBuffer *buf, ObjectExplorationContext& context, const ObjectModelClassDescriptor *null classDescriptor, const ObjectModelArrayTableEntry *entry, const char *_ecv_array filter) const THROWS(GCodeException);

	// Report an entire array as JSON
	void ReportHeapArrayAsJson(OutputBuffer *buf, ObjectExplorationContext& context, const ObjectModelClassDescriptor *null classDescriptor, ArrayHandle ah, const char *_ecv_array filter) const THROWS(GCodeException);

	// Get the value of an object that we hold
	ExpressionValue GetObjectValue(ObjectExplorationContext& context, const ObjectModelClassDescriptor *classDescriptor, const ExpressionValue& val, const char *_ecv_array idString) const THROWS(GCodeException);

	// Get the object model table entry for the current level object in the query
	const ObjectModelTableEntry *FindObjectModelTableEntry(const ObjectModelClassDescriptor *classDescriptor, uint8_t tableNumber, const char *_ecv_array idString) const noexcept;

	virtual const ObjectModelClassDescriptor *GetObjectModelClassDescriptor() const noexcept = 0;

	// Get the requested entry in the array table
	virtual const ObjectModelArrayTableEntry *GetObjectModelArrayEntry(unsigned int index) const noexcept { return nullptr; }

private:
	// These functions have been separated from ReportItemAsJson to avoid high stack usage in the recursive functions, therefore they must not be inlined
	// Report on a single item
	__attribute__ ((noinline)) void ReportItemAsJsonFull(OutputBuffer *buf, ObjectExplorationContext& context, const ObjectModelClassDescriptor *null classDescriptor,
															const ExpressionValue& val, const char *filter) const THROWS(GCodeException);
	__attribute__ ((noinline)) void ReportArrayLengthAsJson(OutputBuffer *buf, ObjectExplorationContext& context, const ExpressionValue& val) const noexcept;
	__attribute__ ((noinline)) static void ReportDateTime(OutputBuffer *buf, const ExpressionValue& val) noexcept;
	__attribute__ ((noinline)) static void ReportFloat(OutputBuffer *buf, const ExpressionValue& val) noexcept;
	__attribute__ ((noinline)) static void ReportBitmap1632Long(OutputBuffer *buf, const ExpressionValue& val) noexcept;
	__attribute__ ((noinline)) static void ReportBitmap64Long(OutputBuffer *buf, const ExpressionValue& val) noexcept;
	__attribute__ ((noinline)) static void ReportPinNameAsJson(OutputBuffer *buf, const ExpressionValue& val) noexcept;

#if SUPPORT_CAN_EXPANSION
	__attribute__ ((noinline)) static void ReportExpansionBoardDetail(OutputBuffer *buf, const ExpressionValue& val) noexcept;
	__attribute__ ((noinline)) static ExpressionValue GetExpansionBoardDetailLength(const ExpressionValue& val) noexcept;
#endif

};

// Function to report a value or object as JSON
// This function is recursive, so keep its stack usage low.
// Most recursive calls are for non-array object values, so handle object values inline to reduce stack usage.
// This saves about 240 bytes of stack space but costs 272 bytes of flash memory.
inline void ObjectModel::ReportItemAsJson(OutputBuffer *buf, ObjectExplorationContext& context, const ObjectModelClassDescriptor *classDescriptor,
											const ExpressionValue& val, const char *_ecv_array filter) const THROWS(GCodeException)
{
	if (context.WantArrayLength() && *filter == 0)
	{
		ReportArrayLengthAsJson(buf, context, val);
	}
	else if (val.GetType() == TypeCode::ObjectModel_tc)
	{
		if (  (*filter != '.' && *filter != 0)		// we should have reached the end of the filter or a '.', error if not
			|| val.omVal == nullptr					// OM arrays may contain null entries, so we need to handle them here
		   )
		{
			buf->cat("null");
		}
		else
		{
			if (*filter == '.')
			{
				++filter;
			}
			val.omVal->ReportAsJson(buf, context, (val.omVal == this) ? classDescriptor : nullptr, val.param, filter);
		}
	}
	else
	{
		ReportItemAsJsonFull(buf, context, classDescriptor, val, filter);
	}
}

// Function used for compile-time check for the correct number of entries in an object model table
static inline constexpr size_t ArraySum(const uint8_t *_ecv_array arr, size_t numEntries) noexcept
{
	return (numEntries == 0) ? 0 : arr[0] + ArraySum(arr + 1, numEntries - 1);
}

// Object model table entry
// It must be possible to construct these in the form of initialised data in flash memory, to avoid using large amounts of RAM.
// Therefore we can't use a class hierarchy to represent different types of entry.
class ObjectModelTableEntry
{
public:
	// Type declarations
	// Type of the function pointer in the table entry, that returns the data
	typedef ExpressionValue(*DataFetchPtr_t)(const ObjectModel *_ecv_from, ObjectExplorationContext&) noexcept;

	// Member data. This must be public so that we can brace-initialise table entries.
	const char *_ecv_array name;		// name of this field
	DataFetchPtr_t func;				// function that yields this value
	ObjectModelEntryFlags flags;		// information about this value

	// Member functions. These must all be 'const'.

	// Return true if this object table entry matches a filter or query
	bool Matches(const char *filter, const ObjectExplorationContext& context) const noexcept;

	// Check if the queried field is obsolete
	bool IsObsolete() const noexcept { return ((uint8_t)flags & (uint8_t)ObjectModelEntryFlags::obsolete) != 0; }

	// See whether we should add the value of this element to the buffer, returning true if it matched the filter and we did add it
	bool ReportAsJson(OutputBuffer* buf, ObjectExplorationContext& context, const ObjectModelClassDescriptor *classDescriptor, const ObjectModel *_ecv_from self, const char *_ecv_array filter, bool first) const THROWS(GCodeException);

	// Return the name of this field
	const char *_ecv_array  GetName() const noexcept { return name; }

	// Compare the name of this field with the filter string that we are trying to match
	int IdCompare(const char *id) const noexcept;

	// Return true if a section of the OMT is ordered
	static inline constexpr bool IsOrdered(const ObjectModelTableEntry *_ecv_array omt, size_t len) noexcept
	{
		return len <= 1 || (strcmp(omt[1].name, omt[0].name) == 1 && IsOrdered(omt + 1, len - 1));
	}

	// Return true if a section of the OMT specified by the descriptor is ordered
	static inline constexpr bool IsOrdered(uint8_t sectionsLeft, const uint8_t *_ecv_array descriptorSection, const ObjectModelTableEntry *_ecv_array omt) noexcept
	{
		return sectionsLeft == 0 || (IsOrdered(omt, *descriptorSection) && IsOrdered(sectionsLeft - 1, descriptorSection + 1, omt + *descriptorSection));
	}

	// Return true if the whole OMT is ordered
	static inline constexpr bool IsOrdered(const uint8_t *_ecv_array descriptor, const ObjectModelTableEntry *_ecv_array omt) noexcept
	{
		return IsOrdered(descriptor[0], descriptor + 1, omt);
	}
};

struct ObjectModelClassDescriptor
{
	const ObjectModelTableEntry *omt;
	const uint8_t *omd;
	const ObjectModelClassDescriptor *parent;
};

// Use this macro to inherit from ObjectModel
#define INHERIT_OBJECT_MODEL	: public ObjectModel

// Use this macro in the 'protected' section of every class declaration that derived from ObjectModel
#define DECLARE_OBJECT_MODEL \
	const ObjectModelClassDescriptor *GetObjectModelClassDescriptor() const noexcept override; \
	static const ObjectModelTableEntry objectModelTable[]; \
	static const uint8_t objectModelTableDescriptor[]; \
	static const ObjectModelClassDescriptor objectModelClassDescriptor;

#define DECLARE_OBJECT_MODEL_WITH_ARRAYS \
	DECLARE_OBJECT_MODEL \
	static const ObjectModelArrayTableEntry objectModelArrayTable[]; \
	const ObjectModelArrayTableEntry *GetObjectModelArrayEntry(unsigned int index) const noexcept override;

#define DECLARE_OBJECT_MODEL_VIRTUAL \
	virtual const ObjectModelClassDescriptor *GetObjectModelClassDescriptor() const noexcept override = 0;

#define DESCRIPTOR_OK(_class) 	(ARRAY_SIZE(_class::objectModelTableDescriptor) == _class::objectModelTableDescriptor[0] + 1)
#define OMT_SIZE_OK(_class)		(ARRAY_SIZE(_class::objectModelTable) == ArraySum(_class::objectModelTableDescriptor + 1, ARRAY_SIZE(_class::objectModelTableDescriptor) - 1))
#define OMT_ORDERING_OK(_class)	(ObjectModelTableEntry::IsOrdered(_class::objectModelTableDescriptor, _class::objectModelTable))

#define DEFINE_GET_OBJECT_MODEL_TABLE(_class) \
	const ObjectModelClassDescriptor _class::objectModelClassDescriptor = { _class::objectModelTable, _class::objectModelTableDescriptor, nullptr }; \
	const ObjectModelClassDescriptor *_class::GetObjectModelClassDescriptor() const noexcept \
	{ \
		static_assert(DESCRIPTOR_OK(_class), "Bad descriptor length"); \
		static_assert(!DESCRIPTOR_OK(_class) || OMT_SIZE_OK(_class), "Mismatched object model table and descriptor"); \
		static_assert(!DESCRIPTOR_OK(_class) || !OMT_SIZE_OK(_class) || OMT_ORDERING_OK(_class), "Object model table must be ordered"); \
		return &objectModelClassDescriptor; \
	}

#define DEFINE_GET_OBJECT_MODEL_TABLE_WITH_PARENT(_class, _parent) \
	const ObjectModelClassDescriptor _class::objectModelClassDescriptor = { _class::objectModelTable, _class::objectModelTableDescriptor, &_parent::objectModelClassDescriptor }; \
	const ObjectModelClassDescriptor *_class::GetObjectModelClassDescriptor() const noexcept \
	{ \
		static_assert(DESCRIPTOR_OK(_class), "Bad descriptor length"); \
		static_assert(!DESCRIPTOR_OK(_class) || OMT_SIZE_OK(_class), "Mismatched object model table and descriptor"); \
		static_assert(!DESCRIPTOR_OK(_class) || !OMT_SIZE_OK(_class) || OMT_ORDERING_OK(_class), "Object model table must be ordered"); \
		return &objectModelClassDescriptor; \
	}

#define DEFINE_GET_OBJECT_MODEL_ARRAY_TABLE(_class) \
	constexpr unsigned int ArrayIndexOffset = 0; \
	const ObjectModelArrayTableEntry *_class::GetObjectModelArrayEntry(unsigned int index) const noexcept \
	{ \
		if (index < ARRAY_SIZE(_class::objectModelArrayTable)) \
		{ \
			return &_class::objectModelArrayTable[index]; \
		} \
		return ObjectModel::GetObjectModelArrayEntry(index);; \
	}

#define DEFINE_GET_OBJECT_MODEL_ARRAY_TABLE_WITH_PARENT(_class,_parent,_offset) \
	constexpr unsigned int ArrayIndexOffset = _offset; \
	const ObjectModelArrayTableEntry *_class::GetObjectModelArrayEntry(unsigned int index) const noexcept \
	{ \
		if (index >= _offset && index < _offset + ARRAY_SIZE(_class::objectModelArrayTable)) \
		{ \
			return &_class::objectModelArrayTable[index - _offset]; \
		} \
		return _parent::GetObjectModelArrayEntry(index); \
	}

#define OBJECT_MODEL_FUNC_BODY(_class,...) [] (const ObjectModel* arg, ObjectExplorationContext& context) noexcept \
	{ const _class * const self = static_cast<const _class*>(arg); return ExpressionValue(__VA_ARGS__); }
#define OBJECT_MODEL_FUNC_IF_BODY(_class,_condition,...) [] (const ObjectModel* arg, ObjectExplorationContext& context) noexcept \
	{ const _class * const self = static_cast<const _class*>(arg); return (_condition) ? ExpressionValue(__VA_ARGS__) : ExpressionValue(nullptr); }
#define OBJECT_MODEL_FUNC_ARRAY(_index) [] (const ObjectModel* arg, ObjectExplorationContext& context) noexcept \
	{ \
		static_assert((unsigned int)_index >= ArrayIndexOffset); \
		static_assert((unsigned int)_index < sizeof(objectModelArrayTable)/sizeof(ObjectModelArrayTableEntry) + ArrayIndexOffset); \
		return ExpressionValue(arg, _index, true); \
	}
#define OBJECT_MODEL_FUNC_NOSELF(...) [] (const ObjectModel* arg, ObjectExplorationContext& context) noexcept { return ExpressionValue(__VA_ARGS__); }
#define OBJECT_MODEL_FUNC_IF_NOSELF(_condition,...) [] (const ObjectModel* arg, ObjectExplorationContext& context) noexcept \
	{ return (_condition) ? ExpressionValue(__VA_ARGS__) : ExpressionValue(nullptr); }

#else

#define INHERIT_OBJECT_MODEL										// nothing
#define DECLARE_OBJECT_MODEL										// nothing
#define DECLARE_OBJECT_MODEL_WITH_ARRAYS 							// nothing
#define DECLARE_OBJECT_MODEL_VIRTUAL								// nothing
#define DEFINE_GET_OBJECT_MODEL_TABLE(_class)						// nothing
#define DEFINE_GET_OBJECT_MODEL_ARRAY_TABLE(_class)					// nothing
#define DEFINE_GET_OBJECT_MODEL_TABLE_WITH_PARENT(_class, _parent)	// nothing

#endif

#endif /* SRC_OBJECTMODEL_OBJECTMODEL_H_ */<|MERGE_RESOLUTION|>--- conflicted
+++ resolved
@@ -164,31 +164,6 @@
 	TypeCode GetType() const noexcept { return (TypeCode)type; }
 	bool IsStringType() const noexcept { return type == (uint32_t)TypeCode::CString || type == (uint32_t)TypeCode::HeapString; }
 
-<<<<<<< HEAD
-	void SetBool(bool b) noexcept { Release(); type = (uint32_t)TypeCode::Bool; bVal = b; }
-	void SetChar(char c) noexcept { Release(); type = (uint32_t)TypeCode::Char; cVal = c; }
-	void SetSigned(int32_t i) noexcept { Release(); type = (uint32_t)TypeCode::Int32; iVal = i; }
-	void SetFloat(float f) noexcept { Release(); type = (uint32_t)TypeCode::Float; fVal = f; param = MaxFloatDigitsDisplayedAfterPoint; }
-	void SetFloat(float f, uint32_t digits) noexcept { Release(); type = (uint32_t)TypeCode::Float; fVal = f; param = digits; }
-	void SetCString(const char *_ecv_array s) noexcept { Release(); type = (uint32_t)TypeCode::CString; sVal = s; }
-	void Set(IPAddress ip) noexcept { Release(); type = (uint32_t)TypeCode::IPAddress_tc; uVal = ip.GetV4LittleEndian(); }
-
-	void Set(DriverId did) noexcept
-	{
-		Release();
-		type = (uint32_t)TypeCode::DriverId_tc;
-#if SUPPORT_CAN_EXPANSION
-		param = did.boardAddress;
-#else
-		param = 0;
-#endif
-		uVal = did.localDriver;
-	}
-
-	void Set(StringHandle sh) noexcept { Release(); type = (uint32_t)TypeCode::HeapString; shVal = sh; }
-	void Set(ArrayHandle ah) noexcept { Release(); type = (uint32_t)TypeCode::HeapArray; ahVal = ah; }
-	void Set(std::nullptr_t dummy) noexcept { Release();  type = (uint32_t)TypeCode::None; }
-=======
 	void SetBool(bool b) noexcept;
 	void SetInt(int32_t i) noexcept;
 	void SetFloat(float f, uint32_t digits) noexcept;
@@ -199,7 +174,6 @@
 	void SetStringHandle(StringHandle sh) noexcept { Release(); type = (uint32_t)TypeCode::HeapString; shVal = sh; }
 	void SetNull(std::nullptr_t dummy) noexcept { Release();  type = (uint32_t)TypeCode::None; }
 	void SetDateTime(time_t t) noexcept { Release(); type = (uint32_t)TypeCode::DateTime_tc; Set56BitValue(t); }
->>>>>>> b807e6e3
 
 	void SetUnsigned(uint32_t u) noexcept { Release(); type = (uint32_t)TypeCode::Uint32; uVal = u; }
 	void SetDuration(uint32_t u) noexcept { Release(); type = (uint32_t)TypeCode::Duration; uVal = u; }
