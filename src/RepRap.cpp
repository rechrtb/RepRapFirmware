--- conflicted
+++ resolved
@@ -320,13 +320,8 @@
 
 constexpr uint8_t RepRap::objectModelTableDescriptor[] =
 {
-<<<<<<< HEAD
 	6 + HAS_MASS_STORAGE,		// number of sub-tables
 	15 + SUPPORT_SCANNER,
-=======
-	7,							// number of sub-tables
-	15 + HAS_MASS_STORAGE,
->>>>>>> 94b120dd
 #if HAS_MASS_STORAGE
 	8, 							// directories
 #else
