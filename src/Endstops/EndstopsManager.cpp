/*
 * Endstop.cpp
 *
 *  Created on: 3 Apr 2019
 *      Author: David
 */

#include "EndstopsManager.h"

#include "Endstop.h"
#include "SwitchEndstop.h"
#include "StallDetectionEndstop.h"
#include "ZProbeEndstop.h"

#include "ZProbe.h"
#include "LocalZProbe.h"
#include "RemoteZProbe.h"

#include <Platform/RepRap.h>
#include <GCodes/GCodeBuffer/GCodeBuffer.h>
#include <GCodes/GCodes.h>
#include <Movement/Move.h>
#include <Platform/OutputMemory.h>
#include <Heating/Heat.h>
#include <Heating/Sensors/TemperatureSensor.h>

#if SUPPORT_CAN_EXPANSION
# include <CanMessageBuffer.h>
# include <CAN/CanInterface.h>
#endif

ReadWriteLock EndstopsManager::endstopsLock;
ReadWriteLock EndstopsManager::zProbesLock;

#if SUPPORT_OBJECT_MODEL

// Object model table and functions
// Note: if using GCC version 7.3.1 20180622 and lambda functions are used in this table, you must compile this file with option -std=gnu++17.
// Otherwise the table will be allocated in RAM instead of flash, which wastes too much RAM.

// Macro to build a standard lambda function that includes the necessary type conversions
#define OBJECT_MODEL_FUNC(...)					OBJECT_MODEL_FUNC_BODY(EndstopsManager, __VA_ARGS__)
#define OBJECT_MODEL_FUNC_IF(_condition, ...)	OBJECT_MODEL_FUNC_IF_BODY(EndstopsManager, _condition, __VA_ARGS__)

constexpr ObjectModelArrayTableEntry EndstopsManager::objectModelArrayTable[] =
{
	// 0. Analog sensors
	{
		&Heat::sensorsLock,
		[] (const ObjectModel *self, const ObjectExplorationContext&) noexcept -> size_t { return reprap.GetHeat().GetNumSensorsToReport(); },
		[] (const ObjectModel *self, ObjectExplorationContext& context) noexcept -> ExpressionValue { return ExpressionValue(reprap.GetHeat().FindSensor(context.GetLastIndex()).Ptr()); }
	},
	// 1. Axis endstops
	{
		&endstopsLock,
		[] (const ObjectModel *self, const ObjectExplorationContext&) noexcept -> size_t { return reprap.GetGCodes().GetTotalAxes(); },
		[] (const ObjectModel *self, ObjectExplorationContext& context) noexcept -> ExpressionValue
						{ return ExpressionValue(((const EndstopsManager*)self)->FindEndstopWhenLockOwned(context.GetLastIndex())); }
	},
	// 2. Filament monitors
	{
		&FilamentMonitor::filamentMonitorsLock,
		[] (const ObjectModel *self, const ObjectExplorationContext&) noexcept -> size_t { return FilamentMonitor::GetNumMonitorsToReport(); },
		[] (const ObjectModel *self, ObjectExplorationContext& context) noexcept -> ExpressionValue { return ExpressionValue(FilamentMonitor::GetMonitorAlreadyLocked(context.GetLastIndex())); }
	},
	// 3. GpIn ports
	{
		nullptr,
		[] (const ObjectModel *self, const ObjectExplorationContext&) noexcept -> size_t { return reprap.GetPlatform().GetNumGpInputsToReport(); },
		[] (const ObjectModel *self, ObjectExplorationContext& context) noexcept -> ExpressionValue
						{
							const GpInputPort& port = reprap.GetPlatform().GetGpInPort(context.GetLastIndex());
							return (port.IsUnused()) ? ExpressionValue(nullptr) : ExpressionValue(&port);
						}
	},
	// 4. Z probes
	{
		&zProbesLock,
		[] (const ObjectModel *self, const ObjectExplorationContext&) noexcept -> size_t { return ((const EndstopsManager*)self)->GetNumProbesToReport(); },
		[] (const ObjectModel *self, ObjectExplorationContext& context) noexcept -> ExpressionValue
						{ return ExpressionValue(((const EndstopsManager*)self)->GetZProbe(context.GetLastIndex()).Ptr()); }
	}
};

DEFINE_GET_OBJECT_MODEL_ARRAY_TABLE(EndstopsManager)

constexpr ObjectModelTableEntry EndstopsManager::objectModelTable[] =
{
	// Within each group, these entries must be in alphabetical order
	// 0. sensors members
	{ "analog",				OBJECT_MODEL_FUNC_ARRAY(0),		ObjectModelEntryFlags::live },
	{ "endstops",			OBJECT_MODEL_FUNC_ARRAY(1), 	ObjectModelEntryFlags::live },
	{ "filamentMonitors",	OBJECT_MODEL_FUNC_ARRAY(2),		ObjectModelEntryFlags::live },
	{ "gpIn",				OBJECT_MODEL_FUNC_ARRAY(3), 	ObjectModelEntryFlags::live },
	{ "probes",				OBJECT_MODEL_FUNC_ARRAY(4),		ObjectModelEntryFlags::live },
};

constexpr uint8_t EndstopsManager::objectModelTableDescriptor[] = { 1, 5 };

DEFINE_GET_OBJECT_MODEL_TABLE(EndstopsManager)

#endif

EndstopsManager::EndstopsManager() noexcept
		: activeEndstops(nullptr),
#if HAS_STALL_DETECT
		  extrudersEndstop(nullptr),
#endif
		  isHomingMove(false)
{
	for (Endstop *& es : axisEndstops)
	{
		es = nullptr;
	}
	for (ZProbe *& zp : zProbes)
	{
		zp = nullptr;
	}
}

void EndstopsManager::Init() noexcept
{
	activeEndstops = nullptr;

#if ALLOCATE_DEFAULT_PORTS
	// Configure default endstops
	String<1> dummy;
	for (size_t axis = 0; axis < ARRAY_SIZE(DefaultEndstopPinNames); ++axis)
	{
		SwitchEndstop * const sw = new SwitchEndstop(axis, EndStopPosition::lowEndStop);
		sw->Configure(DefaultEndstopPinNames[axis], dummy.GetRef());
		axisEndstops[axis] = sw;
	}
#endif

	// Z probes
	reprap.GetPlatform().InitZProbeFilters();

#if ALLOCATE_DEFAULT_PORTS
	LocalZProbe * const zp = new LocalZProbe(0);
	zp->AssignPorts(DefaultZProbePinNames, dummy.GetRef());
	zProbes[0] = zp;
#endif

	defaultZProbe = new DummyZProbe(0);			// we must always have a non-null current Z probe so we use this one if none is defined
}

// Return a pointer to an endstop. Caller must already own a read lock on endstopsLock.
// We don't lock endstopsLock because if we already own a read lock and someone else is requesting a write lock, when using 3.4.x version of ReadWriteLock we will deadlock (fixed in 3.5).
const Endstop *EndstopsManager::FindEndstopWhenLockOwned(size_t axis) const noexcept
{
	return (axis < MaxAxes) ? axisEndstops[axis] : nullptr;
}

ReadLockedPointer<ZProbe> EndstopsManager::GetZProbe(size_t index) const noexcept
{
	return ReadLockedPointer<ZProbe>(zProbesLock, (index < ARRAY_SIZE(zProbes)) ? zProbes[index] : nullptr);
}

// Return the current Z probe if there is one, else a default Z probe
ReadLockedPointer<ZProbe> EndstopsManager::GetZProbeOrDefault(size_t index) const noexcept
{
	return ReadLockedPointer<ZProbe>(zProbesLock,
										(index < ARRAY_SIZE(zProbes) && zProbes[index] != nullptr)
										? zProbes[index]
										: defaultZProbe);
}

ZProbe *_ecv_null EndstopsManager::GetZProbeFromISR(size_t index) const noexcept
{
	return (index < ARRAY_SIZE(zProbes)) ? zProbes[index] : nullptr;
}

ZProbe& EndstopsManager::GetDefaultZProbeFromISR() const noexcept
{
	return (zProbes[0] != nullptr)
			? *zProbes[0]
			: *defaultZProbe;
}

// Add an endstop to the active list
void EndstopsManager::AddToActive(EndstopOrZProbe& e) noexcept
{
	e.SetNext(activeEndstops);
	activeEndstops = &e;
}

// Set no active endstops
void EndstopsManager::ClearEndstops() noexcept
{
	activeEndstops = nullptr;
}

// Clear any existing endstops and set up the active endstop list according to the axes commanded to move in a G0/G1 S1/S3 command. Return true if successful.
bool EndstopsManager::EnableAxisEndstops(AxesBitmap axes, bool forHoming, bool& reduceAcceleration) noexcept
{
	activeEndstops = nullptr;
	reduceAcceleration = false;
	isHomingMove = forHoming && axes.IsNonEmpty();
	const Kinematics& kin = reprap.GetMove().GetKinematics();
	while (axes.IsNonEmpty())
	{
		const unsigned int axis = axes.LowestSetBit();
		axes.ClearBit(axis);
		Endstop * const es = axisEndstops[axis];
		if (es != nullptr && es->Prime(kin, reprap.GetPlatform().GetAxisDriversConfig(axis)))
		{
			AddToActive(*es);
			if (es->ShouldReduceAcceleration())
			{
				reduceAcceleration = true;
			}
		}
		else
		{
			activeEndstops = nullptr;
			return false;
		}
	}
	return true;
}

// Set up the active endstops for Z probing, returning true if successful
bool EndstopsManager::EnableZProbe(size_t probeNumber, bool probingAway) noexcept
{
	activeEndstops = nullptr;
	isHomingMove = false;
	if (probeNumber < MaxZProbes && zProbes[probeNumber] != nullptr)
	{
		zProbes[probeNumber]->PrepareForUse(probingAway);
		AddToActive(*zProbes[probeNumber]);
	}
	return true;
}

// Enable extruder endstops. This adds to any existing axis endstops, so you must call EnableAxisEndstops before calling this.
bool EndstopsManager::EnableExtruderEndstops(ExtrudersBitmap extruders) noexcept
{
	if (extruders.IsNonEmpty())
	{
#if HAS_STALL_DETECT
		if (extrudersEndstop == nullptr)
		{
			extrudersEndstop = new StallDetectionEndstop;
		}
		DriversBitmap drivers;
		while (extruders.IsNonEmpty())
		{
			const unsigned int extruder = extruders.LowestSetBit();
			extruders.ClearBit(extruder);
			const DriverId driver = reprap.GetPlatform().GetExtruderDriver(extruder);
# if SUPPORT_CAN_EXPANSION
			if (driver.IsLocal())
			{
				drivers.SetBit(driver.localDriver);
			}
			else
			{
				//TODO remote stall detect endstop
				return false;
			}
# else
			drivers.SetBit(driver.localDriver);
# endif
		}

		extrudersEndstop->SetDrivers(drivers);
		AddToActive(*extrudersEndstop);
#else
		return false;
#endif
	}
	return true;
}

// Check the endstops.
// If an endstop has triggered, remove it from the active list and return its details
EndstopHitDetails EndstopsManager::CheckEndstops() noexcept
{
	EndstopHitDetails ret;									// the default constructor will clear all fields
	EndstopOrZProbe *actioned = nullptr;
	for (EndstopOrZProbe *esp = activeEndstops; esp != nullptr; esp = esp->GetNext())
	{
		EndstopHitDetails hd = esp->CheckTriggered();
		if (hd.GetAction() == EndstopHitAction::stopAll)
		{
			activeEndstops = nullptr;						// no need to do anything else
			if (!isHomingMove)
			{
				hd.setAxisHigh = false;
				hd.setAxisLow = false;
			}
			return hd;
		}
		if (hd.GetAction() > ret.GetAction())
		{
			ret = hd;
			actioned = esp;
		}
	}

	if (ret.GetAction() != EndstopHitAction::none)
	{
		if (actioned->Acknowledge(ret))
		{
			// The actioned endstop has completed so remove it from the active list
			EndstopOrZProbe *prev = nullptr;
			for (EndstopOrZProbe *es = activeEndstops; es != nullptr; )
			{
				if (es == actioned)
				{
					if (prev == nullptr)
					{
						activeEndstops = es->GetNext();
					}
					else
					{
						prev->SetNext(es->GetNext());
					}
					break;
				}
				prev = es;
				es = es->GetNext();
			}
		}
		if (!isHomingMove)
		{
			ret.setAxisHigh = false;
			ret.setAxisLow = false;
		}
	}
	return ret;
}

// Configure the endstops in response to M574.
// Caller has not locked movement. If we make any changes, we must lock movement first in case a move using endstops is executing or about to be queued.
GCodeResult EndstopsManager::HandleM574(GCodeBuffer& gb, const StringRef& reply, OutputBuffer*& outbuf) THROWS(GCodeException)
{
	// First count how many axes we are configuring, and lock movement if necessary
	unsigned int axesSeen = 0;
	size_t lastAxisSeen = 0;											// dummy initialisation to avoid compiler warnings
	EndStopPosition lastPosSeen = EndStopPosition::noEndStop;			// dummy initialisation to avoid compiler warnings
	for (size_t axis = 0; axis < reprap.GetGCodes().GetTotalAxes(); ++axis)
	{
		if (gb.Seen(reprap.GetGCodes().GetAxisLetters()[axis]))
		{
			lastPosSeen = (EndStopPosition)gb.GetUIValue();
			if (lastPosSeen >= EndStopPosition::numPositions)
			{
				reply.copy("Invalid endstop position");
				return GCodeResult::error;
			}
			lastAxisSeen = axis;
			++axesSeen;
		}
	}

	if (axesSeen == 0)
	{
		// Report current configuration
		// The response can get very long, so allocate an output buffer
		if (outbuf == nullptr && !OutputBuffer::Allocate(outbuf))
		{
			return GCodeResult::notFinished;
		}

		outbuf->copy("Endstop configuration:");
		ReadLocker lock(endstopsLock);

		for (size_t axis = 0; axis < reprap.GetGCodes().GetTotalAxes(); ++axis)
		{
			outbuf->catf("\n%c: ", reprap.GetGCodes().GetAxisLetters()[axis]);
			if (axisEndstops[axis] == nullptr)
			{
				outbuf->cat("none");
			}
			else
			{
				outbuf->cat((axisEndstops[axis]->GetAtHighEnd()) ? "high end " : "low end ");
				reply.Clear();
				axisEndstops[axis]->AppendDetails(reply);
				outbuf->cat(reply.c_str());
			}
		}
		return GCodeResult::ok;
	}

	// If we get here then axes were specified so we are setting endstop parameters
	if (!reprap.GetGCodes().LockAllMovementSystemsAndWaitForStandstill(gb))
	{
		return GCodeResult::notFinished;
	}

	activeEndstops = nullptr;			// we may be about to remove endstops, so make sure they are not in the active list

	const EndStopType inputType = (gb.Seen('S')) ? (EndStopType)gb.GetUIValue() : EndStopType::inputPin;
	if (inputType >= EndStopType::numInputTypes)
	{
		reply.copy("invalid input type");
		return GCodeResult::error;
	}
	if (inputType == EndStopType::unused_wasActiveLow)
	{
		reply.copy("endstop type 0 is no longer supported. Use type 1 and invert the input pin instead.");
		return GCodeResult::error;
	}

	if (gb.Seen('P'))					// we use P not C, because C may be an axis
	{
		// Setting the port name(s), so there must be just one axis and we must be using switch-type endstops
		if (axesSeen > 1 || inputType != EndStopType::inputPin)
		{
			reply.copy("Invalid use of P parameter");
			return GCodeResult::error;
		}

		WriteLocker lock(endstopsLock);

		delete axisEndstops[lastAxisSeen];
		axisEndstops[lastAxisSeen] = nullptr;
		SwitchEndstop * const sw = new SwitchEndstop(lastAxisSeen, lastPosSeen);
		const GCodeResult rslt = sw->Configure(gb, reply);
		if (rslt == GCodeResult::ok)
		{
			axisEndstops[lastAxisSeen] = sw;
		}
		else
		{
			delete sw;
		}
		return rslt;
	}

	// No P parameter, so there may be multiple axes
	for (size_t axis = 0; axis < reprap.GetGCodes().GetTotalAxes(); ++axis)
	{
		const char c = reprap.GetGCodes().GetAxisLetters()[axis];
		if (gb.Seen(c))
		{
			const EndStopPosition pos = (EndStopPosition)gb.GetUIValue();		// we range-checked this earlier
			WriteLocker lock(endstopsLock);

			if (pos == EndStopPosition::noEndStop)
			{
				DeleteObject(axisEndstops[axis]);
			}
			else
			{
				switch (inputType.ToBaseType())
				{
#if HAS_STALL_DETECT
				case EndStopType::motorStallAny:
					// Asking for stall detection endstop, so we can delete any existing endstop(s) and create new ones
					ReplaceObject(axisEndstops[axis], new StallDetectionEndstop(axis, pos, false));
					break;

				case EndStopType::motorStallIndividual:
					// Asking for stall detection endstop, so we can delete any existing endstop(s) and create new ones
					ReplaceObject(axisEndstops[axis], new StallDetectionEndstop(axis, pos, true));
					break;
#else
				case EndStopType::motorStallAny:
				case EndStopType::motorStallIndividual:
					DeleteObject(axisEndstops[axis]);
					reply.copy("Stall detection not supported by this hardware");
					return GCodeResult::error;
#endif
				case EndStopType::zProbeAsEndstop:
				{
					// Asking for a ZProbe or stall detection endstop, so we can delete any existing endstop(s) and create new ones
					uint32_t zProbeNumber = gb.Seen('K') ? gb.GetUIValue() : 0;
					ReplaceObject(axisEndstops[axis], new ZProbeEndstop(axis, pos, zProbeNumber));
					break;
				}

				case EndStopType::inputPin:
					if (   axisEndstops[axis] == nullptr
						|| axisEndstops[axis]->GetEndstopType() != EndStopType::inputPin
					   )
					{
						// Asking for a switch endstop but we don't already have one, so we don't know what pin number(s) it should use
						reply.printf("Pin name needed for switch-type endstop on %c axis", c);
						return GCodeResult::error;
					}
					else
					{
						axisEndstops[axis]->SetAtHighEnd(pos == EndStopPosition::highEndStop);
					}
					break;

				default:
					break;
				}
			}
		}
	}

	return GCodeResult::ok;
}

EndStopPosition EndstopsManager::GetEndStopPosition(size_t axis) const noexcept
{
	return (axisEndstops[axis] == nullptr) ? EndStopPosition::noEndStop
			: (axisEndstops[axis]->GetAtHighEnd()) ? EndStopPosition::highEndStop
				: EndStopPosition::lowEndStop;
}

// Return true if we are using a bed probe to home Z
bool EndstopsManager::HomingZWithProbe() const noexcept
{
	return axisEndstops[Z_AXIS] == nullptr || axisEndstops[Z_AXIS]->GetEndstopType() == EndStopType::zProbeAsEndstop;
}

bool EndstopsManager::Stopped(size_t axis) const noexcept
{
	return (axisEndstops[axis] != nullptr) && axisEndstops[axis]->Stopped();
}

void EndstopsManager::GetM119report(const StringRef& reply) noexcept
{
	reply.copy("Endstops - ");
	for (size_t axis = 0; axis < reprap.GetGCodes().GetTotalAxes(); ++axis)
	{
		const char * const status = (axisEndstops[axis] == nullptr)
										? "no endstop"
											: TranslateEndStopResult(axisEndstops[axis]->Stopped(), axisEndstops[axis]->GetAtHighEnd());
		reply.catf("%c: %s, ", reprap.GetGCodes().GetAxisLetters()[axis], status);
	}
	reply.catf("Z probe: %s", TranslateEndStopResult(GetZProbeOrDefault(0)->Stopped(), false));
}

const char *EndstopsManager::TranslateEndStopResult(bool hit, bool atHighEnd) noexcept
{
	if (hit)
	{
		return (atHighEnd) ? "at max stop" : "at min stop";
	}

	return "not stopped";
}

void EndstopsManager::SetZProbeDefaults() noexcept
{
	zProbes[0]->SetDefaults();
	for (size_t i = 0; i < MaxZProbes; ++i)
	{
		DeleteObject(zProbes[i]);
	}
}

// Program the Z probe
GCodeResult EndstopsManager::ProgramZProbe(GCodeBuffer& gb, const StringRef& reply) THROWS(GCodeException)
{
	const unsigned int probeNumber = (gb.Seen('K')) ? gb.GetLimitedUIValue('K', MaxZProbes) : 0;
	ReadLocker lock(zProbesLock);
	ZProbe * const zProbe = zProbes[probeNumber];
	if (zProbe == nullptr)
	{
		reply.copy("Invalid Z probe index");
		return GCodeResult::error;
	}

	if (gb.Seen('S'))
	{
		uint32_t zProbeProgram[MaxZProbeProgramBytes];
		size_t len = MaxZProbeProgramBytes;
		gb.GetUnsignedArray(zProbeProgram, len, false);
		if (len != 0)
		{
			for (size_t i = 0; i < len; ++i)
			{
				if (zProbeProgram[i] > 255)
				{
					reply.copy("Out of range value in program bytes");
					return GCodeResult::error;
				}
			}
			return zProbe->SendProgram(zProbeProgram, len, reply);
		}
	}
	reply.copy("No program bytes provided");
	return GCodeResult::error;
}

#if HAS_MASS_STORAGE || HAS_SBC_INTERFACE

bool EndstopsManager::WriteZProbeParameters(FileStore *f, bool includingG31) const noexcept
{
	bool ok = true;
	bool written = false;
	for (size_t i = 0; i < MaxZProbes; ++i)
	{
		ZProbe * const zp = zProbes[i];
		if (zp != nullptr)
		{
			if (includingG31)
			{
				zp->SetSaveToConfigOverride();
			}
			if (zp->GetSaveToConfigOverride())
			{
				if (!written)
				{
					ok = f->Write("; Z probe parameters\n");
					written = true;
				}
				if (ok)
				{
					ok = zp->WriteParameters(f, i);
				}
			}
		}
	}
	return ok;
}

#endif

// Handle M558, M558.1 and M558.2
GCodeResult EndstopsManager::HandleM558(GCodeBuffer& gb, const StringRef &reply) THROWS(GCodeException)
{
	const unsigned int probeNumber = (gb.Seen('K')) ? gb.GetLimitedUIValue('K', MaxZProbes) : 0;

#if SUPPORT_SCANNING_PROBES
	if (gb.GetCommandFraction() > 0)
	{
		return reprap.GetGCodes().HandleM558Point1or2(gb, reply, probeNumber);
	}
#endif

	// Check what sort of Z probe we need and where it is, so see whether we need to delete any existing one and create a new one.
	// If there is no probe, we need a new one; and if it is not a motor stall one then a port number must be given.
	// If we are switching between motor stall and any other type, we need a new one. A port must be specified unless it is motor stall.
	// If it not a motor stall probe and a port number is given, we need a new one in case it is on a different board.
	// If it is a motor stall endstop, there should not be a port specified, but we can ignore the port if it is present
	uint32_t probeType = (uint32_t)ZProbeType::none;
	bool seenType = false;
	gb.TryGetLimitedUIValue('P', probeType, seenType, (uint32_t)ZProbeType::numTypes);
	if (   seenType
		&& (   probeType == (uint32_t)ZProbeType::e1Switch_obsolete
			|| probeType == (uint32_t)ZProbeType::endstopSwitch_obsolete
			|| probeType == (uint32_t)ZProbeType::zSwitch_obsolete
		   )
	   )
	{
		reply.printf("Invalid Z probe type %" PRIu32, probeType);
		return GCodeResult::error;
	}

	WriteLocker lock(zProbesLock);

	ZProbe * const existingProbe = zProbes[probeNumber];
	if (existingProbe == nullptr && !seenType)
	{
		reply.printf("Z probe %u not found", probeNumber);
		return GCodeResult::error;
	}

	const bool seenPort = gb.Seen('C');
	bool seen = seenType || seenPort;

	if (seen)									// we need a new probe if we have seen either P or C
	{
		if (!seenType)							// if a port is specified then the type must be specified too
		{
			reply.copy("Missing Z probe type number");
			return GCodeResult::error;
		}

		DeleteObject(zProbes[probeNumber]);		// delete the old probe first, the new one might use the same ports

		ZProbe *newProbe;
		switch ((ZProbeType)probeType)
		{
		case ZProbeType::none:
			newProbe = new DummyZProbe(probeNumber);
			break;

		case ZProbeType::zMotorStall:
			newProbe = new MotorStallZProbe(probeNumber);
			break;

		default:
			if (!seenPort)
			{
				reply.copy("Missing Z probe pin name(s)");
				return GCodeResult::error;
			}
			{
#if SUPPORT_CAN_EXPANSION
				String<StringLength20> pinNames;
				gb.Seen('C');
				gb.GetReducedString(pinNames.GetRef());
				const CanAddress boardAddress = IoPort::RemoveBoardAddress(pinNames.GetRef());
				if (boardAddress != CanInterface::GetCanAddress())
				{
					RemoteZProbe *newRemoteProbe = new RemoteZProbe(probeNumber, boardAddress, (ZProbeType)probeType);
					const GCodeResult rslt = newRemoteProbe->Create(pinNames.GetRef(), reply);
					if (rslt != GCodeResult::ok)
					{
						delete newRemoteProbe;
						return rslt;
					}
					newProbe = newRemoteProbe;
				}
				else
#endif
					if (   probeNumber != 0
						&& (   probeType == (unsigned int)ZProbeType::analog || probeType == (unsigned int)ZProbeType::alternateAnalog
							|| probeType == (unsigned int)ZProbeType::dumbModulated || probeType == (unsigned int)ZProbeType::digital
						   )
					   )
				{
					reply.copy("Types 1,2,3 and 5 are available for Z probe 0 only");
					return GCodeResult::error;
				}
				else
				{
					newProbe = new LocalZProbe(probeNumber);
				}
			}
			break;
		}

		const GCodeResult rslt = newProbe->Configure(gb, reply, seen);
		if (Succeeded(rslt))
		{
			zProbes[probeNumber] = newProbe;
			if (probeType == (uint32_t)ZProbeType::scanningAnalog)
			{
				Move::CreateLaserTask();					// scanning probes use the Laser task to take readings
			}
		}
		return rslt;
	}

	// If we get here then there is an existing probe of the correct type and we just need to change its configuration
	return zProbes[probeNumber]->Configure(gb, reply, seen);
}

// Set or print the Z probe. Called by G31.
// Note that G31 P or G31 P0 prints the parameters of the currently-selected Z probe.
GCodeResult EndstopsManager::HandleG31(GCodeBuffer& gb, const StringRef& reply) THROWS(GCodeException)
{
	const unsigned int probeNumber = (gb.Seen('K')) ? gb.GetLimitedUIValue('K', MaxZProbes) : 0;
	const auto zp = GetZProbe(probeNumber);
	if (zp.IsNull())
	{
		reply.copy("invalid Z probe index");
		return GCodeResult::error;
	}

	return zp->HandleG31(gb, reply);
}

#if SUPPORT_OBJECT_MODEL

size_t EndstopsManager::GetNumProbesToReport() const noexcept
{
	size_t ret = MaxZProbes;
	while (ret != 0 && zProbes[ret - 1] == nullptr)
	{
		--ret;
	}
	return ret;
}

#endif


#if SUPPORT_CAN_EXPANSION

// Handle signalling of a remote switch change, when the handle indicates that it is being used as an endstop.
void EndstopsManager::HandleRemoteEndstopChange(CanAddress src, uint8_t handleMajor, uint8_t handleMinor, bool state) noexcept
{
	if (handleMajor < ARRAY_SIZE(axisEndstops))
	{
		Endstop * const es = axisEndstops[handleMajor];
		if (es != nullptr)
		{
			es->HandleRemoteInputChange(src, handleMinor, state);
		}
	}
}

// Handle signalling of a remote switch change, when the handle indicates that it is being used as a Z probe.
void EndstopsManager::HandleRemoteZProbeChange(CanAddress src, uint8_t handleMajor, uint8_t handleMinor, bool state, uint32_t reading) noexcept
{
	if (handleMajor < ARRAY_SIZE(zProbes))
	{
		ZProbe * const zp = zProbes[handleMajor];
		if (zp != nullptr)
		{
			zp->HandleRemoteInputChange(src, handleMinor, state, reading);
		}
	}
}

void EndstopsManager::HandleRemoteAnalogZProbeValueChange(CanAddress src, uint8_t handleMajor, uint8_t handleMinor, uint32_t reading) noexcept
{
	if (handleMajor < ARRAY_SIZE(zProbes))
	{
		ZProbe * const zp = zProbes[handleMajor];
		if (zp != nullptr)
		{
			zp->UpdateRemoteReading(src, handleMinor, reading);
		}
	}
}

<<<<<<< HEAD
=======
// This is called when we update endstop states because of a message from a remote board.
// In time we may use it to help implement interrupt-driven local endstops too, but for now those are checked in the step ISR by a direct call to DDA::CheckEndstops().
void EndstopsManager::OnEndstopOrZProbeStatesChanged() noexcept
{
	DDARing& mainRing = reprap.GetMove().GetMainDDARing();
	bool wakeAsyncSender = false;

	// To prevent another task completing the move, we must disable task scheduling here.
	TaskCriticalSectionLocker lock;
	const uint32_t oldPrio = ChangeBasePriority(NvicPriorityStep);		// shut out the step interrupt

	DDA * const currentDda = mainRing.GetCurrentDDA();
	if (currentDda != nullptr && currentDda->IsCheckingEndstops())
	{
		Platform& p = reprap.GetPlatform();
		wakeAsyncSender = currentDda->CheckEndstops(p);
		if (currentDda->GetState() == DDA::completed)
		{
			mainRing.OnMoveCompleted(currentDda, p);
		}
	}
	RestoreBasePriority(oldPrio);										// allow step interrupts again

	if (wakeAsyncSender) { CanInterface::WakeAsyncSender(); }
}

>>>>>>> 76d145e0
#endif

// End<|MERGE_RESOLUTION|>--- conflicted
+++ resolved
@@ -808,35 +808,6 @@
 	}
 }
 
-<<<<<<< HEAD
-=======
-// This is called when we update endstop states because of a message from a remote board.
-// In time we may use it to help implement interrupt-driven local endstops too, but for now those are checked in the step ISR by a direct call to DDA::CheckEndstops().
-void EndstopsManager::OnEndstopOrZProbeStatesChanged() noexcept
-{
-	DDARing& mainRing = reprap.GetMove().GetMainDDARing();
-	bool wakeAsyncSender = false;
-
-	// To prevent another task completing the move, we must disable task scheduling here.
-	TaskCriticalSectionLocker lock;
-	const uint32_t oldPrio = ChangeBasePriority(NvicPriorityStep);		// shut out the step interrupt
-
-	DDA * const currentDda = mainRing.GetCurrentDDA();
-	if (currentDda != nullptr && currentDda->IsCheckingEndstops())
-	{
-		Platform& p = reprap.GetPlatform();
-		wakeAsyncSender = currentDda->CheckEndstops(p);
-		if (currentDda->GetState() == DDA::completed)
-		{
-			mainRing.OnMoveCompleted(currentDda, p);
-		}
-	}
-	RestoreBasePriority(oldPrio);										// allow step interrupts again
-
-	if (wakeAsyncSender) { CanInterface::WakeAsyncSender(); }
-}
-
->>>>>>> 76d145e0
 #endif
 
 // End