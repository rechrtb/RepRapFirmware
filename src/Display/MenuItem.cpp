/*
 * MenuItem.cpp
 *
 *  Created on: 7 May 2018
 *      Author: David
 */

#include "MenuItem.h"

#if SUPPORT_12864_LCD

#include <Platform/RepRap.h>
#include <Heating/Heat.h>
#include <Platform/Platform.h>
#include <GCodes/GCodes.h>
#include <Tools/Tool.h>
#include <PrintMonitor/PrintMonitor.h>

MenuItem::MenuItem(PixelNumber r, PixelNumber c, PixelNumber w, Alignment a, FontNumber fn) noexcept
	: visStr(nullptr), row(r), column(c), width(w), height(0), align(a), fontNumber(fn), visCase(AlwaysVisible), itemChanged(true), highlighted(false), drawn(false), next(nullptr)
{
}

/*static*/ void MenuItem::AppendToList(MenuItem **root, MenuItem *item) noexcept
{
	while (*root != nullptr)
	{
		root = &((*root)->next);
	}
	item->next = nullptr;
	*root = item;
}

// Print the item at the correct place with the correct alignment
void MenuItem::PrintAligned(Lcd& lcd, PixelNumber rightMargin) noexcept
{
	PixelNumber colsToSkip = 0;
	lcd.SetFont(fontNumber);
	if (align != 0)
	{
		lcd.SetCursor(lcd.GetNumRows(), column);
		lcd.SetRightMargin(min<PixelNumber>(rightMargin, column + width));
		CorePrint(lcd);
		const PixelNumber w = lcd.GetColumn() - column;
		if (w < width)
		{
			colsToSkip = (align == RightAlign)
							? width - w - 1				// when right aligning, leave 1 pixel of space at the end
								: (width - w)/2;
		}
	}

	lcd.SetCursor(row, column);
	lcd.SetRightMargin(min<PixelNumber>(rightMargin, column + width));
	lcd.TextInvert(highlighted);
	if (colsToSkip != 0)
	{
		lcd.ClearToMargin();
		lcd.SetCursor(row, column + colsToSkip);
	}
	CorePrint(lcd);
	if (align == 0)
	{
		lcd.ClearToMargin();
	}
	lcd.TextInvert(false);
}

bool MenuItem::IsVisible() const noexcept
{
	const GCodes& gc = reprap.GetGCodes();
	if (visStr != nullptr)
	{
		return gc.EvaluateConditionForDisplay(visStr);
	}

	switch (visCase)
	{
	default:
	case 0:		return true;
	case 2:		return gc.IsReallyPrinting();
	case 3:		return !gc.IsReallyPrinting();
	case 4:		return reprap.GetPrintMonitor().IsPrinting();
	case 5:		return !reprap.GetPrintMonitor().IsPrinting();
	case 6:		{
					const PauseState ps = gc.GetPauseState();
					return ps == PauseState::pausing || ps == PauseState::paused;
				}
	case 7:		return gc.IsReallyPrintingOrResuming();
#if HAS_MASS_STORAGE || HAS_SBC_INTERFACE
	case 10:	return
# if HAS_MASS_STORAGE
					MassStorage::IsDriveMounted(0)
# endif
# if HAS_MASS_STORAGE && HAS_SBC_INTERFACE
					||
# endif
# if HAS_SBC_INTERFACE
					reprap.UsingSbcInterface()
# endif
					;
	case 11:	return
# if HAS_MASS_STORAGE
					!MassStorage::IsDriveMounted(0)
# endif
# if HAS_MASS_STORAGE && HAS_SBC_INTERFACE
					&&
# endif
# if HAS_SBC_INTERFACE
					!reprap.UsingSbcInterface()
# endif
					;
#endif
	case 20:
		{
			const auto tool = gc.GetPrimaryMovementState().GetLockedCurrentOrDefaultTool();			// this can be null, especially during startup
			return tool.IsNotNull() && tool->HasTemperatureFault();
		}
	case 28:	return reprap.GetHeat().GetStatus(reprap.GetHeat().GetBedHeater(0)) == HeaterStatus::fault;
	}
}

// Erase this item if it is drawn but should not be visible
void MenuItem::EraseIfInvisible(Lcd& lcd, PixelNumber tOffset) noexcept
{
	if (drawn && !IsVisible())
	{
		lcd.Clear(row - tOffset, column, row + height, column + width);
		drawn = false;
	}
}

<<<<<<< HEAD
=======
TextMenuItem::TextMenuItem(PixelNumber r, PixelNumber c, PixelNumber w, Alignment a, FontNumber fn, Visibility vis, const char* t) noexcept
	: MenuItem(r, c, w, a, fn, vis), text(t)
{
}

void TextMenuItem::CorePrint(Lcd& lcd) noexcept
{
	lcd.printf("%s", text);
}

void TextMenuItem::Draw(Lcd& lcd, PixelNumber rightMargin, bool highlight) noexcept
{
	// We ignore the 'highlight' parameter because text items are not selectable
	if (IsVisible() && (!drawn || itemChanged))
	{
		PrintAligned(lcd, rightMargin);
		itemChanged = false;
		drawn = true;
	}
}

void TextMenuItem::UpdateWidthAndHeight(Lcd& lcd) noexcept
{
	if (width == 0)
	{
		lcd.SetFont(fontNumber);
		lcd.SetCursor(lcd.GetNumRows(), 0);
		lcd.SetRightMargin(lcd.GetNumCols());
		lcd.TextInvert(false);
		lcd.printf("%s", text);
		width = lcd.GetColumn();
		if (align == LeftAlign)
		{
			++width;			// add a space column after left-aligned text with no explicit width, so that the next item can follow immediately
		}
	}
	if (height == 0)
	{
		lcd.SetFont(fontNumber);
		height = lcd.GetFontHeight();
	}
}

ButtonMenuItem::ButtonMenuItem(PixelNumber r, PixelNumber c, PixelNumber w, FontNumber fn, Visibility vis, const char* t, const char* cmd, char const* acFile) noexcept
	: MenuItem(r, c, w, CentreAlign, fn, vis), text(t), command(cmd), m_acFile(acFile)
{
}

void ButtonMenuItem::CorePrint(Lcd& lcd) noexcept
{
	lcd.WriteSpaces(1);				// space at start in case highlighted
	lcd.printf("%s", text);
	lcd.WriteSpaces(1);				// space at end to allow for highlighting
}

void ButtonMenuItem::Draw(Lcd& lcd, PixelNumber rightMargin, bool highlight) noexcept
{
	if (IsVisible() && (itemChanged || !drawn || highlight != highlighted) && column < lcd.GetNumCols())
	{
		highlighted = highlight;
		PrintAligned(lcd, rightMargin);
		itemChanged = false;
		drawn = true;
	}
}

void ButtonMenuItem::UpdateWidthAndHeight(Lcd& lcd) noexcept
{
	if (width == 0)
	{
		lcd.SetFont(fontNumber);
		lcd.SetCursor(lcd.GetNumRows(), 0);
		lcd.SetRightMargin(lcd.GetNumCols());
		lcd.TextInvert(false);
		CorePrint(lcd);
		width = lcd.GetColumn();
	}
	if (height == 0)
	{
		lcd.SetFont(fontNumber);
		height = lcd.GetFontHeight();
	}
}

// TODO WS1: if we overflow the command or directory string, we should probably offer a return value that tells the caller to do nothing...
bool ButtonMenuItem::Select(const StringRef& cmd) noexcept
{
	const int nReplacementIndex = StringContains(command, "#0");
	if (-1 != nReplacementIndex)
	{
		cmd.copy(command, nReplacementIndex);
		cmd.cat(m_acFile);
	}
	else
	{
		cmd.copy(command);
		if (StringEqualsIgnoreCase(command, "menu") && strlen(m_acFile) != 0)
		{
			// For backwards compatibility, if 'menu' is used without any parameters, use the L parameter as the name of the menu file
			cmd.cat(' ');
			cmd.cat(m_acFile);
		}
	}

	return true;
}

PixelNumber ButtonMenuItem::GetVisibilityRowOffset(PixelNumber tCurrentOffset, PixelNumber fontHeight) const noexcept
{
	PixelNumber tOffsetRequest = tCurrentOffset;

	// Are we off the bottom of the visible window?
	if (64 + tCurrentOffset <= row + fontHeight + 1)
	{
		tOffsetRequest = row - 3;
	}

	// Should we move back up?
	if (row < tCurrentOffset + 3)
	{
		tOffsetRequest = (row > 3) ? row - 3 : 0;
	}

	return tOffsetRequest;
}

ValueMenuItem::ValueMenuItem(PixelNumber r, PixelNumber c, PixelNumber w, Alignment a, FontNumber fn, Visibility vis, bool adj, unsigned int v, unsigned int d) noexcept
	: MenuItem(r, c, ((w != 0) ? w : DefaultWidth), a, fn, vis), valIndex(v), currentFormat(PrintFormat::undefined), decimals(d), adjusting(AdjustMode::displaying), adjustable(adj)
{
}

void ValueMenuItem::CorePrint(Lcd& lcd) noexcept
{
	if (adjustable)
	{
		lcd.WriteSpaces(1);
	}

	if (error)
	{
		lcd.printf("***");
	}
	else
	{
		switch (currentFormat)
		{
		case PrintFormat::asFloat:
			lcd.printf("%.*f", decimals, (double)currentValue.f);
			break;

		case PrintFormat::asPercent:
			lcd.printf("%.*f%%", decimals, (double)currentValue.f);
			break;

		case PrintFormat::asUnsigned:
			lcd.printf("%u", currentValue.u);
			break;

		case PrintFormat::asSigned:
			lcd.printf("%d", currentValue.i);
			break;

		case PrintFormat::asText:
			lcd.printf("%s", textValue);
			break;

		case PrintFormat::asIpAddress:
			lcd.printf("%u.%u.%u.%u", currentValue.u & 0x000000FF, (currentValue.u >> 8) & 0x0000000FF, (currentValue.u >> 16) & 0x0000000FF, (currentValue.u >> 24) & 0x0000000FF);
			break;

		case PrintFormat::asTime:
			{
				unsigned int hours = currentValue.u/3600,
					minutes = (currentValue.u / 60) % 60,
					seconds = currentValue.u % 60;
				lcd.printf("%u:%02u:%02u", hours, minutes, seconds);
			}
			break;

		case PrintFormat::undefined:
		default:
			lcd.printf("***");
			break;
		}
	}
}

void ValueMenuItem::Draw(Lcd& lcd, PixelNumber rightMargin, bool highlight) noexcept
{
	if (IsVisible())
	{
		error = false;
		textValue = nullptr;

		if (valIndex == 501)
		{
			// Item 501 is a special case because it is text, not a number. We store the current message sequence number in currentValue.
			uint16_t newSeq;
			textValue = reprap.GetLatestMessage(newSeq);
			if (newSeq != currentValue.u)
			{
				itemChanged = true;
				currentValue.u = newSeq;
				currentFormat = PrintFormat::asText;
			}
		}
		else if (adjusting != AdjustMode::adjusting)
		{
			const unsigned int itemNumber = valIndex % 100;
			const Value oldValue = currentValue;
			currentFormat = PrintFormat::asFloat;

			switch (valIndex/100)
			{
			case 0:		// heater current temperature
				currentValue.f = max<float>(reprap.GetGCodes().GetItemCurrentTemperature(itemNumber), 0.0);
				break;

			case 1:		// heater active temperature
				currentValue.f = max<float>(reprap.GetGCodes().GetItemActiveTemperature(itemNumber), 0.0);
				break;

			case 2:		// heater standby temperature
				currentValue.f = max<float>(reprap.GetGCodes().GetItemStandbyTemperature(itemNumber), 0.0);
				break;

			case 3:		// fan %
				currentValue.f = ((itemNumber == 99)
								? reprap.GetGCodes().GetMappedFanSpeed()
								: reprap.GetFansManager().GetFanValue(itemNumber)
							   ) * 100.0;
				currentFormat = PrintFormat::asPercent;
				break;

			case 4:		// extruder %
				currentValue.f = reprap.GetGCodes().GetExtrusionFactor(itemNumber) * 100.0;
				currentFormat = PrintFormat::asPercent;
				break;

			case 5:		// misc
				switch (itemNumber)
				{
				case 0:
					currentValue.f = reprap.GetGCodes().GetSpeedFactor() * 100.0;
					currentFormat = PrintFormat::asPercent;
					break;

				// case 1 is the latest message sent by M117, but it handled at the start

				case 10: // X
				case 11: // Y
				case 12: // Z
				case 13: // U
				case 14: // V
				case 15: // W
					currentValue.f = reprap.GetGCodes().GetUserCoordinate(itemNumber - 10);
					break;

				case 20:
					currentValue.i = reprap.GetCurrentToolNumber();
					currentFormat = PrintFormat::asSigned;
					break;

				case 21:	// Z baby-step
					currentValue.f = reprap.GetGCodes().GetTotalBabyStepOffset(Z_AXIS);
					break;

				// Platform's IP address is the "planned", Network's IP address is the "actual"
				case 30:
				case 31:
				case 32:
				case 33:
					currentValue.u = reprap.GetNetwork().GetIPAddress(0).GetQuad(itemNumber - 30);
					currentFormat = PrintFormat::asUnsigned;
					break;

				case 34:	// IP address in one go
					currentValue.u = reprap.GetNetwork().GetIPAddress(0).GetV4LittleEndian();
					currentFormat = PrintFormat::asIpAddress;
					break;

				case 35:	// Percentage of file that has been processed
					currentValue.f = (reprap.GetPrintMonitor().IsPrinting())
										? reprap.GetPrintMonitor().FractionOfFilePrinted() * 100.0
											: 0;
					currentFormat = PrintFormat::asPercent;
					break;

				case 36:	// Print time remaining, file-based
					currentValue.u = (reprap.GetPrintMonitor().IsPrinting())
										? static_cast<int>(reprap.GetPrintMonitor().EstimateTimeLeft(PrintEstimationMethod::fileBased))
											: 0;
					currentFormat = PrintFormat::asTime;
					break;

				case 37:	// Print time remaining, filament-based
					currentValue.u = (reprap.GetPrintMonitor().IsPrinting())
										? static_cast<int>(reprap.GetPrintMonitor().EstimateTimeLeft(PrintEstimationMethod::filamentBased))
											: 0;
					currentFormat = PrintFormat::asTime;
					break;

				case 38:	// requested speed
					currentValue.f = reprap.GetMove().GetRequestedSpeedMmPerSec();
					break;

				case 39:	// top speed
					currentValue.f = reprap.GetMove().GetTopSpeedMmPerSec();
					break;

				default:
					error = true;
				}
				break;

			default:
				error = true;
				break;
			}

			if (error)
			{
				itemChanged = true;
			}
			else
			{
				switch (currentFormat)
				{
				case PrintFormat::undefined:
					itemChanged = true;
					break;

				case PrintFormat::asFloat:
					if (currentValue.f != oldValue.f)
					{
						itemChanged = true;
					}
					break;

				case PrintFormat::asSigned:
					if (currentValue.i != oldValue.i)
					{
						itemChanged = true;
					}
					break;

				case PrintFormat::asUnsigned:
				case PrintFormat::asIpAddress:
				case PrintFormat::asText:
				case PrintFormat::asTime:
				default:
					if (currentValue.u != oldValue.u)
					{
						itemChanged = true;
					}
					break;
				}
			}
		}

		if (itemChanged || !drawn || (highlight != highlighted))
		{
			highlighted = highlight;
			PrintAligned(lcd, rightMargin);
			itemChanged = false;
			drawn = true;
		}
	}
}

bool ValueMenuItem::Select(const StringRef& cmd) noexcept
{
	adjusting = AdjustMode::adjusting;
	return false;
}

void ValueMenuItem::UpdateWidthAndHeight(Lcd& lcd) noexcept
{
	// The width is always set for a ValueMenuItem so we just need to determine the height
	if (height == 0)
	{
		lcd.SetFont(fontNumber);
		height = lcd.GetFontHeight();
	}
}

PixelNumber ValueMenuItem::GetVisibilityRowOffset(PixelNumber tCurrentOffset, PixelNumber fontHeight) const noexcept
{
	// TODO
	return 0;
}

bool ValueMenuItem::Adjust_SelectHelper() noexcept
{
	if (adjusting == AdjustMode::adjusting)
	{
		const unsigned int itemNumber = GetReferencedToolNumber();

		bool err = false;
		switch (valIndex/100)
		{
		case 1: // heater active temperature
			reprap.GetGCodes().SetItemActiveTemperature(itemNumber, (currentValue.f < 1.0) ? ABS_ZERO : currentValue.f);
			break;

		case 2: // heater standby temperature
			reprap.GetGCodes().SetItemStandbyTemperature(itemNumber, (currentValue.f < 1.0) ? ABS_ZERO : currentValue.f);
			break;

		case 3: // fan %
			if (itemNumber == 99)
			{
				reprap.GetGCodes().SetMappedFanSpeed(currentValue.f * 0.01);
			}
			else
			{
				reprap.GetFansManager().SetFanValue(itemNumber, currentValue.f * 0.01);
			}
			break;

		case 4: // extruder %
			reprap.GetGCodes().SetExtrusionFactor(itemNumber, currentValue.f * 0.01);
			break;

		case 5: // misc.
			switch (itemNumber)
			{
			case 0:
				reprap.GetGCodes().SetSpeedFactor(currentValue.f * 0.01);
				break;

			case 20:
				reprap.SelectTool(currentValue.i, false);
				break;

			case 21: // baby stepping
				break;

			default:
				err = true;
				break;
			}
			break;

		default:
			err = true;
			break;
		}

		if (err)
		{
			reprap.GetDisplay().ErrorBeep();
		}
	}

	adjusting = AdjustMode::displaying;
	return true;
}

unsigned int ValueMenuItem::GetReferencedToolNumber() const noexcept
{
	unsigned int uToolNumber = valIndex % 100;
	if (79 == uToolNumber)
	{
		uToolNumber = reprap.GetCurrentOrDefaultTool()->Number();
	}

	return uToolNumber;
}

// Adjust the value of this item by 'clicks' click of the encoder. 'clicks' is nonzero.
// Return true if we have finished adjusting it.
bool ValueMenuItem::Adjust_AlterHelper(int clicks) noexcept
{
	itemChanged = true;			// we will probably change the value, so it will need to be re-displayed
	const unsigned int itemNumber = GetReferencedToolNumber();

	switch (valIndex/100)
	{
	case 1:	// heater active temperature
	case 2:	// heater standby temperature
		if (itemNumber < 80) // Tool heaters
		{
			// If we're decreasing, make any value smaller than 95 go to 0
			// If we're increasing, make any value between 0 and 95 jump directly to 95
			// Also cap the maximum
			if (0 > clicks) // decrementing
			{
				currentValue.f += (float)clicks;
				if (95.0 > currentValue.f)
				{
					currentValue.f = 0.0;
				}
			}
			else // incrementing
			{
				if (0.0 == currentValue.f)
				{
					currentValue.f = 95.0 - 1.0;
				}
				currentValue.f = min<int>(currentValue.f + (float)clicks, reprap.GetHeat().GetHighestTemperatureLimit(reprap.GetTool(itemNumber)->GetHeater(0)));
			}
		}
		else
		{
			currentValue.f += (float)clicks;
		}
		break;

	case 3: // fan %
		currentValue.f = constrain<float>(currentValue.f + (float)clicks, 0.0, 100.0);
		break;

	case 5: // misc.
		switch (itemNumber)
		{
		case 0: // 500 Feed Rate
			currentValue.f = constrain<float>(currentValue.f + (float)clicks, 10.0, 500.0);
			break;

		case 20: // 520 Tool Selection
			currentValue.i = constrain<int>((int)currentValue.f + clicks, -1, 255);
			break;

		case 21: // 521 baby stepping
			{
				String<ShortGCodeLength> cmd;
				cmd.printf("M290 Z%.2f", (double)(0.02 * clicks));
				(void) reprap.GetGCodes().ProcessCommandFromLcd(cmd.c_str());
				adjusting = AdjustMode::liveAdjusting;
			}
			break;

		default:
			if (itemNumber >= 10 && itemNumber < 10 + reprap.GetGCodes().GetVisibleAxes())	// 510-518 axis position adjustment
			{
				String<ShortGCodeLength> cmd;
				const float amount = ((itemNumber == 12) ? 0.02 : 0.1) * clicks;			// 0.02mm Z resolution, 0.1mm for other axes
				cmd.printf("M120 G91 G1 F3000 %c%.2f M121", 'X' + (itemNumber - 10), (double)amount);
				(void) reprap.GetGCodes().ProcessCommandFromLcd(cmd.c_str());
				adjusting = AdjustMode::liveAdjusting;
			}
			break;
		}
		break;

	default:
		currentValue.f += (float)clicks;
		break;
	}

	return false;
}

// Adjust this element, returning true if we have finished adjustment.
// 'clicks' is the number of encoder clicks to adjust by, or 0 if the button was pushed.
bool ValueMenuItem::Adjust(int clicks) noexcept
{
	return (clicks == 0)						// if button has been pressed
			?  Adjust_SelectHelper()
				: Adjust_AlterHelper(clicks);
}

#if HAS_MASS_STORAGE
FilesMenuItem::FilesMenuItem(PixelNumber r, PixelNumber c, PixelNumber w, FontNumber fn, Visibility vis, const char *cmd, const char *dir, const char *acFile, unsigned int nf) noexcept
	: MenuItem(r, c, w, LeftAlign, fn, vis), numDisplayLines(nf), command(cmd), initialDirectory(dir), m_acFile(acFile),
        m_uListingFirstVisibleIndex(0), m_uListingSelectedIndex(0)
{
	// There's no guarantee that initialDirectory has a trailing '/'
	currentDirectory.copy(initialDirectory);
	const size_t len = currentDirectory.strlen();
	if (len == 0 || '/' != currentDirectory[len - 1])
	{
		currentDirectory.cat('/');
	}

	initialDirectoryNesting = GetDirectoryNesting();
	sdCardState = notStarted;
}

void FilesMenuItem::vResetViewState() noexcept
{
	m_uListingSelectedIndex = 0;
	m_uListingFirstVisibleIndex = 0;
}

void FilesMenuItem::EnterDirectory() noexcept
{
	vResetViewState();

	m_uHardItemsInDirectory = 0;
	FileInfo oFileInfo;
	if (MassStorage::FindFirst(currentDirectory.c_str(), oFileInfo))
	{
		do
		{
			if (oFileInfo.fileName[0] != '.')
			{
				++m_uHardItemsInDirectory;
			}
		}
		while (MassStorage::FindNext(oFileInfo));
	}

	itemChanged = true;							// force a redraw
}

uint8_t FilesMenuItem::GetDirectoryNesting() const noexcept
{
	const char *pcPathElement = currentDirectory.c_str();
	uint8_t uNumSlashes = 0;

	while ('\0' != *pcPathElement)
	{
		if (('/' == *pcPathElement) && ('\0' != *(pcPathElement + 1))) // don't count a trailing slash
		{
			++uNumSlashes;
		}
		++pcPathElement;
	}
	return uNumSlashes;
}

bool FilesMenuItem::bInSubdirectory() const noexcept
{
	return GetDirectoryNesting() > initialDirectoryNesting;
}

unsigned int FilesMenuItem::uListingEntries() const noexcept
{
	return bInSubdirectory() ? (1 + m_uHardItemsInDirectory) : m_uHardItemsInDirectory;
}

void FilesMenuItem::Draw(Lcd& lcd, PixelNumber rightMargin, bool highlight) noexcept
{
	// The 'highlight' parameter is not used to highlight this item, but it is still used to tell whether this item is selected or not
	if (!IsVisible())
	{
		sdCardState = notStarted;
	}
	else if (!drawn || itemChanged || highlighted != highlight)
	{
		switch (sdCardState)
		{
		case notStarted:
			if (MassStorage::CheckDriveMounted(currentDirectory.c_str()))
			{
				sdCardState = mounted;
				EnterDirectory();
			}
			else
			{
				sdCardState = mounting;
			}
			break;

		case mounting:
			{
				const size_t card = (isdigit(currentDirectory[0]) && currentDirectory[1] == ':') ? currentDirectory[0] - '0' : 0;
				String<StringLength50> reply;
				switch(MassStorage::Mount(card, reply.GetRef(), false))
				{
				case GCodeResult::notFinished:
					return;

				case GCodeResult::ok:
					sdCardState = mounted;
					EnterDirectory();
					break;

				default:
					reply.copy("Internal error");
					// no break
				case GCodeResult::error:
					sdCardState = error;
					lcd.SetFont(fontNumber);
					lcd.SetCursor(row, column);
					lcd.SetRightMargin(rightMargin);
					lcd.ClearToMargin();
					lcd.SetCursor(row, column);
					lcd.printf("%s", reply.c_str());
					break;
				}
			}
			break;

		case mounted:
			ListFiles(lcd, rightMargin, highlight);
			break;

		case error:
			break;
		}
	}
}

void FilesMenuItem::ListFiles(Lcd& lcd, PixelNumber rightMargin, bool highlight) noexcept
{
	lcd.SetFont(fontNumber);
	lcd.SetRightMargin(rightMargin);
	uint8_t line = 0;

	// If we are in a subdirectory then we prepend ".." to the list of files
	unsigned int dirEntriesToSkip;
	if (bInSubdirectory())
	{
		if (m_uListingFirstVisibleIndex == 0)
		{
			lcd.SetCursor(row, column);
			lcd.printf("  ..");
			lcd.ClearToMargin();
			if (highlight && m_uListingSelectedIndex == 0)
			{
				// Overwriting the initial spaces with '>' avoids shifting the following text when we change the selection
				lcd.SetCursor(row, column);
				lcd.write('>');
			}
			line = 1;
			dirEntriesToSkip = 0;
		}
		else
		{
			dirEntriesToSkip = m_uListingFirstVisibleIndex - 1;
		}
	}
	else
	{
		dirEntriesToSkip = m_uListingFirstVisibleIndex;
	}

	// Seek to the first file that is in view
	FileInfo oFileInfo;
	bool gotFileInfo = MassStorage::FindFirst(currentDirectory.c_str(), oFileInfo);
	while (gotFileInfo)
	{
		if (oFileInfo.fileName[0] != '.')
		{
			if (dirEntriesToSkip == 0)
			{
				break;
			}
			--dirEntriesToSkip;
		}
		gotFileInfo = MassStorage::FindNext(oFileInfo);
	}

	// We always iterate the entire viewport so that old listing lines that may not be overwritten are cleared
	while (line < numDisplayLines)
	{
		lcd.SetCursor(row + (lcd.GetFontHeight() * line), column);

		// If there's actually a file to describe (not just ensuring viewport line clear)
		if (gotFileInfo)
		{
			lcd.printf("  ");
			if (oFileInfo.isDirectory)
			{
				lcd.printf("./");
			}
			lcd.printf("%s", oFileInfo.fileName.c_str());
			lcd.ClearToMargin();
			if (highlight && m_uListingSelectedIndex == line + m_uListingFirstVisibleIndex)
			{
				lcd.SetCursor(row + (lcd.GetFontHeight() * line), column);
				lcd.write('>');
			}
		}
		else
		{
			lcd.ClearToMargin();
		}

		++line;
		if (line == numDisplayLines)
		{
			break;		// skip getting more file info for efficiency
		}

		do
		{
			gotFileInfo = MassStorage::FindNext(oFileInfo);
		} while (gotFileInfo && oFileInfo.fileName[0] == '.');
	}

	MassStorage::AbandonFindNext();				// release the mutex, there may be more files that we don't have room to display

	itemChanged = false;
	drawn = true;
	highlighted = highlight;
}

void FilesMenuItem::Enter(bool bForwardDirection) noexcept
{
	if (bForwardDirection || uListingEntries() == 0)
	{
		m_uListingSelectedIndex = 0;
		m_uListingFirstVisibleIndex = 0;					// select the first item and start the list from the first item
	}
	else
	{
		m_uListingSelectedIndex = uListingEntries() - 1;	// select the last item
		m_uListingFirstVisibleIndex = ((uListingEntries() > numDisplayLines) ? (uListingEntries() - numDisplayLines) : 0);
	}
	itemChanged = true;
}

int FilesMenuItem::Advance(int nCounts) noexcept
{
	// In case of empty directory, there's nothing the control itself can do
	if (uListingEntries() != 0)
	{
		while (nCounts > 0)
		{
			// Advancing one more would take us past the end of the list
			// Instead, return the remaining count so that the other selectable menu items can be scrolled.
			if (m_uListingSelectedIndex + 1 == uListingEntries())
			{
				break;
			}

			++m_uListingSelectedIndex;
			--nCounts;

			// Move the visible portion of the list down, if required
			if (m_uListingSelectedIndex == m_uListingFirstVisibleIndex + numDisplayLines)
			{
				++m_uListingFirstVisibleIndex;
			}
		}

		while (nCounts < 0)
		{
			// We're already at the first item in the visible list; return the remaining action to the menu system.
			if (0 == m_uListingSelectedIndex)
			{
				break;
			}

			--m_uListingSelectedIndex;
			++nCounts;

			// Move the visible portion of the list up, if required
			if (m_uListingSelectedIndex < m_uListingFirstVisibleIndex)
			{
				--m_uListingFirstVisibleIndex;
			}
		}

		itemChanged = true;
	}

	return nCounts;
}

bool FilesMenuItem::Select(const StringRef& cmd) noexcept
{
	// Several cases:
	// TEST 1. ".." entry - call EnterDirectory(), using saved state information
	// TEST 2. Directory - call EnterDirectory(), adding to saved state information
	// 3. File - run command with filename as argument

	// Get information on the item selected

	if (bInSubdirectory() && 0 == m_uListingSelectedIndex) // meaning ".."
	{
		// TODO: go up one level rather than to logical root
		// There's no guarantee that initialDirectory has a trailing '/'
		currentDirectory.copy(initialDirectory);
		const size_t len = currentDirectory.strlen();
		if (len == 0 || '/' != currentDirectory[len - 1])
		{
			currentDirectory.cat('/');
		}
		EnterDirectory();
	}
	else
	{
		// If subdir:
		// If ".." is visible, the selected file is visible index m_uListingSelectedIndex, fs index m_uListingSelectedIndex - 1
		// If ".." is not visible, the selected file is visible index m_uListingSelectedIndex, fs index m_uListingSelectedIndex - 1
		// If logical root:
		// ".." is never visible, so the selected file is visible index m_uListingSelectedIndex, fs index m_uListingSelectedIndex
		unsigned int dirEntriesToSkip = bInSubdirectory() ? m_uListingSelectedIndex - 1 : m_uListingSelectedIndex;

		// Seek to the selected file
		FileInfo oFileInfo;
		bool gotFileInfo = MassStorage::FindFirst(currentDirectory.c_str(), oFileInfo);
		while (gotFileInfo)
		{
			if (oFileInfo.fileName[0] != '.')
			{
				if (dirEntriesToSkip == 0)
				{
					break;
				}
				--dirEntriesToSkip;
			}
			gotFileInfo = MassStorage::FindNext(oFileInfo);
		}
		MassStorage::AbandonFindNext();

		if (gotFileInfo)	// handles empty directory (no action)
		{
			if (oFileInfo.isDirectory)
			{
				// Build the new directory, and ensure it's terminated with a forward slash
				currentDirectory.cat(oFileInfo.fileName.c_str());
				currentDirectory.cat('/');
				EnterDirectory();
			}
			else
			{
				int nReplacementIndex = StringContains(command, "#0");
				if (nReplacementIndex != -1)
				{
					cmd.copy(command, nReplacementIndex);
					cmd.cat('"');
					cmd.cat(currentDirectory.c_str());
					cmd.cat(oFileInfo.fileName.c_str());
					cmd.cat('"');
					cmd.cat(command + nReplacementIndex + strlen("#0"));
				}
				else
				{
					cmd.copy(command);
				}

				// TODO: do this on the way in and it might be less work...
				//   On the other hand, this only occurs when an item is selected so it's O(1) vs. O(n)
				nReplacementIndex = cmd.Contains("menu");
				if (nReplacementIndex != -1)
				{
					cmd.Truncate(nReplacementIndex);
					cmd.cat(m_acFile);
				}

				return true;
			}
		}
	}

	return false;
}

void FilesMenuItem::UpdateWidthAndHeight(Lcd& lcd) noexcept
{
	// The width is always set for a FilesMenuItem so we just need to determine the height
	if (height == 0)
	{
		lcd.SetFont(fontNumber);
		height = lcd.GetFontHeight() * numDisplayLines;
	}
}

PixelNumber FilesMenuItem::GetVisibilityRowOffset(PixelNumber tCurrentOffset, PixelNumber fontHeight) const noexcept
{
	// TODO
	return 0;
}
#endif

// Image menu item members
// The image file format is:
// Byte 0 = number of columns
// Byte 1 = number of rows
// Remaining bytes = data, 1 row at a time. If the number of columns is not a multiple of 8 then the data for each row is padded to a multiple of 8 bits.
ImageMenuItem::ImageMenuItem(PixelNumber r, PixelNumber c, Visibility vis, const char *pFileName) noexcept
	: MenuItem(r, c, 0, 0, 0, vis)
{
	fileName.copy(pFileName);
}

void ImageMenuItem::Draw(Lcd& lcd, PixelNumber rightMargin, bool highlight) noexcept
{
	if (IsVisible() && (!drawn || itemChanged || highlight != highlighted))
	{
		FileStore * const fs = reprap.GetPlatform().OpenFile(MENU_DIR, fileName.c_str(), OpenMode::read);
		if (fs != nullptr)
		{
			uint8_t widthAndHeight[2];
			if (fs->Read(widthAndHeight, 2) == 2)
			{
				const PixelNumber cols = widthAndHeight[0];
				const PixelNumber rows = widthAndHeight[1];
				if (cols != 0 && cols <= lcd.GetNumCols() && rows != 0)
				{
					const size_t bytesPerRow = (cols + 7)/8;
					for (PixelNumber irow = 0; irow < rows; ++irow)
					{
						uint8_t buffer[lcd.GetNumCols()/8];
						if (fs->Read(buffer, bytesPerRow) != (int)bytesPerRow)
						{
							break;
						}
						lcd.BitmapRow(row + irow, column,  cols, buffer, highlight);
					}
				}
			}
			fs->Close();
		}
		itemChanged = false;
		drawn = true;
		highlighted = highlight;
	}
}

void ImageMenuItem::UpdateWidthAndHeight(Lcd& lcd) noexcept
{
	if (width == 0 || height == 0)
	{
		FileStore * const fs = reprap.GetPlatform().OpenFile(MENU_DIR, fileName.c_str(), OpenMode::read);
		if (fs != nullptr)
		{
			uint8_t w[2];
			fs->Read(w, 2);			// read the number of columns
			fs->Close();
			width = w[0];
			height = w[1];
		}
	}
}

>>>>>>> 32b9f715
#endif

// End<|MERGE_RESOLUTION|>--- conflicted
+++ resolved
@@ -130,1031 +130,6 @@
 	}
 }
 
-<<<<<<< HEAD
-=======
-TextMenuItem::TextMenuItem(PixelNumber r, PixelNumber c, PixelNumber w, Alignment a, FontNumber fn, Visibility vis, const char* t) noexcept
-	: MenuItem(r, c, w, a, fn, vis), text(t)
-{
-}
-
-void TextMenuItem::CorePrint(Lcd& lcd) noexcept
-{
-	lcd.printf("%s", text);
-}
-
-void TextMenuItem::Draw(Lcd& lcd, PixelNumber rightMargin, bool highlight) noexcept
-{
-	// We ignore the 'highlight' parameter because text items are not selectable
-	if (IsVisible() && (!drawn || itemChanged))
-	{
-		PrintAligned(lcd, rightMargin);
-		itemChanged = false;
-		drawn = true;
-	}
-}
-
-void TextMenuItem::UpdateWidthAndHeight(Lcd& lcd) noexcept
-{
-	if (width == 0)
-	{
-		lcd.SetFont(fontNumber);
-		lcd.SetCursor(lcd.GetNumRows(), 0);
-		lcd.SetRightMargin(lcd.GetNumCols());
-		lcd.TextInvert(false);
-		lcd.printf("%s", text);
-		width = lcd.GetColumn();
-		if (align == LeftAlign)
-		{
-			++width;			// add a space column after left-aligned text with no explicit width, so that the next item can follow immediately
-		}
-	}
-	if (height == 0)
-	{
-		lcd.SetFont(fontNumber);
-		height = lcd.GetFontHeight();
-	}
-}
-
-ButtonMenuItem::ButtonMenuItem(PixelNumber r, PixelNumber c, PixelNumber w, FontNumber fn, Visibility vis, const char* t, const char* cmd, char const* acFile) noexcept
-	: MenuItem(r, c, w, CentreAlign, fn, vis), text(t), command(cmd), m_acFile(acFile)
-{
-}
-
-void ButtonMenuItem::CorePrint(Lcd& lcd) noexcept
-{
-	lcd.WriteSpaces(1);				// space at start in case highlighted
-	lcd.printf("%s", text);
-	lcd.WriteSpaces(1);				// space at end to allow for highlighting
-}
-
-void ButtonMenuItem::Draw(Lcd& lcd, PixelNumber rightMargin, bool highlight) noexcept
-{
-	if (IsVisible() && (itemChanged || !drawn || highlight != highlighted) && column < lcd.GetNumCols())
-	{
-		highlighted = highlight;
-		PrintAligned(lcd, rightMargin);
-		itemChanged = false;
-		drawn = true;
-	}
-}
-
-void ButtonMenuItem::UpdateWidthAndHeight(Lcd& lcd) noexcept
-{
-	if (width == 0)
-	{
-		lcd.SetFont(fontNumber);
-		lcd.SetCursor(lcd.GetNumRows(), 0);
-		lcd.SetRightMargin(lcd.GetNumCols());
-		lcd.TextInvert(false);
-		CorePrint(lcd);
-		width = lcd.GetColumn();
-	}
-	if (height == 0)
-	{
-		lcd.SetFont(fontNumber);
-		height = lcd.GetFontHeight();
-	}
-}
-
-// TODO WS1: if we overflow the command or directory string, we should probably offer a return value that tells the caller to do nothing...
-bool ButtonMenuItem::Select(const StringRef& cmd) noexcept
-{
-	const int nReplacementIndex = StringContains(command, "#0");
-	if (-1 != nReplacementIndex)
-	{
-		cmd.copy(command, nReplacementIndex);
-		cmd.cat(m_acFile);
-	}
-	else
-	{
-		cmd.copy(command);
-		if (StringEqualsIgnoreCase(command, "menu") && strlen(m_acFile) != 0)
-		{
-			// For backwards compatibility, if 'menu' is used without any parameters, use the L parameter as the name of the menu file
-			cmd.cat(' ');
-			cmd.cat(m_acFile);
-		}
-	}
-
-	return true;
-}
-
-PixelNumber ButtonMenuItem::GetVisibilityRowOffset(PixelNumber tCurrentOffset, PixelNumber fontHeight) const noexcept
-{
-	PixelNumber tOffsetRequest = tCurrentOffset;
-
-	// Are we off the bottom of the visible window?
-	if (64 + tCurrentOffset <= row + fontHeight + 1)
-	{
-		tOffsetRequest = row - 3;
-	}
-
-	// Should we move back up?
-	if (row < tCurrentOffset + 3)
-	{
-		tOffsetRequest = (row > 3) ? row - 3 : 0;
-	}
-
-	return tOffsetRequest;
-}
-
-ValueMenuItem::ValueMenuItem(PixelNumber r, PixelNumber c, PixelNumber w, Alignment a, FontNumber fn, Visibility vis, bool adj, unsigned int v, unsigned int d) noexcept
-	: MenuItem(r, c, ((w != 0) ? w : DefaultWidth), a, fn, vis), valIndex(v), currentFormat(PrintFormat::undefined), decimals(d), adjusting(AdjustMode::displaying), adjustable(adj)
-{
-}
-
-void ValueMenuItem::CorePrint(Lcd& lcd) noexcept
-{
-	if (adjustable)
-	{
-		lcd.WriteSpaces(1);
-	}
-
-	if (error)
-	{
-		lcd.printf("***");
-	}
-	else
-	{
-		switch (currentFormat)
-		{
-		case PrintFormat::asFloat:
-			lcd.printf("%.*f", decimals, (double)currentValue.f);
-			break;
-
-		case PrintFormat::asPercent:
-			lcd.printf("%.*f%%", decimals, (double)currentValue.f);
-			break;
-
-		case PrintFormat::asUnsigned:
-			lcd.printf("%u", currentValue.u);
-			break;
-
-		case PrintFormat::asSigned:
-			lcd.printf("%d", currentValue.i);
-			break;
-
-		case PrintFormat::asText:
-			lcd.printf("%s", textValue);
-			break;
-
-		case PrintFormat::asIpAddress:
-			lcd.printf("%u.%u.%u.%u", currentValue.u & 0x000000FF, (currentValue.u >> 8) & 0x0000000FF, (currentValue.u >> 16) & 0x0000000FF, (currentValue.u >> 24) & 0x0000000FF);
-			break;
-
-		case PrintFormat::asTime:
-			{
-				unsigned int hours = currentValue.u/3600,
-					minutes = (currentValue.u / 60) % 60,
-					seconds = currentValue.u % 60;
-				lcd.printf("%u:%02u:%02u", hours, minutes, seconds);
-			}
-			break;
-
-		case PrintFormat::undefined:
-		default:
-			lcd.printf("***");
-			break;
-		}
-	}
-}
-
-void ValueMenuItem::Draw(Lcd& lcd, PixelNumber rightMargin, bool highlight) noexcept
-{
-	if (IsVisible())
-	{
-		error = false;
-		textValue = nullptr;
-
-		if (valIndex == 501)
-		{
-			// Item 501 is a special case because it is text, not a number. We store the current message sequence number in currentValue.
-			uint16_t newSeq;
-			textValue = reprap.GetLatestMessage(newSeq);
-			if (newSeq != currentValue.u)
-			{
-				itemChanged = true;
-				currentValue.u = newSeq;
-				currentFormat = PrintFormat::asText;
-			}
-		}
-		else if (adjusting != AdjustMode::adjusting)
-		{
-			const unsigned int itemNumber = valIndex % 100;
-			const Value oldValue = currentValue;
-			currentFormat = PrintFormat::asFloat;
-
-			switch (valIndex/100)
-			{
-			case 0:		// heater current temperature
-				currentValue.f = max<float>(reprap.GetGCodes().GetItemCurrentTemperature(itemNumber), 0.0);
-				break;
-
-			case 1:		// heater active temperature
-				currentValue.f = max<float>(reprap.GetGCodes().GetItemActiveTemperature(itemNumber), 0.0);
-				break;
-
-			case 2:		// heater standby temperature
-				currentValue.f = max<float>(reprap.GetGCodes().GetItemStandbyTemperature(itemNumber), 0.0);
-				break;
-
-			case 3:		// fan %
-				currentValue.f = ((itemNumber == 99)
-								? reprap.GetGCodes().GetMappedFanSpeed()
-								: reprap.GetFansManager().GetFanValue(itemNumber)
-							   ) * 100.0;
-				currentFormat = PrintFormat::asPercent;
-				break;
-
-			case 4:		// extruder %
-				currentValue.f = reprap.GetGCodes().GetExtrusionFactor(itemNumber) * 100.0;
-				currentFormat = PrintFormat::asPercent;
-				break;
-
-			case 5:		// misc
-				switch (itemNumber)
-				{
-				case 0:
-					currentValue.f = reprap.GetGCodes().GetSpeedFactor() * 100.0;
-					currentFormat = PrintFormat::asPercent;
-					break;
-
-				// case 1 is the latest message sent by M117, but it handled at the start
-
-				case 10: // X
-				case 11: // Y
-				case 12: // Z
-				case 13: // U
-				case 14: // V
-				case 15: // W
-					currentValue.f = reprap.GetGCodes().GetUserCoordinate(itemNumber - 10);
-					break;
-
-				case 20:
-					currentValue.i = reprap.GetCurrentToolNumber();
-					currentFormat = PrintFormat::asSigned;
-					break;
-
-				case 21:	// Z baby-step
-					currentValue.f = reprap.GetGCodes().GetTotalBabyStepOffset(Z_AXIS);
-					break;
-
-				// Platform's IP address is the "planned", Network's IP address is the "actual"
-				case 30:
-				case 31:
-				case 32:
-				case 33:
-					currentValue.u = reprap.GetNetwork().GetIPAddress(0).GetQuad(itemNumber - 30);
-					currentFormat = PrintFormat::asUnsigned;
-					break;
-
-				case 34:	// IP address in one go
-					currentValue.u = reprap.GetNetwork().GetIPAddress(0).GetV4LittleEndian();
-					currentFormat = PrintFormat::asIpAddress;
-					break;
-
-				case 35:	// Percentage of file that has been processed
-					currentValue.f = (reprap.GetPrintMonitor().IsPrinting())
-										? reprap.GetPrintMonitor().FractionOfFilePrinted() * 100.0
-											: 0;
-					currentFormat = PrintFormat::asPercent;
-					break;
-
-				case 36:	// Print time remaining, file-based
-					currentValue.u = (reprap.GetPrintMonitor().IsPrinting())
-										? static_cast<int>(reprap.GetPrintMonitor().EstimateTimeLeft(PrintEstimationMethod::fileBased))
-											: 0;
-					currentFormat = PrintFormat::asTime;
-					break;
-
-				case 37:	// Print time remaining, filament-based
-					currentValue.u = (reprap.GetPrintMonitor().IsPrinting())
-										? static_cast<int>(reprap.GetPrintMonitor().EstimateTimeLeft(PrintEstimationMethod::filamentBased))
-											: 0;
-					currentFormat = PrintFormat::asTime;
-					break;
-
-				case 38:	// requested speed
-					currentValue.f = reprap.GetMove().GetRequestedSpeedMmPerSec();
-					break;
-
-				case 39:	// top speed
-					currentValue.f = reprap.GetMove().GetTopSpeedMmPerSec();
-					break;
-
-				default:
-					error = true;
-				}
-				break;
-
-			default:
-				error = true;
-				break;
-			}
-
-			if (error)
-			{
-				itemChanged = true;
-			}
-			else
-			{
-				switch (currentFormat)
-				{
-				case PrintFormat::undefined:
-					itemChanged = true;
-					break;
-
-				case PrintFormat::asFloat:
-					if (currentValue.f != oldValue.f)
-					{
-						itemChanged = true;
-					}
-					break;
-
-				case PrintFormat::asSigned:
-					if (currentValue.i != oldValue.i)
-					{
-						itemChanged = true;
-					}
-					break;
-
-				case PrintFormat::asUnsigned:
-				case PrintFormat::asIpAddress:
-				case PrintFormat::asText:
-				case PrintFormat::asTime:
-				default:
-					if (currentValue.u != oldValue.u)
-					{
-						itemChanged = true;
-					}
-					break;
-				}
-			}
-		}
-
-		if (itemChanged || !drawn || (highlight != highlighted))
-		{
-			highlighted = highlight;
-			PrintAligned(lcd, rightMargin);
-			itemChanged = false;
-			drawn = true;
-		}
-	}
-}
-
-bool ValueMenuItem::Select(const StringRef& cmd) noexcept
-{
-	adjusting = AdjustMode::adjusting;
-	return false;
-}
-
-void ValueMenuItem::UpdateWidthAndHeight(Lcd& lcd) noexcept
-{
-	// The width is always set for a ValueMenuItem so we just need to determine the height
-	if (height == 0)
-	{
-		lcd.SetFont(fontNumber);
-		height = lcd.GetFontHeight();
-	}
-}
-
-PixelNumber ValueMenuItem::GetVisibilityRowOffset(PixelNumber tCurrentOffset, PixelNumber fontHeight) const noexcept
-{
-	// TODO
-	return 0;
-}
-
-bool ValueMenuItem::Adjust_SelectHelper() noexcept
-{
-	if (adjusting == AdjustMode::adjusting)
-	{
-		const unsigned int itemNumber = GetReferencedToolNumber();
-
-		bool err = false;
-		switch (valIndex/100)
-		{
-		case 1: // heater active temperature
-			reprap.GetGCodes().SetItemActiveTemperature(itemNumber, (currentValue.f < 1.0) ? ABS_ZERO : currentValue.f);
-			break;
-
-		case 2: // heater standby temperature
-			reprap.GetGCodes().SetItemStandbyTemperature(itemNumber, (currentValue.f < 1.0) ? ABS_ZERO : currentValue.f);
-			break;
-
-		case 3: // fan %
-			if (itemNumber == 99)
-			{
-				reprap.GetGCodes().SetMappedFanSpeed(currentValue.f * 0.01);
-			}
-			else
-			{
-				reprap.GetFansManager().SetFanValue(itemNumber, currentValue.f * 0.01);
-			}
-			break;
-
-		case 4: // extruder %
-			reprap.GetGCodes().SetExtrusionFactor(itemNumber, currentValue.f * 0.01);
-			break;
-
-		case 5: // misc.
-			switch (itemNumber)
-			{
-			case 0:
-				reprap.GetGCodes().SetSpeedFactor(currentValue.f * 0.01);
-				break;
-
-			case 20:
-				reprap.SelectTool(currentValue.i, false);
-				break;
-
-			case 21: // baby stepping
-				break;
-
-			default:
-				err = true;
-				break;
-			}
-			break;
-
-		default:
-			err = true;
-			break;
-		}
-
-		if (err)
-		{
-			reprap.GetDisplay().ErrorBeep();
-		}
-	}
-
-	adjusting = AdjustMode::displaying;
-	return true;
-}
-
-unsigned int ValueMenuItem::GetReferencedToolNumber() const noexcept
-{
-	unsigned int uToolNumber = valIndex % 100;
-	if (79 == uToolNumber)
-	{
-		uToolNumber = reprap.GetCurrentOrDefaultTool()->Number();
-	}
-
-	return uToolNumber;
-}
-
-// Adjust the value of this item by 'clicks' click of the encoder. 'clicks' is nonzero.
-// Return true if we have finished adjusting it.
-bool ValueMenuItem::Adjust_AlterHelper(int clicks) noexcept
-{
-	itemChanged = true;			// we will probably change the value, so it will need to be re-displayed
-	const unsigned int itemNumber = GetReferencedToolNumber();
-
-	switch (valIndex/100)
-	{
-	case 1:	// heater active temperature
-	case 2:	// heater standby temperature
-		if (itemNumber < 80) // Tool heaters
-		{
-			// If we're decreasing, make any value smaller than 95 go to 0
-			// If we're increasing, make any value between 0 and 95 jump directly to 95
-			// Also cap the maximum
-			if (0 > clicks) // decrementing
-			{
-				currentValue.f += (float)clicks;
-				if (95.0 > currentValue.f)
-				{
-					currentValue.f = 0.0;
-				}
-			}
-			else // incrementing
-			{
-				if (0.0 == currentValue.f)
-				{
-					currentValue.f = 95.0 - 1.0;
-				}
-				currentValue.f = min<int>(currentValue.f + (float)clicks, reprap.GetHeat().GetHighestTemperatureLimit(reprap.GetTool(itemNumber)->GetHeater(0)));
-			}
-		}
-		else
-		{
-			currentValue.f += (float)clicks;
-		}
-		break;
-
-	case 3: // fan %
-		currentValue.f = constrain<float>(currentValue.f + (float)clicks, 0.0, 100.0);
-		break;
-
-	case 5: // misc.
-		switch (itemNumber)
-		{
-		case 0: // 500 Feed Rate
-			currentValue.f = constrain<float>(currentValue.f + (float)clicks, 10.0, 500.0);
-			break;
-
-		case 20: // 520 Tool Selection
-			currentValue.i = constrain<int>((int)currentValue.f + clicks, -1, 255);
-			break;
-
-		case 21: // 521 baby stepping
-			{
-				String<ShortGCodeLength> cmd;
-				cmd.printf("M290 Z%.2f", (double)(0.02 * clicks));
-				(void) reprap.GetGCodes().ProcessCommandFromLcd(cmd.c_str());
-				adjusting = AdjustMode::liveAdjusting;
-			}
-			break;
-
-		default:
-			if (itemNumber >= 10 && itemNumber < 10 + reprap.GetGCodes().GetVisibleAxes())	// 510-518 axis position adjustment
-			{
-				String<ShortGCodeLength> cmd;
-				const float amount = ((itemNumber == 12) ? 0.02 : 0.1) * clicks;			// 0.02mm Z resolution, 0.1mm for other axes
-				cmd.printf("M120 G91 G1 F3000 %c%.2f M121", 'X' + (itemNumber - 10), (double)amount);
-				(void) reprap.GetGCodes().ProcessCommandFromLcd(cmd.c_str());
-				adjusting = AdjustMode::liveAdjusting;
-			}
-			break;
-		}
-		break;
-
-	default:
-		currentValue.f += (float)clicks;
-		break;
-	}
-
-	return false;
-}
-
-// Adjust this element, returning true if we have finished adjustment.
-// 'clicks' is the number of encoder clicks to adjust by, or 0 if the button was pushed.
-bool ValueMenuItem::Adjust(int clicks) noexcept
-{
-	return (clicks == 0)						// if button has been pressed
-			?  Adjust_SelectHelper()
-				: Adjust_AlterHelper(clicks);
-}
-
-#if HAS_MASS_STORAGE
-FilesMenuItem::FilesMenuItem(PixelNumber r, PixelNumber c, PixelNumber w, FontNumber fn, Visibility vis, const char *cmd, const char *dir, const char *acFile, unsigned int nf) noexcept
-	: MenuItem(r, c, w, LeftAlign, fn, vis), numDisplayLines(nf), command(cmd), initialDirectory(dir), m_acFile(acFile),
-        m_uListingFirstVisibleIndex(0), m_uListingSelectedIndex(0)
-{
-	// There's no guarantee that initialDirectory has a trailing '/'
-	currentDirectory.copy(initialDirectory);
-	const size_t len = currentDirectory.strlen();
-	if (len == 0 || '/' != currentDirectory[len - 1])
-	{
-		currentDirectory.cat('/');
-	}
-
-	initialDirectoryNesting = GetDirectoryNesting();
-	sdCardState = notStarted;
-}
-
-void FilesMenuItem::vResetViewState() noexcept
-{
-	m_uListingSelectedIndex = 0;
-	m_uListingFirstVisibleIndex = 0;
-}
-
-void FilesMenuItem::EnterDirectory() noexcept
-{
-	vResetViewState();
-
-	m_uHardItemsInDirectory = 0;
-	FileInfo oFileInfo;
-	if (MassStorage::FindFirst(currentDirectory.c_str(), oFileInfo))
-	{
-		do
-		{
-			if (oFileInfo.fileName[0] != '.')
-			{
-				++m_uHardItemsInDirectory;
-			}
-		}
-		while (MassStorage::FindNext(oFileInfo));
-	}
-
-	itemChanged = true;							// force a redraw
-}
-
-uint8_t FilesMenuItem::GetDirectoryNesting() const noexcept
-{
-	const char *pcPathElement = currentDirectory.c_str();
-	uint8_t uNumSlashes = 0;
-
-	while ('\0' != *pcPathElement)
-	{
-		if (('/' == *pcPathElement) && ('\0' != *(pcPathElement + 1))) // don't count a trailing slash
-		{
-			++uNumSlashes;
-		}
-		++pcPathElement;
-	}
-	return uNumSlashes;
-}
-
-bool FilesMenuItem::bInSubdirectory() const noexcept
-{
-	return GetDirectoryNesting() > initialDirectoryNesting;
-}
-
-unsigned int FilesMenuItem::uListingEntries() const noexcept
-{
-	return bInSubdirectory() ? (1 + m_uHardItemsInDirectory) : m_uHardItemsInDirectory;
-}
-
-void FilesMenuItem::Draw(Lcd& lcd, PixelNumber rightMargin, bool highlight) noexcept
-{
-	// The 'highlight' parameter is not used to highlight this item, but it is still used to tell whether this item is selected or not
-	if (!IsVisible())
-	{
-		sdCardState = notStarted;
-	}
-	else if (!drawn || itemChanged || highlighted != highlight)
-	{
-		switch (sdCardState)
-		{
-		case notStarted:
-			if (MassStorage::CheckDriveMounted(currentDirectory.c_str()))
-			{
-				sdCardState = mounted;
-				EnterDirectory();
-			}
-			else
-			{
-				sdCardState = mounting;
-			}
-			break;
-
-		case mounting:
-			{
-				const size_t card = (isdigit(currentDirectory[0]) && currentDirectory[1] == ':') ? currentDirectory[0] - '0' : 0;
-				String<StringLength50> reply;
-				switch(MassStorage::Mount(card, reply.GetRef(), false))
-				{
-				case GCodeResult::notFinished:
-					return;
-
-				case GCodeResult::ok:
-					sdCardState = mounted;
-					EnterDirectory();
-					break;
-
-				default:
-					reply.copy("Internal error");
-					// no break
-				case GCodeResult::error:
-					sdCardState = error;
-					lcd.SetFont(fontNumber);
-					lcd.SetCursor(row, column);
-					lcd.SetRightMargin(rightMargin);
-					lcd.ClearToMargin();
-					lcd.SetCursor(row, column);
-					lcd.printf("%s", reply.c_str());
-					break;
-				}
-			}
-			break;
-
-		case mounted:
-			ListFiles(lcd, rightMargin, highlight);
-			break;
-
-		case error:
-			break;
-		}
-	}
-}
-
-void FilesMenuItem::ListFiles(Lcd& lcd, PixelNumber rightMargin, bool highlight) noexcept
-{
-	lcd.SetFont(fontNumber);
-	lcd.SetRightMargin(rightMargin);
-	uint8_t line = 0;
-
-	// If we are in a subdirectory then we prepend ".." to the list of files
-	unsigned int dirEntriesToSkip;
-	if (bInSubdirectory())
-	{
-		if (m_uListingFirstVisibleIndex == 0)
-		{
-			lcd.SetCursor(row, column);
-			lcd.printf("  ..");
-			lcd.ClearToMargin();
-			if (highlight && m_uListingSelectedIndex == 0)
-			{
-				// Overwriting the initial spaces with '>' avoids shifting the following text when we change the selection
-				lcd.SetCursor(row, column);
-				lcd.write('>');
-			}
-			line = 1;
-			dirEntriesToSkip = 0;
-		}
-		else
-		{
-			dirEntriesToSkip = m_uListingFirstVisibleIndex - 1;
-		}
-	}
-	else
-	{
-		dirEntriesToSkip = m_uListingFirstVisibleIndex;
-	}
-
-	// Seek to the first file that is in view
-	FileInfo oFileInfo;
-	bool gotFileInfo = MassStorage::FindFirst(currentDirectory.c_str(), oFileInfo);
-	while (gotFileInfo)
-	{
-		if (oFileInfo.fileName[0] != '.')
-		{
-			if (dirEntriesToSkip == 0)
-			{
-				break;
-			}
-			--dirEntriesToSkip;
-		}
-		gotFileInfo = MassStorage::FindNext(oFileInfo);
-	}
-
-	// We always iterate the entire viewport so that old listing lines that may not be overwritten are cleared
-	while (line < numDisplayLines)
-	{
-		lcd.SetCursor(row + (lcd.GetFontHeight() * line), column);
-
-		// If there's actually a file to describe (not just ensuring viewport line clear)
-		if (gotFileInfo)
-		{
-			lcd.printf("  ");
-			if (oFileInfo.isDirectory)
-			{
-				lcd.printf("./");
-			}
-			lcd.printf("%s", oFileInfo.fileName.c_str());
-			lcd.ClearToMargin();
-			if (highlight && m_uListingSelectedIndex == line + m_uListingFirstVisibleIndex)
-			{
-				lcd.SetCursor(row + (lcd.GetFontHeight() * line), column);
-				lcd.write('>');
-			}
-		}
-		else
-		{
-			lcd.ClearToMargin();
-		}
-
-		++line;
-		if (line == numDisplayLines)
-		{
-			break;		// skip getting more file info for efficiency
-		}
-
-		do
-		{
-			gotFileInfo = MassStorage::FindNext(oFileInfo);
-		} while (gotFileInfo && oFileInfo.fileName[0] == '.');
-	}
-
-	MassStorage::AbandonFindNext();				// release the mutex, there may be more files that we don't have room to display
-
-	itemChanged = false;
-	drawn = true;
-	highlighted = highlight;
-}
-
-void FilesMenuItem::Enter(bool bForwardDirection) noexcept
-{
-	if (bForwardDirection || uListingEntries() == 0)
-	{
-		m_uListingSelectedIndex = 0;
-		m_uListingFirstVisibleIndex = 0;					// select the first item and start the list from the first item
-	}
-	else
-	{
-		m_uListingSelectedIndex = uListingEntries() - 1;	// select the last item
-		m_uListingFirstVisibleIndex = ((uListingEntries() > numDisplayLines) ? (uListingEntries() - numDisplayLines) : 0);
-	}
-	itemChanged = true;
-}
-
-int FilesMenuItem::Advance(int nCounts) noexcept
-{
-	// In case of empty directory, there's nothing the control itself can do
-	if (uListingEntries() != 0)
-	{
-		while (nCounts > 0)
-		{
-			// Advancing one more would take us past the end of the list
-			// Instead, return the remaining count so that the other selectable menu items can be scrolled.
-			if (m_uListingSelectedIndex + 1 == uListingEntries())
-			{
-				break;
-			}
-
-			++m_uListingSelectedIndex;
-			--nCounts;
-
-			// Move the visible portion of the list down, if required
-			if (m_uListingSelectedIndex == m_uListingFirstVisibleIndex + numDisplayLines)
-			{
-				++m_uListingFirstVisibleIndex;
-			}
-		}
-
-		while (nCounts < 0)
-		{
-			// We're already at the first item in the visible list; return the remaining action to the menu system.
-			if (0 == m_uListingSelectedIndex)
-			{
-				break;
-			}
-
-			--m_uListingSelectedIndex;
-			++nCounts;
-
-			// Move the visible portion of the list up, if required
-			if (m_uListingSelectedIndex < m_uListingFirstVisibleIndex)
-			{
-				--m_uListingFirstVisibleIndex;
-			}
-		}
-
-		itemChanged = true;
-	}
-
-	return nCounts;
-}
-
-bool FilesMenuItem::Select(const StringRef& cmd) noexcept
-{
-	// Several cases:
-	// TEST 1. ".." entry - call EnterDirectory(), using saved state information
-	// TEST 2. Directory - call EnterDirectory(), adding to saved state information
-	// 3. File - run command with filename as argument
-
-	// Get information on the item selected
-
-	if (bInSubdirectory() && 0 == m_uListingSelectedIndex) // meaning ".."
-	{
-		// TODO: go up one level rather than to logical root
-		// There's no guarantee that initialDirectory has a trailing '/'
-		currentDirectory.copy(initialDirectory);
-		const size_t len = currentDirectory.strlen();
-		if (len == 0 || '/' != currentDirectory[len - 1])
-		{
-			currentDirectory.cat('/');
-		}
-		EnterDirectory();
-	}
-	else
-	{
-		// If subdir:
-		// If ".." is visible, the selected file is visible index m_uListingSelectedIndex, fs index m_uListingSelectedIndex - 1
-		// If ".." is not visible, the selected file is visible index m_uListingSelectedIndex, fs index m_uListingSelectedIndex - 1
-		// If logical root:
-		// ".." is never visible, so the selected file is visible index m_uListingSelectedIndex, fs index m_uListingSelectedIndex
-		unsigned int dirEntriesToSkip = bInSubdirectory() ? m_uListingSelectedIndex - 1 : m_uListingSelectedIndex;
-
-		// Seek to the selected file
-		FileInfo oFileInfo;
-		bool gotFileInfo = MassStorage::FindFirst(currentDirectory.c_str(), oFileInfo);
-		while (gotFileInfo)
-		{
-			if (oFileInfo.fileName[0] != '.')
-			{
-				if (dirEntriesToSkip == 0)
-				{
-					break;
-				}
-				--dirEntriesToSkip;
-			}
-			gotFileInfo = MassStorage::FindNext(oFileInfo);
-		}
-		MassStorage::AbandonFindNext();
-
-		if (gotFileInfo)	// handles empty directory (no action)
-		{
-			if (oFileInfo.isDirectory)
-			{
-				// Build the new directory, and ensure it's terminated with a forward slash
-				currentDirectory.cat(oFileInfo.fileName.c_str());
-				currentDirectory.cat('/');
-				EnterDirectory();
-			}
-			else
-			{
-				int nReplacementIndex = StringContains(command, "#0");
-				if (nReplacementIndex != -1)
-				{
-					cmd.copy(command, nReplacementIndex);
-					cmd.cat('"');
-					cmd.cat(currentDirectory.c_str());
-					cmd.cat(oFileInfo.fileName.c_str());
-					cmd.cat('"');
-					cmd.cat(command + nReplacementIndex + strlen("#0"));
-				}
-				else
-				{
-					cmd.copy(command);
-				}
-
-				// TODO: do this on the way in and it might be less work...
-				//   On the other hand, this only occurs when an item is selected so it's O(1) vs. O(n)
-				nReplacementIndex = cmd.Contains("menu");
-				if (nReplacementIndex != -1)
-				{
-					cmd.Truncate(nReplacementIndex);
-					cmd.cat(m_acFile);
-				}
-
-				return true;
-			}
-		}
-	}
-
-	return false;
-}
-
-void FilesMenuItem::UpdateWidthAndHeight(Lcd& lcd) noexcept
-{
-	// The width is always set for a FilesMenuItem so we just need to determine the height
-	if (height == 0)
-	{
-		lcd.SetFont(fontNumber);
-		height = lcd.GetFontHeight() * numDisplayLines;
-	}
-}
-
-PixelNumber FilesMenuItem::GetVisibilityRowOffset(PixelNumber tCurrentOffset, PixelNumber fontHeight) const noexcept
-{
-	// TODO
-	return 0;
-}
-#endif
-
-// Image menu item members
-// The image file format is:
-// Byte 0 = number of columns
-// Byte 1 = number of rows
-// Remaining bytes = data, 1 row at a time. If the number of columns is not a multiple of 8 then the data for each row is padded to a multiple of 8 bits.
-ImageMenuItem::ImageMenuItem(PixelNumber r, PixelNumber c, Visibility vis, const char *pFileName) noexcept
-	: MenuItem(r, c, 0, 0, 0, vis)
-{
-	fileName.copy(pFileName);
-}
-
-void ImageMenuItem::Draw(Lcd& lcd, PixelNumber rightMargin, bool highlight) noexcept
-{
-	if (IsVisible() && (!drawn || itemChanged || highlight != highlighted))
-	{
-		FileStore * const fs = reprap.GetPlatform().OpenFile(MENU_DIR, fileName.c_str(), OpenMode::read);
-		if (fs != nullptr)
-		{
-			uint8_t widthAndHeight[2];
-			if (fs->Read(widthAndHeight, 2) == 2)
-			{
-				const PixelNumber cols = widthAndHeight[0];
-				const PixelNumber rows = widthAndHeight[1];
-				if (cols != 0 && cols <= lcd.GetNumCols() && rows != 0)
-				{
-					const size_t bytesPerRow = (cols + 7)/8;
-					for (PixelNumber irow = 0; irow < rows; ++irow)
-					{
-						uint8_t buffer[lcd.GetNumCols()/8];
-						if (fs->Read(buffer, bytesPerRow) != (int)bytesPerRow)
-						{
-							break;
-						}
-						lcd.BitmapRow(row + irow, column,  cols, buffer, highlight);
-					}
-				}
-			}
-			fs->Close();
-		}
-		itemChanged = false;
-		drawn = true;
-		highlighted = highlight;
-	}
-}
-
-void ImageMenuItem::UpdateWidthAndHeight(Lcd& lcd) noexcept
-{
-	if (width == 0 || height == 0)
-	{
-		FileStore * const fs = reprap.GetPlatform().OpenFile(MENU_DIR, fileName.c_str(), OpenMode::read);
-		if (fs != nullptr)
-		{
-			uint8_t w[2];
-			fs->Read(w, 2);			// read the number of columns
-			fs->Close();
-			width = w[0];
-			height = w[1];
-		}
-	}
-}
-
->>>>>>> 32b9f715
 #endif
 
 // End