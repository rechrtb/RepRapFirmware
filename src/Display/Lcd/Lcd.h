--- conflicted
+++ resolved
@@ -6,12 +6,6 @@
 #if SUPPORT_DIRECT_LCD
 
 #include <Print.h>
-<<<<<<< HEAD
-#include "Fonts/LcdFont.h"
-#include <Hardware/Spi/SharedSpiClient.h>
-#include <General/SafeVsnprintf.h>
-
-=======
 #include <Hardware/Spi/SharedSpiClient.h>
 #include <General/SafeVsnprintf.h>
 
@@ -21,7 +15,6 @@
 # include "Fonts/LcdFont.h"
 #endif
 
->>>>>>> 84c9bc41
 typedef uint16_t PixelNumber;
 
 struct Colour
@@ -50,16 +43,12 @@
 {
 public:
 	// Construct a GLCD driver.
-<<<<<<< HEAD
-	Lcd(PixelNumber nr, PixelNumber nc, const LcdFont * const fnts[], size_t nFonts) noexcept;
-=======
 #if USE_FONT_CHIP
 	Lcd(PixelNumber nr, PixelNumber nc, Pin fontCsPin) noexcept;
 #else
 	Lcd(PixelNumber nr, PixelNumber nc, const LcdFont * const fnts[], size_t nFonts) noexcept;
 #endif
 
->>>>>>> 84c9bc41
 	virtual ~Lcd();
 
 	// Flush just some data, returning true if this needs to be called again
@@ -175,24 +164,6 @@
 
 	// printf to LCD
 	int printf(const char *_ecv_array fmt, ...) noexcept;
-<<<<<<< HEAD
-
-protected:
-	// Clear part of the display
-	virtual void ClearBlock(PixelNumber top, PixelNumber left, PixelNumber bottom, PixelNumber right, bool foreground) noexcept = 0;
-
-	// Start a character at the current row and column, clearing the specified number of space columns
-	virtual void StartCharacter(PixelNumber ySize, PixelNumber numSpaceColumns, PixelNumber numFontColumns) noexcept = 0;
-
-	// Write one column of character data at (row, column)
-	virtual void WriteColumnData(PixelNumber ySize, uint32_t columnData) noexcept = 0;
-
-	// Finish writing a character
-	virtual void EndCharacter() noexcept = 0;
-
-	// Write a decoded character
-	size_t writeNative(uint16_t c) noexcept;
-=======
 
 protected:
 	// Clear part of the display
@@ -216,24 +187,14 @@
 	const LcdFont * const *_ecv_array fonts;
 	const size_t numFonts;
 #endif
->>>>>>> 84c9bc41
 
 	const PixelNumber numRows, numCols;
 	PixelNumber row, column;
 	PixelNumber leftMargin, rightMargin;
-<<<<<<< HEAD
-
-	const LcdFont * const *_ecv_array fonts;
-	const size_t numFonts;
+
 	size_t currentFontNumber = 0;					// index of the current font
 	bool textInverted = false;
 
-=======
-
-	size_t currentFontNumber = 0;					// index of the current font
-	bool textInverted = false;
-
->>>>>>> 84c9bc41
 private:
 	uint32_t charVal;
 	uint32_t lastCharColData = 0;					// data for the last non-space column, used for kerning
