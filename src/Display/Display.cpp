--- conflicted
+++ resolved
@@ -34,23 +34,17 @@
 #endif
 
 #if SUPPORT_ILI9488_LCD
-<<<<<<< HEAD
-=======
 # if USE_FONT_CHIP
 constexpr size_t SmallFontNumber = 0;
 constexpr size_t LargeFontNumber = 1;
 # else
->>>>>>> 84c9bc41
 // The FMDC prototypes don't have enough flash memory for more than one font
 //extern const LcdFont font19x21;
 extern const LcdFont font28x32;
 const LcdFont * const tftFonts[] = { /*&font19x21 ,*/ &font28x32 };
 constexpr size_t SmallFontNumber = 0;
 constexpr size_t LargeFontNumber = 0;
-<<<<<<< HEAD
-=======
-# endif
->>>>>>> 84c9bc41
+# endif
 #endif
 
 constexpr uint32_t NormalRefreshMillis = 250;
@@ -265,9 +259,6 @@
 			SetPinFunction(LcdSpiMosiPin, LcdSpiPinFunction);
 			SetPinFunction(LcdSpiMisoPin, LcdSpiPinFunction);
 			SetPinFunction(LcdSpiSclkPin, LcdSpiPinFunction);
-<<<<<<< HEAD
-			InitDisplay(gb, new LcdILI9488(tftFonts, ARRAY_SIZE(tftFonts), LcdSercomNumber), LcdSpiCsPin, NoPin, false);
-=======
 			SetHighDriveStrength(LcdSpiMosiPin);
 			SetHighDriveStrength(LcdSpiSclkPin);
 			pinMode(LcdFlashCsPin, OUTPUT_HIGH);							// in case the flash chip is fitted, deselect it
@@ -279,7 +270,6 @@
 							new LcdILI9488(tftFonts, ARRAY_SIZE(tftFonts), LcdSercomNumber),
 # endif
 								LcdSpiCsPin, NoPin, false);
->>>>>>> 84c9bc41
 			touchController = new ResistiveTouch(RtpSpiCsPin, RtpPenPin);
 			touchController->Init(lcd->GetNumCols(), lcd->GetNumRows(), DisplayOrientation::ReverseY);
 			break;
