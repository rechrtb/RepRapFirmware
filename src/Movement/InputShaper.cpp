/*
 * InputShaper.cpp
 *
 *  Created on: 20 Feb 2021
 *      Author: David
 */

#include "InputShaper.h"

#include <GCodes/GCodeBuffer/GCodeBuffer.h>
#include <Platform/RepRap.h>
#include "StepTimer.h"
#include "DDA.h"
#include "MoveSegment.h"

// Object model table and functions
// Note: if using GCC version 7.3.1 20180622 and lambda functions are used in this table, you must compile this file with option -std=gnu++17.
// Otherwise the table will be allocated in RAM instead of flash, which wastes too much RAM.

// Macro to build a standard lambda function that includes the necessary type conversions
#define OBJECT_MODEL_FUNC(...) OBJECT_MODEL_FUNC_BODY(InputShaper, __VA_ARGS__)
#define OBJECT_MODEL_FUNC_IF(...) OBJECT_MODEL_FUNC_IF_BODY(InputShaper, __VA_ARGS__)

constexpr ObjectModelTableEntry InputShaper::objectModelTable[] =
{
	// Within each group, these entries must be in alphabetical order
	// 0. InputShaper members
	{ "damping",				OBJECT_MODEL_FUNC(self->zeta, 2), 							ObjectModelEntryFlags::none },
	{ "frequency",				OBJECT_MODEL_FUNC(self->frequency, 2), 						ObjectModelEntryFlags::none },
	{ "minimumAcceleration",	OBJECT_MODEL_FUNC(self->minimumAcceleration, 1),			ObjectModelEntryFlags::none },
	{ "type", 					OBJECT_MODEL_FUNC(self->type.ToString()), 					ObjectModelEntryFlags::none },
};

constexpr uint8_t InputShaper::objectModelTableDescriptor[] = { 1, 4 };

DEFINE_GET_OBJECT_MODEL_TABLE(InputShaper)

InputShaper::InputShaper() noexcept
	: frequency(DefaultFrequency),
	  zeta(DefaultDamping),
	  minimumAcceleration(DefaultMinimumAcceleration),
	  numImpulses(1),
	  type(InputShaperType::none)
{
}

// Process M593
GCodeResult InputShaper::Configure(GCodeBuffer& gb, const StringRef& reply) THROWS(GCodeException)
{
	const float MinimumInputShapingFrequency = (float)StepTimer::StepClockRate/(2 * 65535);			// we use a 16-bit number of step clocks to represent half the input shaping period
	const float MaximumInputShapingFrequency = 1000.0;
	bool seen = false;
	if (gb.Seen('F'))
	{
		seen = true;
		frequency = gb.GetLimitedFValue('F', MinimumInputShapingFrequency, MaximumInputShapingFrequency);
	}
	if (gb.Seen('L'))
	{
		seen = true;
		minimumAcceleration = max<float>(gb.GetFValue(), 1.0);		// very low accelerations cause problems with the maths
	}
	if (gb.Seen('S'))
	{
		seen = true;
		zeta = gb.GetLimitedFValue('S', 0.0, 0.99);
	}

	if (gb.Seen('P'))
	{
		String<StringLength20> shaperName;
		gb.GetReducedString(shaperName.GetRef());
		const InputShaperType newType(shaperName.c_str());
		if (!newType.IsValid())
		{
			reply.printf("Unsupported input shaper type '%s'", shaperName.c_str());
			return GCodeResult::error;
		}
		seen = true;
		type = newType;
	}
	else if (seen && type == InputShaperType::none)
	{
#if SUPPORT_DAA
		// For backwards compatibility, if we have set input shaping parameters but not defined shaping type, default to DAA for now. Change this when we support better types of input shaping.
<<<<<<< HEAD
		type = InputShaperType::DAA;
#else
		type = InputShaperType::ZVD;
#endif
=======
		type = InputShaperType::daa;
>>>>>>> 92005bdf
	}

	if (seen)
	{
		const float sqrtOneMinusZetaSquared = fastSqrtf(1.0 - fsquare(zeta));
		const float dampedFrequency = frequency * sqrtOneMinusZetaSquared;
		const float k = expf(-zeta * Pi/sqrtOneMinusZetaSquared);
		switch (type.RawValue())
		{
		case InputShaperType::none:
			numImpulses = 1;
			break;

		case InputShaperType::Custom:
			{
				// Get the coefficients
				size_t numAmplitudes = MaxImpulses - 1;
				gb.MustSee('H');
				gb.GetFloatArray(coefficients, numAmplitudes, false);

				// Get the impulse durations, if provided
				maxOverlap = numAmplitudes;							// assume we can overlap, until we find otherwise
				if (gb.Seen('T'))
				{
					size_t numDurations = numAmplitudes;
					gb.GetFloatArray(durations, numDurations, true);

					// Check we have the same number of both
					if (numDurations != numAmplitudes)
					{
						reply.copy("Too few durations given");
						type = InputShaperType::none;
						return GCodeResult::error;
					}

					// Test whether the durations are equal
					for (unsigned int i = 1; i < numAmplitudes; ++i)
					{
						if (durations[i] != durations[0])
						{
							maxOverlap = 0;
							break;
						}
					}
				}
				else
				{
					for (unsigned int i = 0; i < numAmplitudes; ++i)
					{
						durations[i] = 0.5/frequency;
					}
				}
				numImpulses = numAmplitudes + 1;
			}
			break;

#if SUPPORT_DAA
		case InputShaperType::DAA:
			durations[0] = 1.0/dampedFrequency;
			numImpulses	= 1;
			break;
#endif

		case InputShaperType::ZVD:		// see https://www.researchgate.net/publication/316556412_INPUT_SHAPING_CONTROL_TO_REDUCE_RESIDUAL_VIBRATION_OF_A_FLEXIBLE_BEAM
			{
				const float j = 1.0 + 2.0 * k + fsquare(k);
				coefficients[0] = 1.0/j;
				coefficients[1] = coefficients[0] + 2.0 * k/j;
			}
			durations[0] = durations[1] = 0.5/dampedFrequency;
			numImpulses = 3;
			maxOverlap = 2;
			break;

		case InputShaperType::ZVDD:		// see https://www.researchgate.net/publication/316556412_INPUT_SHAPING_CONTROL_TO_REDUCE_RESIDUAL_VIBRATION_OF_A_FLEXIBLE_BEAM
			{
				const float j = 1.0 + 3.0 * (k + fsquare(k)) + k * fsquare(k);
				coefficients[0] = 1.0/j;
				coefficients[1] = coefficients[0] + 3.0 * k/j;
				coefficients[2] = coefficients[1] + 3.0 * fsquare(k)/j;
			}
			durations[0] = durations[1] = durations[2] = 0.5/dampedFrequency;
			numImpulses = 4;
			maxOverlap = 3;
			break;

		case InputShaperType::EI2:		// see http://citeseerx.ist.psu.edu/viewdoc/download?doi=10.1.1.465.1337&rep=rep1&type=pdf. United States patent #4,916,635.
			{
				const float zetaSquared = fsquare(zeta);
				const float zetaCubed = zetaSquared * zeta;
				coefficients[0] = (0.16054)                     + (0.76699)                     * zeta + (2.26560)                     * zetaSquared + (-1.22750)                     * zetaCubed;
				coefficients[1] = (0.16054 + 0.33911)           + (0.76699 + 0.45081)           * zeta + (2.26560 - 2.58080)           * zetaSquared + (-1.22750 + 1.73650)           * zetaCubed;
				coefficients[2] = (0.16054 + 0.33911 + 0.34089) + (0.76699 + 0.45081 - 0.61533) * zeta + (2.26560 - 2.58080 - 0.68765) * zetaSquared + (-1.22750 + 1.73650 + 0.42261) * zetaCubed;

				// TODO is it really worth using precise durations instead of setting them all to 0.5/frequency? If we don't, then we can condense the shaping when the acceleration time is short.
				durations[0] = ((0.49890)           + ( 0.16270          ) * zeta + (          -0.54262) * zetaSquared + (          6.16180) * zetaCubed)/dampedFrequency;
				durations[1] = ((0.99748 - 0.49890) + ( 0.18382 - 0.16270) * zeta + (-1.58270 + 0.54262) * zetaSquared + (8.17120 - 6.16180) * zetaCubed)/dampedFrequency;
				durations[2] = ((1.49920 - 0.99748) + (-0.09297 - 0.18382) * zeta + (-0.28338 + 1.58270) * zetaSquared + (1.85710 - 8.17120) * zetaCubed)/dampedFrequency;
			}
			numImpulses = 4;
			maxOverlap = 0;
			break;

		case InputShaperType::EI3:		// see http://citeseerx.ist.psu.edu/viewdoc/download?doi=10.1.1.465.1337&rep=rep1&type=pdf. United States patent #4,916,635
			{
				const float zetaSquared = fsquare(zeta);
				const float zetaCubed = zetaSquared * zeta;
				coefficients[0] = (0.11275)                               + 0.76632                                 * zeta + (3.29160)                               * zetaSquared + (-1.44380)                               * zetaCubed;
				coefficients[1] = (0.11275 + 0.23698)                     + (0.76632 + 0.61164)                     * zeta + (3.29160 - 2.57850)                     * zetaSquared + (-1.44380 + 4.85220)                     * zetaCubed;
				coefficients[2] = (0.11275 + 0.23698 + 0.30008)           + (0.76632 + 0.61164 - 0.19062)           * zeta + (3.29160 - 2.57850 - 2.14560)           * zetaSquared + (-1.44380 + 4.85220 + 0.13744)           * zetaCubed;
				coefficients[3] = (0.11275 + 0.23698 + 0.30008 + 0.23775) + (0.76632 + 0.61164 - 0.19062 - 0.73297) * zeta + (3.29160 - 2.57850 - 2.14560 + 0.46885) * zetaSquared + (-1.44380 + 4.85220 + 0.13744 - 2.08650) * zetaCubed;

				// TODO is it really worth using precise durations instead of setting them all to 0.5/frequency? If we don't, then we can condense the shaping when the acceleration time is short.
				durations[0] = ((0.49974)           + (0.23834)            * zeta + (0.44559)            * zetaSquared + (12.4720)           * zetaCubed)/dampedFrequency;
				durations[1] = ((0.99849 - 0.49974) + (0.29808 - 0.23834)  * zeta + (-2.36460 - 0.44559) * zetaSquared + (23.3990 - 12.4720) * zetaCubed)/dampedFrequency;
				durations[2] = ((1.49870 - 0.99849) + (0.10306 - 0.29808)  * zeta + (-2.01390 + 2.36460) * zetaSquared + (17.0320 - 23.3990) * zetaCubed)/dampedFrequency;
				durations[3] = ((1.99960 - 1.49870) + (-0.28231 - 0.10306) * zeta + (0.61536 + 2.01390)  * zetaSquared + (5.40450 - 17.0320) * zetaCubed)/dampedFrequency;
			}
			numImpulses = 5;
			maxOverlap = 0;
			break;
		}

		totalDuration = 0.0;
		float tLostAtStart = 0.0;
		float tLostAtEnd = 0.0;
		for (uint8_t i = 0; i < numImpulses - 1; ++i)
		{
			totalDuration += durations[i];
			tLostAtStart += (1.0 - coefficients[i]) * durations[i];
			tLostAtEnd += coefficients[i] * durations[i];
		}
		clocksLostAtStart = tLostAtStart * StepTimer::StepClockRate;
		clocksLostAtEnd = tLostAtEnd * StepTimer::StepClockRate;
		totalShapingClocks = totalDuration * StepTimer::StepClockRate;

		// Calculate the clocks and coefficients needed for various degrees of overlapping
		for (unsigned int overlap = 0; overlap < maxOverlap; ++overlap)
		{
			const unsigned int overlapStart = numImpulses - overlap;
			float maxVal = 0.0;
			float totalAcceleration = 0.0;
			for (unsigned int i = 0; i < numImpulses + overlapStart; ++i)
			{
				float val = (i < numImpulses) ? coefficients[i] : 1.0;
				if (i >= overlapStart)
				{
					val -= coefficients[i - overlapStart];
				}
				if (maxVal > val)
				{
					maxVal = val;
				}
				overlappedCoefficients[overlap][i] = val;
				totalAcceleration += val;
			}

			// Now scale the values by maxVal
			if (maxVal < 1.0)
			{
				const float scaling = 1.0/maxVal;
				for (unsigned int i = 0; i < numImpulses + overlapStart; ++i)
				{
					overlappedCoefficients[overlap][i] *= scaling;
				}
				totalAcceleration *= scaling;
			}
			averageAcceleration[overlap] = totalAcceleration/numImpulses + overlapStart;
		}

		reprap.MoveUpdated();
	}
	else if (type == InputShaperType::none)
	{
<<<<<<< HEAD
		reply.copy("Input shaping is disabled");
=======
		reply.printf("Input shaping '%s' at %.1fHz damping factor %.2f, min. acceleration %.1f",
						type.ToString(), (double)GetFrequency(), (double)GetFloatDamping(), (double)minimumAcceleration);
>>>>>>> 92005bdf
	}
	else
	{
		reply.printf("%s input shaping at %.1fHz damping factor %.2f, min. acceleration %.1f", type.ToString(), (double)frequency, (double)zeta, (double)minimumAcceleration);
		if (numImpulses > 1)
		{
			reply.cat(", impulses");
			for (unsigned int i = 0; i < numImpulses - 1; ++i)
			{
				reply.catf(" %.3f", (double)coefficients[i]);
			}
			reply.cat(" with durations (ms)");
			for (unsigned int i = 0; i < numImpulses - 1; ++i)
			{
				reply.catf(" %.2f", (double)(durations[i] * 1000.0));
			}
		}
	}
	return GCodeResult::ok;
}

InputShaperPlan InputShaper::PlanShaping(DDA& dda, BasicPrepParams& params, bool shapingEnabled) const noexcept
{
	InputShaperPlan plan;			// this clears out all the fields

	switch ((shapingEnabled) ? type.RawValue() : InputShaperType::none)
	{
#if SUPPORT_DAA
	case InputShaperType::DAA:
		{
			// Try to reduce the acceleration/deceleration of the move to cancel ringing
			const float idealPeriod = durations[0];					// for DAA this the full period

			float proposedAcceleration = dda.acceleration, proposedAccelDistance = dda.beforePrepare.accelDistance;
			bool adjustAcceleration = false;
			if (dda.topSpeed > dda.startSpeed && ((dda.GetPrevious()->state != DDA::DDAState::frozen && dda.GetPrevious()->state != DDA::DDAState::executing) || !dda.GetPrevious()->flags.wasAccelOnlyMove))
			{
				const float accelTime = (dda.topSpeed - dda.startSpeed)/dda.acceleration;
				if (accelTime < idealPeriod)
				{
					proposedAcceleration = (dda.topSpeed - dda.startSpeed)/idealPeriod;
					adjustAcceleration = true;
				}
				else if (accelTime < idealPeriod * 2)
				{
					proposedAcceleration = (dda.topSpeed - dda.startSpeed)/(idealPeriod * 2);
					adjustAcceleration = true;
				}
				if (adjustAcceleration)
				{
					proposedAccelDistance = (fsquare(dda.topSpeed) - fsquare(dda.startSpeed))/(2 * proposedAcceleration);
				}
			}

			float proposedDeceleration = dda.deceleration, proposedDecelDistance = dda.beforePrepare.decelDistance;
			bool adjustDeceleration = false;
			if (dda.GetNext()->state != DDA::DDAState::provisional || !dda.GetNext()->IsDecelerationMove())
			{
				const float decelTime = (dda.topSpeed - dda.endSpeed)/dda.deceleration;
				if (decelTime < idealPeriod)
				{
					proposedDeceleration = (dda.topSpeed - dda.endSpeed)/idealPeriod;
					adjustDeceleration = true;
				}
				else if (decelTime < idealPeriod * 2)
				{
					proposedDeceleration = (dda.topSpeed - dda.endSpeed)/(idealPeriod * 2);
					adjustDeceleration = true;
				}
				if (adjustDeceleration)
				{
					proposedDecelDistance = (fsquare(dda.topSpeed) - fsquare(dda.endSpeed))/(2 * proposedDeceleration);
				}
			}

			if (adjustAcceleration || adjustDeceleration)
			{
				if (proposedAccelDistance + proposedDecelDistance <= dda.totalDistance)
				{
					if (proposedAcceleration < minimumAcceleration || proposedDeceleration < minimumAcceleration)
					{
						break;
					}
					dda.acceleration = proposedAcceleration;
					dda.deceleration = proposedDeceleration;
					dda.beforePrepare.accelDistance = proposedAccelDistance;
					dda.beforePrepare.decelDistance = proposedDecelDistance;
				}
				else
				{
					// We can't keep this as a trapezoidal move with the original top speed.
					// Try an accelerate-decelerate move with acceleration and deceleration times equal to the ideal period.
					const float twiceTotalDistance = 2 * dda.totalDistance;
					float proposedTopSpeed = dda.totalDistance/idealPeriod - (dda.startSpeed + dda.endSpeed)/2;
					if (proposedTopSpeed > dda.startSpeed && proposedTopSpeed > dda.endSpeed)
					{
						proposedAcceleration = (twiceTotalDistance - ((3 * dda.startSpeed + dda.endSpeed) * idealPeriod))/(2 * fsquare(idealPeriod));
						proposedDeceleration = (twiceTotalDistance - ((dda.startSpeed + 3 * dda.endSpeed) * idealPeriod))/(2 * fsquare(idealPeriod));
						if (   proposedAcceleration < minimumAcceleration || proposedDeceleration < minimumAcceleration
							|| proposedAcceleration > dda.acceleration || proposedDeceleration > dda.deceleration
						   )
						{
							break;
						}
						dda.topSpeed = proposedTopSpeed;
						dda.acceleration = proposedAcceleration;
						dda.deceleration = proposedDeceleration;
						dda.beforePrepare.accelDistance = dda.startSpeed * idealPeriod + (dda.acceleration * fsquare(idealPeriod))/2;
						dda.beforePrepare.decelDistance = dda.endSpeed * idealPeriod + (dda.deceleration * fsquare(idealPeriod))/2;
					}
					else if (dda.startSpeed < dda.endSpeed)
					{
						// Change it into an accelerate-only move, accelerating as slowly as we can
						proposedAcceleration = (fsquare(dda.endSpeed) - fsquare(dda.startSpeed))/twiceTotalDistance;
						if (proposedAcceleration < minimumAcceleration)
						{
							break;		// avoid very small accelerations because they can be problematic
						}
						dda.acceleration = proposedAcceleration;
						dda.topSpeed = dda.endSpeed;
						dda.beforePrepare.accelDistance = dda.totalDistance;
						dda.beforePrepare.decelDistance = 0.0;
					}
					else if (dda.startSpeed > dda.endSpeed)
					{
						// Change it into a decelerate-only move, decelerating as slowly as we can
						proposedDeceleration = (fsquare(dda.startSpeed) - fsquare(dda.endSpeed))/twiceTotalDistance;
						if (proposedDeceleration < minimumAcceleration)
						{
							break;		// avoid very small accelerations because they can be problematic
						}
						dda.deceleration = proposedDeceleration;
						dda.topSpeed = dda.startSpeed;
						dda.beforePrepare.accelDistance = 0.0;
						dda.beforePrepare.decelDistance = dda.totalDistance;
					}
					else
					{
						// Start and end speeds are exactly the same, possibly zero, so give up trying to adjust this move
						break;
					}
				}

				if (reprap.Debug(moduleMove))
				{
					debugPrintf("DAA: new a=%.1f d=%.1f\n", (double)dda.acceleration, (double)dda.deceleration);
				}
			}
		}
#endif
		// no break
	case InputShaperType::none:
	default:
		params.SetFromDDA(dda);
		break;

	// The other input shapers all have multiple impulses with varying coefficients
	case InputShaperType::ZVD:
	case InputShaperType::ZVDD:
	case InputShaperType::EI2:
	case InputShaperType::EI3:
		// Set up the provisional parameters
		params.SetFromDDA(dda);

		// Set the plan to what we would like to do, if possible
		plan.shapeAccelStart = params.accelClocks + clocksLostAtStart >= totalShapingClocks
									&& ((dda.GetPrevious()->state != DDA::DDAState::frozen && dda.GetPrevious()->state != DDA::DDAState::executing) || !dda.GetPrevious()->flags.wasAccelOnlyMove);
		plan.shapeAccelEnd =   params.accelClocks + clocksLostAtEnd >= totalShapingClocks
									&& params.decelStartDistance > params.accelDistance;
		plan.shapeDecelStart = params.decelClocks + clocksLostAtStart >= totalShapingClocks
									&& params.decelStartDistance > params.accelDistance;
		plan.shapeDecelEnd =   params.decelClocks + clocksLostAtEnd >= totalShapingClocks
									&& (dda.GetNext()->GetState() != DDA::DDAState::provisional || !dda.GetNext()->IsDecelerationMove());

//		debugPrintf("Original plan %03x ", (unsigned int)plan.all);
		{
			// See if we can shape the acceleration
			if (plan.shapeAccelStart || plan.shapeAccelEnd)
			{
				if (plan.shapeAccelStart && plan.shapeAccelEnd && params.accelClocks < 2 * totalShapingClocks)
				{
					// Acceleration segment is too short to shape both the start and the end
					plan.shapeAccelStart = plan.shapeAccelEnd = false;
				}
				else
				{
					float extraAccelDistance = (plan.shapeAccelStart) ? GetExtraAccelStartDistance(dda) : 0.0;
					if (plan.shapeAccelEnd)
					{
						extraAccelDistance += GetExtraAccelEndDistance(dda);
					}
//					debugPrintf("Extra accel dist: %g, %g\n", (double)GetExtraAccelStartDistance(dda), (double)GetExtraAccelEndDistance(dda));
					if (params.accelDistance + extraAccelDistance <= params.decelStartDistance)
					{
						params.accelDistance += extraAccelDistance;
						if (plan.shapeAccelStart)
						{
							params.accelClocks += clocksLostAtStart;
						}
						if (plan.shapeAccelEnd)
						{
							params.accelClocks += clocksLostAtEnd;
						}
					}
					else
					{
						// Not enough constant speed time to the acceleration shaping
						// TODO look at overlapping accel start/accel end
						plan.shapeAccelStart = plan.shapeAccelEnd = false;
						if (reprap.Debug(Module::moduleDda))
						{
							debugPrintf("Can't shape acceleration\n");
						}
					}
				}
			}

			// See if we can shape the deceleration
			if (plan.shapeDecelStart || plan.shapeDecelEnd)
			{
				if (plan.shapeDecelStart && plan.shapeDecelEnd && params.decelClocks < 2 * totalShapingClocks)
				{
					// Deceleration segment is too short to shape both the start and the end
					plan.shapeDecelStart = plan.shapeDecelEnd = false;
				}
				else
				{
					float extraDecelDistance = (plan.shapeDecelStart) ? GetExtraDecelStartDistance(dda) : 0.0;
					if (plan.shapeDecelEnd)
					{
						extraDecelDistance += GetExtraDecelEndDistance(dda);
					}
					if (params.accelDistance + extraDecelDistance <= params.decelStartDistance)
					{
						params.decelStartDistance -= extraDecelDistance;
						if (plan.shapeDecelStart)
						{
							params.decelClocks += clocksLostAtStart;
						}
						if (plan.shapeDecelEnd)
						{
							params.decelClocks += clocksLostAtEnd;
						}
					}
					else
					{
						// Not enough constant speed time to the acceleration shaping
						// TODO look at overlapping decel start/decel end
						plan.shapeDecelStart = plan.shapeDecelEnd = false;
						if (reprap.Debug(Module::moduleDda))
						{
							debugPrintf("Can't shape deceleration\n");
						}
					}
				}
			}
		}
		break;
	}

	MoveSegment * const accelSegs = GetAccelerationSegments(dda, params, plan);
	MoveSegment * const decelSegs = GetDecelerationSegments(dda, params, plan);

	params.Finalise(dda);									// this sets up params.steadyClocks, which is needed by FinishSegments
	FinishSegments(dda, params, accelSegs, decelSegs);
//	debugPrintf(" final plan %03x\n", (unsigned int)plan.all);
	return plan;
}

// If there is an acceleration phase, generate the acceleration segments according to the plan, and set the number of acceleration segments in the plan
MoveSegment *InputShaper::GetAccelerationSegments(DDA& dda, BasicPrepParams& params, InputShaperPlan& plan) const noexcept
{
	if (dda.beforePrepare.accelDistance > 0.0)
	{
		unsigned int numAccelSegs = 0;
		float accumulatedSegTime = 0.0;
		float endDistance = params.accelDistance;
		MoveSegment *endAccelSegs = nullptr;
		if (plan.shapeAccelEnd)
		{
			// Shape the end of the acceleration
			float segStartSpeed = dda.topSpeed;
			for (int i = numImpulses - 2; i >= 0; --i)
			{
				++numAccelSegs;
				endAccelSegs = MoveSegment::Allocate(endAccelSegs);
				const float acceleration = dda.acceleration * (1.0 - coefficients[i]);
				const float segTime = durations[i];
				segStartSpeed -= acceleration * segTime;
				const float uDivA = (segStartSpeed * StepTimer::StepClockRate)/acceleration;
				const float twoDistDivA = (2 * StepTimer::StepClockRateSquared * dda.totalDistance)/acceleration;
				endAccelSegs->SetNonLinear(endDistance/dda.totalDistance, segTime * StepTimer::StepClockRate, uDivA, twoDistDivA, acceleration/StepTimer::StepClockRateSquared);
				endDistance -= (segStartSpeed + (0.5 * acceleration * segTime)) * segTime;
			}
			accumulatedSegTime += totalDuration;
		}

		float startDistance = 0.0;
		float startSpeed = dda.startSpeed;
		MoveSegment *startAccelSegs = nullptr;
		if (plan.shapeAccelStart)
		{
			// Shape the start of the acceleration
			for (unsigned int i = 0; i < numImpulses - 1; ++i)
			{
				++numAccelSegs;
				MoveSegment *seg = MoveSegment::Allocate(nullptr);
				const float acceleration = dda.acceleration * coefficients[i];
				const float segTime = durations[i];
				const float uDivA = (startSpeed * StepTimer::StepClockRate)/acceleration;
				const float twoDistDivA = (2 * StepTimer::StepClockRateSquared * dda.totalDistance)/acceleration;
				startDistance += (startSpeed + (0.5 * acceleration * segTime)) * segTime;
				seg->SetNonLinear(startDistance/dda.totalDistance, segTime * StepTimer::StepClockRate, uDivA, twoDistDivA, acceleration/StepTimer::StepClockRateSquared);
				if (i == 0)
				{
					startAccelSegs = seg;
				}
				else
				{
					startAccelSegs->AddToTail(seg);
				}
				startSpeed += acceleration * segTime;
			}
			accumulatedSegTime += totalDuration;
		}

		// Do the constant acceleration part
		if (endDistance > startDistance)
		{
			++numAccelSegs;
			endAccelSegs = MoveSegment::Allocate(endAccelSegs);
			const float uDivA = (startSpeed * StepTimer::StepClockRate)/dda.acceleration;
			const float twoDistDivA = (2 * StepTimer::StepClockRateSquared * dda.totalDistance)/dda.acceleration;
			endAccelSegs->SetNonLinear(endDistance/dda.totalDistance, params.accelClocks - (accumulatedSegTime * StepTimer::StepClockRate), uDivA, twoDistDivA, dda.acceleration/StepTimer::StepClockRateSquared);
		}

		plan.accelSegments = numAccelSegs;
		if (startAccelSegs == nullptr)
		{
			return endAccelSegs;
		}

		if (endAccelSegs != nullptr)
		{
			startAccelSegs->AddToTail(endAccelSegs);
		}
		return startAccelSegs;
	}

	plan.accelSegments = 0;
	return nullptr;
}

// If there is a deceleration phase, generate the deceleration segments according to the plan, and set the number of deceleration segments in the plan
MoveSegment *InputShaper::GetDecelerationSegments(DDA& dda, BasicPrepParams& params, InputShaperPlan& plan) const noexcept
{
	if (dda.beforePrepare.decelDistance > 0.0)
	{
		unsigned int numDecelSegs = 0;
		float accumulatedSegTime = 0.0;
		float endDistance = dda.totalDistance;
		MoveSegment *endDecelSegs = nullptr;
		if (plan.shapeDecelEnd)
		{
			// Shape the end of the deceleration
			float segStartSpeed = dda.endSpeed;
			for (int i = numImpulses - 2; i >= 0; --i)
			{
				++numDecelSegs;
				endDecelSegs = MoveSegment::Allocate(endDecelSegs);
				const float acceleration = -dda.deceleration * (1.0 - coefficients[i]);
				const float segTime = durations[i];
				segStartSpeed -= acceleration * segTime;
				const float uDivA = (segStartSpeed * StepTimer::StepClockRate)/acceleration;
				const float twoDistDivA = (2 * StepTimer::StepClockRateSquared * dda.totalDistance)/acceleration;
				endDecelSegs->SetNonLinear(endDistance/dda.totalDistance, segTime * StepTimer::StepClockRate, uDivA, twoDistDivA, acceleration/StepTimer::StepClockRateSquared);
				endDistance -= (segStartSpeed + (0.5 * acceleration * segTime)) * segTime;
			}
			accumulatedSegTime += totalDuration;
		}

		float startDistance = params.decelStartDistance;
		float startSpeed = dda.topSpeed;
		MoveSegment *startDecelSegs = nullptr;
		if (plan.shapeDecelStart)
		{
			// Shape the start of the deceleration
			for (unsigned int i = 0; i < numImpulses - 1; ++i)
			{
				++numDecelSegs;
				MoveSegment *seg = MoveSegment::Allocate(nullptr);
				const float acceleration = -dda.deceleration * coefficients[i];
				const float segTime = durations[i];
				const float uDivA = (startSpeed * StepTimer::StepClockRate)/acceleration;
				const float twoDistDivA = (2 * StepTimer::StepClockRateSquared * dda.totalDistance)/acceleration;
				startDistance += (startSpeed + (0.5 * acceleration * segTime)) * segTime;
				seg->SetNonLinear(startDistance/dda.totalDistance, segTime * StepTimer::StepClockRate, uDivA, twoDistDivA, acceleration/StepTimer::StepClockRateSquared);
				if (i == 0)
				{
					startDecelSegs = seg;
				}
				else
				{
					startDecelSegs->AddToTail(seg);
				}
				startSpeed += acceleration * segTime;
			}
			accumulatedSegTime += totalDuration;
		}

		// Do the constant deceleration part
		if (endDistance > startDistance)
		{
			++numDecelSegs;
			endDecelSegs = MoveSegment::Allocate(endDecelSegs);
			const float uDivD = (startSpeed * StepTimer::StepClockRate)/dda.deceleration;
			const float twoDistDivD = (2 * StepTimer::StepClockRateSquared * dda.totalDistance)/dda.deceleration;
			endDecelSegs->SetNonLinear(endDistance/dda.totalDistance, params.decelClocks - (accumulatedSegTime * StepTimer::StepClockRate), -uDivD, -twoDistDivD, -(dda.deceleration/StepTimer::StepClockRateSquared));
		}

		plan.decelSegments = numDecelSegs;
		if (startDecelSegs == nullptr)
		{
			return endDecelSegs;
		}

		if (endDecelSegs != nullptr)
		{
			startDecelSegs->AddToTail(endDecelSegs);
		}
		return startDecelSegs;
	}

	plan.decelSegments = 0;
	return nullptr;
}

// Generate the steady speed segment (if any), tack the segments together, and attach them to the DDA
void InputShaper::FinishSegments(DDA& dda, BasicPrepParams& params, MoveSegment *accelSegs, MoveSegment *decelSegs) const noexcept
{
	if (params.steadyClocks > 0.0)
	{
		// Insert a steady speed segment before the deceleration segments
		decelSegs = MoveSegment::Allocate(decelSegs);
		decelSegs->SetLinear(params.decelStartDistance/dda.totalDistance, params.steadyClocks, (dda.totalDistance * StepTimer::StepClockRate)/dda.topSpeed);
	}

	if (accelSegs != nullptr)
	{
		if (decelSegs != nullptr)
		{
			accelSegs->AddToTail(decelSegs);
		}
		dda.segments = accelSegs;
	}
	else
	{
		dda.segments = decelSegs;
	}
}

// Calculate the additional acceleration distance needed if we shape the start of acceleration
float InputShaper::GetExtraAccelStartDistance(const DDA& dda) const noexcept
{
	float extraDistance = 0.0;
	float u = dda.startSpeed;
	for (unsigned int seg = 0; seg < numImpulses - 1; ++seg)
	{
		const float segTime = durations[seg];
		const float speedChange = coefficients[seg] * dda.acceleration * segTime;
		extraDistance += (1.0 - coefficients[seg]) * (u + 0.5 * speedChange) * segTime;
		u += speedChange;
	}
	return extraDistance;
}

// Calculate the additional acceleration distance needed if we shape the end of acceleration
float InputShaper::GetExtraAccelEndDistance(const DDA& dda) const noexcept
{
	float extraDistance = 0.0;
	float v = dda.topSpeed;
	for (int seg = numImpulses - 2; seg >= 0; --seg)
	{
		const float segTime = durations[seg];
		const float speedChange = (1.0 - coefficients[seg]) * dda.acceleration * segTime;
		extraDistance += coefficients[seg] * (v - 0.5 * speedChange) * segTime;
		v -= speedChange;
	}
	return extraDistance;
}

// Calculate the additional deceleration distance needed if we shape the start of deceleration
float InputShaper::GetExtraDecelStartDistance(const DDA& dda) const noexcept
{
	float extraDistance = 0.0;
	float u = dda.topSpeed;
	for (unsigned int seg = 0; seg < numImpulses - 1; ++seg)
	{
		const float segTime = durations[seg];
		const float speedChange = coefficients[seg] * dda.deceleration * segTime;
		extraDistance += (1.0 - coefficients[seg]) * (u - 0.5 * speedChange) * segTime;
		u -= speedChange;
	}
	return extraDistance;
}

// Calculate the additional deceleration distance needed if we shape the end of deceleration
float InputShaper::GetExtraDecelEndDistance(const DDA& dda) const noexcept
{
	float extraDistance = 0.0;
	float v = dda.endSpeed;
	for (int seg = numImpulses - 2; seg >= 0; --seg)
	{
		const float segTime = durations[seg];
		const float speedChange = (1.0 - coefficients[seg]) * dda.deceleration * segTime;
		extraDistance += coefficients[seg] * (v + 0.5 * speedChange) * segTime;
		v += speedChange;
	}
	return extraDistance;
}

#if SUPPORT_REMOTE_COMMANDS

void InputShaper::GetSegments(DDA& dda, const BasicPrepParams& params) const noexcept
{
	// Deceleration phase
	MoveSegment * tempSegments;
	if (params.decelClocks > 0.0)
	{
		//TODO for now we assume just one deceleration segment
		tempSegments = MoveSegment::Allocate(nullptr);
		const float uDivD = dda.topSpeed/dda.deceleration;
		const float twoDistDivD = 2.0/dda.deceleration;
		tempSegments->SetNonLinear(params.decelDistance, params.decelClocks, -uDivD, -twoDistDivD, -dda.deceleration);
	}
	else
	{
		tempSegments = nullptr;
	}

	// Steady speed phase
	if (params.steadyClocks > 0.0)
	{
		tempSegments = MoveSegment::Allocate(tempSegments);
		tempSegments->SetLinear(params.decelStartDistance, params.accelClocks + dda.beforePrepare.accelDistance/dda.topSpeed, 1.0/dda.topSpeed);
	}

	// Acceleration phase
	if (params.accelClocks > 0.0)
	{
		//TODO for now we assume just one acceleration segment
		tempSegments = MoveSegment::Allocate(tempSegments);
		const float uDivA = dda.startSpeed/dda.acceleration;
		const float twoDistDivA = 2.0/dda.acceleration;
		tempSegments->SetNonLinear(params.accelDistance, params.accelClocks, uDivA, twoDistDivA, dda.acceleration);
	}

	dda.segments = tempSegments;
}

#endif

// End<|MERGE_RESOLUTION|>--- conflicted
+++ resolved
@@ -83,14 +83,10 @@
 	{
 #if SUPPORT_DAA
 		// For backwards compatibility, if we have set input shaping parameters but not defined shaping type, default to DAA for now. Change this when we support better types of input shaping.
-<<<<<<< HEAD
-		type = InputShaperType::DAA;
+		type = InputShaperType::daa;
 #else
-		type = InputShaperType::ZVD;
+		type = InputShaperType::zvd;
 #endif
-=======
-		type = InputShaperType::daa;
->>>>>>> 92005bdf
 	}
 
 	if (seen)
@@ -265,16 +261,11 @@
 	}
 	else if (type == InputShaperType::none)
 	{
-<<<<<<< HEAD
 		reply.copy("Input shaping is disabled");
-=======
-		reply.printf("Input shaping '%s' at %.1fHz damping factor %.2f, min. acceleration %.1f",
-						type.ToString(), (double)GetFrequency(), (double)GetFloatDamping(), (double)minimumAcceleration);
->>>>>>> 92005bdf
 	}
 	else
 	{
-		reply.printf("%s input shaping at %.1fHz damping factor %.2f, min. acceleration %.1f", type.ToString(), (double)frequency, (double)zeta, (double)minimumAcceleration);
+		reply.printf(Input shaping '%s' at %.1fHz damping factor %.2f, min. acceleration %.1f", type.ToString(), (double)frequency, (double)zeta, (double)minimumAcceleration);
 		if (numImpulses > 1)
 		{
 			reply.cat(", impulses");
