--- conflicted
+++ resolved
@@ -546,20 +546,12 @@
 
 	Platform& p = reprap.GetPlatform();
 	p.MessageF(mtype,
-<<<<<<< HEAD
-				"=== Move ===\nSegments created %u, maxWait %" PRIu32 "ms, bed compensation in use: %s, height map offset %.3f"
-=======
-				"=== Move ===\nDMs created %u, segments created %u, maxWait %" PRIu32 "ms, bed compensation in use: %s, height map offset %.3f, max steps late %" PRIi32
->>>>>>> 253c0efa
+				"=== Move ===\nSegments created %u, maxWait %" PRIu32 "ms, bed compensation in use: %s, height map offset %.3f, max steps late %" PRIi32
 #if 1	//debug
 				", ebfmin %.2f, ebfmax %.2f"
 #endif
 				"\n",
-<<<<<<< HEAD
-						MoveSegment::NumCreated(), longestGcodeWaitInterval, scratchString.c_str(), (double)zShift
-=======
-						DriveMovement::NumCreated(), MoveSegment::NumCreated(), longestGcodeWaitInterval, scratchString.c_str(), (double)zShift, DriveMovement::GetAndClearMaxStepsLate()
->>>>>>> 253c0efa
+						MoveSegment::NumCreated(), longestGcodeWaitInterval, scratchString.c_str(), (double)zShift, DriveMovement::GetAndClearMaxStepsLate()
 #if 1
 						, (double)minExtrusionPending, (double)maxExtrusionPending
 #endif
