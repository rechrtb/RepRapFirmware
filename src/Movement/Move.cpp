/*
 * Move.cpp
 *
 *  Created on: 7 Dec 2014
 *      Author: David

 A note on bed levelling:

 As at version 1.21 we support two types of bed compensation:
 1. The old 3, 4 and 5-point compensation using a RandomProbePointSet. We will probably discontinue this soon.
 2. Mesh bed levelling

 There is an interaction between using G30 to home Z or set a precise Z=0 height just before a print, and bed compensation.
 Consider the following sequence:
 1. Home Z, using either G30 or an endstop.
 2. Run G29 to generate a height map. If the Z=0 point has drifted off, the height map may have a Z offset.
 3. Use G30 to get an accurate Z=0 point. We want to keep the shape of the height map, but get rid of the offset.
 4. Run G29 to generate a height map. This should generate a height map with on offset at the point we just probed.
 5. Cancel bed compensation. The height at the point we just probed should be zero.

 So as well as maintaining a height map, we maintain a Z offset from it. The procedure is:
 1. Whenever bed compensation is not being used, the Z offset should be zero.
 2. Whenever we run G29 to probe the bed, we have a choice:
 (a) accept that the map may have a height offset; and set the Z offset to zero. This is what we do currently.
 (b) normalise the height map to zero, adjust the Z=0 origin, and set the Z offset to zero.
 3. When we run G30 to reset the Z=0 height, and we have a height map loaded, we adjust the Z offset to be the negative of the
    height map indication of that point.
 4. If we now cancel the height map, we also clear the Z offset, and the height at the point we probed remains correct.
 5. If we now run G29 to probe again, the height map should have near zero offset at the point we probed, if there has been no drift.

 Before we introduced the Z offset, at step 4 we would have a potentially large Z error as if the G30 hadn't been run,
 and at step 5 the new height map would have an offset again.

 */

#include "Move.h"
#include "MoveDebugFlags.h"
#include "StepTimer.h"
#include <Platform/Platform.h>
#include <Platform/Event.h>
#include <GCodes/GCodes.h>
#include <GCodes/GCodeBuffer/GCodeBuffer.h>
#include <Tools/Tool.h>
#include <Endstops/ZProbe.h>
#include <Platform/TaskPriorities.h>
#include <AppNotifyIndices.h>

#if SUPPORT_IOBITS
# include <Platform/PortControl.h>
#endif

#if SUPPORT_CAN_EXPANSION
# include <CAN/CanMotion.h>
# include <CAN/CanInterface.h>
#endif

#if SUPPORT_REMOTE_COMMANDS
# include <CanMessageGenericParser.h>
# include <CanMessageGenericTables.h>
#endif

#if SUPPORT_TMC2660
# include "Movement/StepperDrivers/TMC2660.h"
#endif
#if SUPPORT_TMC22xx
# include "Movement/StepperDrivers/TMC22xx.h"
#endif
#if SUPPORT_TMC51xx
# include "Movement/StepperDrivers/TMC51xx.h"
#endif

#ifdef DUET3_MB6XD
# include <pmc/pmc.h>
#endif

constexpr float MinStepPulseTiming = 0.2;												// we assume that we always generate step high and low times at least this wide without special action

Task<Move::MoveTaskStackWords> Move::moveTask;

// Object model table and functions
// Note: if using GCC version 7.3.1 20180622 and lambda functions are used in this table, you must compile this file with option -std=gnu++17.
// Otherwise the table will be allocated in RAM instead of flash, which wastes too much RAM.

// Macro to build a standard lambda function that includes the necessary type conversions
#define OBJECT_MODEL_FUNC(...)					OBJECT_MODEL_FUNC_BODY(Move, __VA_ARGS__)
#define OBJECT_MODEL_FUNC_IF(_condition, ...)	OBJECT_MODEL_FUNC_IF_BODY(Move, _condition, __VA_ARGS__)

constexpr ObjectModelArrayTableEntry Move::objectModelArrayTable[] =
{
	// 0. Axes
	{
		nullptr,					// no lock needed
		[] (const ObjectModel *self, const ObjectExplorationContext& context) noexcept -> size_t
				{
					const size_t numAxes = reprap.GetGCodes().GetTotalAxes();
					// The array gets too large to send when we want all fields and there are a lot of axes, so restrict the number of axes returned to 9
					return (context.TruncateLongArrays()) ? min<size_t>(numAxes, 9) : numAxes;
				},
		[] (const ObjectModel *self, ObjectExplorationContext& context) noexcept -> ExpressionValue { return ExpressionValue(self, 9); }
	},
	// 1. Extruders
	{
		nullptr,					// no lock needed
		[] (const ObjectModel *self, const ObjectExplorationContext&) noexcept -> size_t { return reprap.GetGCodes().GetNumExtruders(); },
		[] (const ObjectModel *self, ObjectExplorationContext& context) noexcept -> ExpressionValue { return ExpressionValue(self, 10); }
	},
	// 2. Motion system queues
	{
		nullptr,					// no lock needed
		[] (const ObjectModel *self, const ObjectExplorationContext&) noexcept -> size_t { return ARRAY_SIZE(rings); },
		[] (const ObjectModel *self, ObjectExplorationContext& context) noexcept -> ExpressionValue { return ExpressionValue(&((const Move*)self)->rings[context.GetLastIndex()]); }
	},

	// 3. Axis drivers
	{
		nullptr,					// no lock needed
		[] (const ObjectModel *self, const ObjectExplorationContext& context) noexcept -> size_t { return ((const Move*)self)->axisDrivers[context.GetLastIndex()].numDrivers; },
		[] (const ObjectModel *self, ObjectExplorationContext& context) noexcept -> ExpressionValue
				{ return ExpressionValue(((const Move*)self)->axisDrivers[context.GetIndex(1)].driverNumbers[context.GetLastIndex()]); }
	},

	// 4. Workplace coordinate offsets
	{
		nullptr,					// no lock needed
		[] (const ObjectModel *self, const ObjectExplorationContext& context) noexcept -> size_t { return NumCoordinateSystems; },
		[] (const ObjectModel *self, ObjectExplorationContext& context) noexcept -> ExpressionValue
				{ return ExpressionValue(reprap.GetGCodes().GetWorkplaceOffset(context.GetIndex(1), context.GetLastIndex()), 3); }
	},

#if SUPPORT_COORDINATE_ROTATION
	// 5. Rotation centre coordinates
	{
		nullptr,					// no lock needed
		[] (const ObjectModel *self, const ObjectExplorationContext&) noexcept -> size_t { return 2; },
		[] (const ObjectModel *self, ObjectExplorationContext& context) noexcept -> ExpressionValue { return ExpressionValue(reprap.GetGCodes().GetRotationCentre(context.GetLastIndex())); }
	},
#elif SUPPORT_KEEPOUT_ZONES
	{
		nullptr,
		[] (const ObjectModel *self, const ObjectExplorationContext&) noexcept -> size_t { return 0; },
		[] (const ObjectModel *self, ObjectExplorationContext& context) noexcept -> ExpressionValue { return ExpressionValue(nullptr); }
	}
#endif

#if SUPPORT_KEEPOUT_ZONES
	// 6. Keepout zone list
	{
		nullptr,					// no lock needed
		[] (const ObjectModel *self, const ObjectExplorationContext&) noexcept -> size_t { return reprap.GetGCodes().GetNumKeepoutZones(); },
		[] (const ObjectModel *self, ObjectExplorationContext& context) noexcept -> ExpressionValue
				{ return (reprap.GetGCodes().IsKeepoutZoneDefined(context.GetLastIndex())) ? ExpressionValue(reprap.GetGCodes().GetKeepoutZone(context.GetLastIndex())) : ExpressionValue(nullptr); }
	},
#endif
};

DEFINE_GET_OBJECT_MODEL_ARRAY_TABLE(Move)

static inline const char *_ecv_array GetFilamentName(size_t extruder) noexcept
{
	const Filament *fil = Filament::GetFilamentByExtruder(extruder);
	return (fil == nullptr) ? "" : fil->GetName();
}

constexpr ObjectModelTableEntry Move::objectModelTable[] =
{
	// Within each group, these entries must be in alphabetical order
	// 0. Move members
	{ "axes",					OBJECT_MODEL_FUNC_ARRAY(0), 																	ObjectModelEntryFlags::live },
	{ "backlashFactor",			OBJECT_MODEL_FUNC((int32_t)self->GetBacklashCorrectionDistanceFactor()),						ObjectModelEntryFlags::none },
	{ "calibration",			OBJECT_MODEL_FUNC(self, 3),																		ObjectModelEntryFlags::none },
	{ "compensation",			OBJECT_MODEL_FUNC(self, 6),																		ObjectModelEntryFlags::none },
	{ "currentMove",			OBJECT_MODEL_FUNC(self, 2),																		ObjectModelEntryFlags::live },
	{ "extruders",				OBJECT_MODEL_FUNC_ARRAY(1),																		ObjectModelEntryFlags::live },
	{ "idle",					OBJECT_MODEL_FUNC(self, 1),																		ObjectModelEntryFlags::none },
#if SUPPORT_KEEPOUT_ZONES
	{ "keepout",				OBJECT_MODEL_FUNC_ARRAY(6),																		ObjectModelEntryFlags::none },
#endif
	{ "kinematics",				OBJECT_MODEL_FUNC(self->kinematics),															ObjectModelEntryFlags::none },
	{ "limitAxes",				OBJECT_MODEL_FUNC_NOSELF(reprap.GetGCodes().LimitAxes()),										ObjectModelEntryFlags::none },
	{ "noMovesBeforeHoming",	OBJECT_MODEL_FUNC_NOSELF(reprap.GetGCodes().NoMovesBeforeHoming()),								ObjectModelEntryFlags::none },
	{ "printingAcceleration",	OBJECT_MODEL_FUNC_NOSELF(InverseConvertAcceleration(reprap.GetGCodes().GetPrimaryMaxPrintingAcceleration()), 1),	ObjectModelEntryFlags::none },
	{ "queue",					OBJECT_MODEL_FUNC_ARRAY(2),																		ObjectModelEntryFlags::none },
#if SUPPORT_COORDINATE_ROTATION
	{ "rotation",				OBJECT_MODEL_FUNC(self, 15),																	ObjectModelEntryFlags::none },
#endif
	{ "shaping",				OBJECT_MODEL_FUNC(&self->axisShaper, 0),														ObjectModelEntryFlags::none },
	{ "speedFactor",			OBJECT_MODEL_FUNC_NOSELF(reprap.GetGCodes().GetPrimarySpeedFactor(), 2),						ObjectModelEntryFlags::none },
	{ "travelAcceleration",		OBJECT_MODEL_FUNC_NOSELF(InverseConvertAcceleration(reprap.GetGCodes().GetPrimaryMaxTravelAcceleration()), 1),		ObjectModelEntryFlags::none },
	{ "virtualEPos",			OBJECT_MODEL_FUNC_NOSELF(reprap.GetGCodes().GetCurrentMovementState(context).latestVirtualExtruderPosition, 5),		ObjectModelEntryFlags::live },
	{ "workplaceNumber",		OBJECT_MODEL_FUNC_NOSELF((int32_t)reprap.GetGCodes().GetPrimaryWorkplaceCoordinateSystemNumber() - 1),				ObjectModelEntryFlags::none },

	// 1. Move.Idle members
	{ "factor",					OBJECT_MODEL_FUNC(self->GetIdleCurrentFactor(), 1),												ObjectModelEntryFlags::none },
	{ "timeout",				OBJECT_MODEL_FUNC(0.001f * (float)self->idleTimeout, 1),										ObjectModelEntryFlags::none },

	// 2. move.currentMove members
	{ "acceleration",			OBJECT_MODEL_FUNC(self->GetAccelerationMmPerSecSquared(), 1),									ObjectModelEntryFlags::live },
	{ "deceleration",			OBJECT_MODEL_FUNC(self->GetDecelerationMmPerSecSquared(), 1),									ObjectModelEntryFlags::live },
	{ "extrusionRate",			OBJECT_MODEL_FUNC(self->GetTotalExtrusionRate(), 2),											ObjectModelEntryFlags::live },
# if SUPPORT_LASER
	{ "laserPwm",				OBJECT_MODEL_FUNC_IF_NOSELF(reprap.GetGCodes().GetMachineType() == MachineType::laser,
															reprap.GetPlatform().GetLaserPwm(), 2),								ObjectModelEntryFlags::live },
# endif
	{ "requestedSpeed",			OBJECT_MODEL_FUNC(self->GetRequestedSpeedMmPerSec(), 1),										ObjectModelEntryFlags::live },
	{ "topSpeed",				OBJECT_MODEL_FUNC(self->GetTopSpeedMmPerSec(), 1),												ObjectModelEntryFlags::live },

	// 3. move.calibration members
	{ "final",					OBJECT_MODEL_FUNC(self, 5),																		ObjectModelEntryFlags::none },
	{ "initial",				OBJECT_MODEL_FUNC(self, 4),																		ObjectModelEntryFlags::none },
	{ "numFactors",				OBJECT_MODEL_FUNC((int32_t)self->numCalibratedFactors),											ObjectModelEntryFlags::none },

	// 4. move.calibration.initialDeviation members
	{ "deviation",				OBJECT_MODEL_FUNC(self->initialCalibrationDeviation.GetDeviationFromMean(), 3),					ObjectModelEntryFlags::none },
	{ "mean",					OBJECT_MODEL_FUNC(self->initialCalibrationDeviation.GetMean(), 3),								ObjectModelEntryFlags::none },

	// 5. move.calibration.finalDeviation members
	{ "deviation",				OBJECT_MODEL_FUNC(self->latestCalibrationDeviation.GetDeviationFromMean(), 3),					ObjectModelEntryFlags::none },
	{ "mean",					OBJECT_MODEL_FUNC(self->latestCalibrationDeviation.GetMean(), 3),								ObjectModelEntryFlags::none },

	// 6. move.compensation members
	{ "fadeHeight",				OBJECT_MODEL_FUNC((self->useTaper) ? self->taperHeight : std::numeric_limits<float>::quiet_NaN(), 1),	ObjectModelEntryFlags::none },
#if HAS_MASS_STORAGE || HAS_SBC_INTERFACE
	{ "file",					OBJECT_MODEL_FUNC_IF(self->usingMesh, self->heightMap.GetFileName()),							ObjectModelEntryFlags::none },
#endif
	{ "liveGrid",				OBJECT_MODEL_FUNC_IF(self->usingMesh, (const GridDefinition *)&self->GetGrid()),				ObjectModelEntryFlags::none },
	{ "meshDeviation",			OBJECT_MODEL_FUNC_IF(self->usingMesh, self, 7),													ObjectModelEntryFlags::none },
	{ "probeGrid",				OBJECT_MODEL_FUNC_NOSELF((const GridDefinition *)&reprap.GetGCodes().GetDefaultGrid()),			ObjectModelEntryFlags::none },
	{ "skew",					OBJECT_MODEL_FUNC(self, 8),																		ObjectModelEntryFlags::none },
	{ "type",					OBJECT_MODEL_FUNC(self->GetCompensationTypeString()),											ObjectModelEntryFlags::none },

	// 7. move.compensation.meshDeviation members
	{ "deviation",				OBJECT_MODEL_FUNC(self->latestMeshDeviation.GetDeviationFromMean(), 3),							ObjectModelEntryFlags::none },
	{ "mean",					OBJECT_MODEL_FUNC(self->latestMeshDeviation.GetMean(), 3),										ObjectModelEntryFlags::none },

	// 8. move.compensation.skew members
	{ "compensateXY",			OBJECT_MODEL_FUNC(self->compensateXY),															ObjectModelEntryFlags::none },
	{ "tanXY",					OBJECT_MODEL_FUNC(self->tanXY(), 4),															ObjectModelEntryFlags::none },
	{ "tanXZ",					OBJECT_MODEL_FUNC(self->tanXZ(), 4),															ObjectModelEntryFlags::none },
	{ "tanYZ",					OBJECT_MODEL_FUNC(self->tanYZ(), 4),															ObjectModelEntryFlags::none },

	// 9. move.axes[] members
	{ "acceleration",		OBJECT_MODEL_FUNC(InverseConvertAcceleration(self->NormalAcceleration(context.GetLastIndex())), 1),				ObjectModelEntryFlags::none },
	{ "babystep",			OBJECT_MODEL_FUNC_NOSELF(reprap.GetGCodes().GetTotalBabyStepOffset(context.GetLastIndex()), 3),					ObjectModelEntryFlags::none },
	{ "backlash",			OBJECT_MODEL_FUNC(self->backlashMm[context.GetLastIndex()], 3),													ObjectModelEntryFlags::none },
	{ "current",			OBJECT_MODEL_FUNC((int32_t)(self->GetMotorCurrent(context.GetLastIndex(), 906))),								ObjectModelEntryFlags::none },
	{ "drivers",			OBJECT_MODEL_FUNC_ARRAY(3),																						ObjectModelEntryFlags::none },
	{ "homed",				OBJECT_MODEL_FUNC_NOSELF(reprap.GetGCodes().IsAxisHomed(context.GetLastIndex())),								ObjectModelEntryFlags::none },
	{ "jerk",				OBJECT_MODEL_FUNC(InverseConvertSpeedToMmPerMin(self->GetInstantDv(context.GetLastIndex())), 1),				ObjectModelEntryFlags::none },
	{ "letter",				OBJECT_MODEL_FUNC_NOSELF(reprap.GetGCodes().GetAxisLetters()[context.GetLastIndex()]),							ObjectModelEntryFlags::none },
	{ "machinePosition",	OBJECT_MODEL_FUNC(self->LiveMachineCoordinate(context.GetLastIndex()), 3),										ObjectModelEntryFlags::live },
	{ "max",				OBJECT_MODEL_FUNC(self->AxisMaximum(context.GetLastIndex()), 2),												ObjectModelEntryFlags::none },
	{ "maxProbed",			OBJECT_MODEL_FUNC(self->axisMaximaProbed.IsBitSet(context.GetLastIndex())),										ObjectModelEntryFlags::none },
	{ "microstepping",		OBJECT_MODEL_FUNC(self, 12),																					ObjectModelEntryFlags::none },
	{ "min",				OBJECT_MODEL_FUNC(self->AxisMinimum(context.GetLastIndex()), 2),												ObjectModelEntryFlags::none },
	{ "minProbed",			OBJECT_MODEL_FUNC(self->axisMinimaProbed.IsBitSet(context.GetLastIndex())),										ObjectModelEntryFlags::none },
	{ "percentCurrent",		OBJECT_MODEL_FUNC((int32_t)(self->GetMotorCurrent(context.GetLastIndex(), 913))),								ObjectModelEntryFlags::none },
#ifndef DUET_NG
	{ "percentStstCurrent",	OBJECT_MODEL_FUNC((int32_t)(self->GetMotorCurrent(context.GetLastIndex(), 917))),								ObjectModelEntryFlags::none },
#endif
	{ "reducedAcceleration", OBJECT_MODEL_FUNC(InverseConvertAcceleration(self->Acceleration(context.GetLastIndex(), true)), 1),			ObjectModelEntryFlags::none },
	{ "speed",				OBJECT_MODEL_FUNC(InverseConvertSpeedToMmPerMin(self->MaxFeedrate(context.GetLastIndex())), 1),					ObjectModelEntryFlags::none },
	{ "stepsPerMm",			OBJECT_MODEL_FUNC(self->DriveStepsPerMm(context.GetLastIndex()), 2),											ObjectModelEntryFlags::none },
	{ "userPosition",		OBJECT_MODEL_FUNC_NOSELF(reprap.GetGCodes().GetUserCoordinate(reprap.GetGCodes().GetCurrentMovementState(context), context.GetLastIndex()), 3), ObjectModelEntryFlags::live },
	{ "visible",			OBJECT_MODEL_FUNC_NOSELF(context.GetLastIndex() < (int32_t)reprap.GetGCodes().GetVisibleAxes()),				ObjectModelEntryFlags::none },
	{ "workplaceOffsets",	OBJECT_MODEL_FUNC_ARRAY(4),																						ObjectModelEntryFlags::none },

	// 10. move.extruders[] members
	{ "acceleration",		OBJECT_MODEL_FUNC(InverseConvertAcceleration(self->NormalAcceleration(ExtruderToLogicalDrive(context.GetLastIndex()))), 1),				ObjectModelEntryFlags::none },
	{ "current",			OBJECT_MODEL_FUNC((int32_t)(self->GetMotorCurrent(ExtruderToLogicalDrive(context.GetLastIndex()), 906))),								ObjectModelEntryFlags::none },
	{ "driver",				OBJECT_MODEL_FUNC(self->extruderDrivers[context.GetLastIndex()]),																		ObjectModelEntryFlags::none },
	{ "factor",				OBJECT_MODEL_FUNC_NOSELF(reprap.GetGCodes().GetExtrusionFactor(context.GetLastIndex()), 3),												ObjectModelEntryFlags::none },
	{ "filament",			OBJECT_MODEL_FUNC_NOSELF(GetFilamentName(context.GetLastIndex())),																		ObjectModelEntryFlags::none },
	{ "filamentDiameter",	OBJECT_MODEL_FUNC_NOSELF(reprap.GetGCodes().GetFilamentDiameter(context.GetLastIndex()), 3),											ObjectModelEntryFlags::none },
	{ "jerk",				OBJECT_MODEL_FUNC(InverseConvertSpeedToMmPerMin(self->GetInstantDv(ExtruderToLogicalDrive(context.GetLastIndex()))), 1),				ObjectModelEntryFlags::none },
	{ "microstepping",		OBJECT_MODEL_FUNC(self, 13),																											ObjectModelEntryFlags::none },
	{ "nonlinear",			OBJECT_MODEL_FUNC(self, 11),																											ObjectModelEntryFlags::none },
	{ "percentCurrent",		OBJECT_MODEL_FUNC((int32_t)(self->GetMotorCurrent(context.GetLastIndex(), 913))),														ObjectModelEntryFlags::none },
#ifndef DUET_NG
	{ "percentStstCurrent",	OBJECT_MODEL_FUNC((int32_t)(self->GetMotorCurrent(context.GetLastIndex(), 917))),														ObjectModelEntryFlags::none },
#endif
	{ "position",			OBJECT_MODEL_FUNC(self->LiveMachineCoordinate(ExtruderToLogicalDrive(context.GetLastIndex())), 1),						ObjectModelEntryFlags::live },
	{ "pressureAdvance",	OBJECT_MODEL_FUNC(self->GetPressureAdvanceClocksForExtruder(context.GetLastIndex())/StepClockRate, 3),					ObjectModelEntryFlags::none },
	{ "rawPosition",		OBJECT_MODEL_FUNC_NOSELF(reprap.GetGCodes().GetRawExtruderTotalByDrive(context.GetLastIndex()), 1), 					ObjectModelEntryFlags::live },
	{ "speed",				OBJECT_MODEL_FUNC(InverseConvertSpeedToMmPerMin(self->MaxFeedrate(ExtruderToLogicalDrive(context.GetLastIndex()))), 1),	ObjectModelEntryFlags::none },
	{ "stepsPerMm",			OBJECT_MODEL_FUNC(self->DriveStepsPerMm(ExtruderToLogicalDrive(context.GetLastIndex())), 2),							ObjectModelEntryFlags::none },

	// 11. move.extruders[].nonlinear members
	{ "a",					OBJECT_MODEL_FUNC(self->nonlinearExtrusion[context.GetLastIndex()].A, 3),									ObjectModelEntryFlags::none },
	{ "b",					OBJECT_MODEL_FUNC(self->nonlinearExtrusion[context.GetLastIndex()].B, 3),									ObjectModelEntryFlags::none },
	{ "upperLimit",			OBJECT_MODEL_FUNC(self->nonlinearExtrusion[context.GetLastIndex()].limit, 2),								ObjectModelEntryFlags::none },

	// 12. move.axes[].microstepping members
	{ "interpolated",		OBJECT_MODEL_FUNC(self->GetMicrostepInterpolation(context.GetLastIndex())),									ObjectModelEntryFlags::none },
	{ "value",				OBJECT_MODEL_FUNC((int32_t)self->GetMicrostepping(context.GetLastIndex())),									ObjectModelEntryFlags::none },

	// 13. move.extruders[].microstepping members
	{ "interpolated",		OBJECT_MODEL_FUNC(self->GetMicrostepInterpolation(ExtruderToLogicalDrive(context.GetLastIndex()))),			ObjectModelEntryFlags::none },
	{ "value",				OBJECT_MODEL_FUNC((int32_t)self->GetMicrostepping(ExtruderToLogicalDrive(context.GetLastIndex()))),			ObjectModelEntryFlags::none },

	// 14. boards[0].drivers[]
	{ "status",				OBJECT_MODEL_FUNC(self->GetLocalDriverStatus(context.GetLastIndex()).all),									ObjectModelEntryFlags::live },

#if SUPPORT_COORDINATE_ROTATION
	// 15. move.rotation members
	{ "angle",					OBJECT_MODEL_FUNC_NOSELF(reprap.GetGCodes().GetRotationAngle()),										ObjectModelEntryFlags::none },
	{ "centre",					OBJECT_MODEL_FUNC_ARRAY(5),																				ObjectModelEntryFlags::none },
#endif
};

constexpr uint8_t Move::objectModelTableDescriptor[] =
{
	15 + SUPPORT_COORDINATE_ROTATION,
	17 + SUPPORT_COORDINATE_ROTATION + SUPPORT_KEEPOUT_ZONES,
	2,
	5 + SUPPORT_LASER,
	3,
	2,
	2,
	6 + (HAS_MASS_STORAGE || HAS_SBC_INTERFACE),
	2,
	4,
#ifdef DUET_NG	// Duet WiFi/Ethernet doesn't have settable standstill current
	21,																		// section 9: move.axes[]
	15,																		// section 10: move.extruders[]
#else
	22,																		// section 9: move.axes[]
	16,																		// section 10: move.extruders[]
#endif
	3,																		// section 11: move.extruders[].nonlinear
	2,																		// section 12: move.axes[].microstepping
	2,																		// section 13: move.extruders[].microstepping
	1,																		// section 5: boards.drivers
#if SUPPORT_COORDINATE_ROTATION
	2,
#endif
};

DEFINE_GET_OBJECT_MODEL_TABLE(Move)

// The Move task starts executing here
[[noreturn]] static void MoveStart(void *param) noexcept
{
	static_cast<Move *>(param)->MoveLoop();
}

Move::Move() noexcept
	:
#ifdef DUET3_MB6XD
	  lastStepHighTime(0),
#else
	  lastStepLowTime(0),
#endif
	  lastDirChangeTime(0),
#if SUPPORT_ASYNC_MOVES
	  heightController(nullptr),
#endif
	  jerkPolicy(0),
	  stepErrorState(StepErrorState::noError),
	  numCalibratedFactors(0)
{
#if VARIABLE_NUM_DRIVERS
	numActualDirectDrivers = NumDirectDrivers;						// assume they are all available until we know otherwise
#endif


	// Kinematics must be set up here because GCodes::Init asks the kinematics for the assumed initial position
	kinematics = Kinematics::Create(KinematicsType::cartesian);		// default to Cartesian
	for (DDARing& ring : rings)
	{
		ring.Init1(InitialDdaRingLength);
	}
}

void Move::Init() noexcept
{
	// Axes
	for (size_t axis = 0; axis < MaxAxes; ++axis)
	{
		axisMinima[axis] = DefaultAxisMinimum;
		axisMaxima[axis] = DefaultAxisMaximum;

		maxFeedrates[axis] = ConvertSpeedFromMmPerSec(DefaultAxisMaxFeedrate);
		reducedAccelerations[axis] = normalAccelerations[axis] = ConvertAcceleration(DefaultAxisAcceleration);
		instantDvs[axis] = ConvertSpeedFromMmPerSec(DefaultAxisInstantDv);

		backlashMm[axis] = 0.0;
		backlashSteps[axis] = 0;
		backlashStepsDue[axis] = 0;
	}

	backlashCorrectionDistanceFactor = DefaultBacklashCorrectionDistanceFactor;

	// We use different defaults for the Z axis
	maxFeedrates[Z_AXIS] = ConvertSpeedFromMmPerSec(DefaultZMaxFeedrate);
	reducedAccelerations[Z_AXIS] = normalAccelerations[Z_AXIS] = ConvertAcceleration(DefaultZAcceleration);
	instantDvs[Z_AXIS] = ConvertSpeedFromMmPerSec(DefaultZInstantDv);

	// Extruders
	for (size_t drive = MaxAxes; drive < MaxAxesPlusExtruders; ++drive)
	{
		maxFeedrates[drive] = ConvertSpeedFromMmPerSec(DefaultEMaxFeedrate);
		normalAccelerations[drive] = reducedAccelerations[drive] = ConvertAcceleration(DefaultEAcceleration);
		instantDvs[drive] = ConvertSpeedFromMmPerSec(DefaultEInstantDv);
	}

	minimumMovementSpeed = ConvertSpeedFromMmPerSec(DefaultMinFeedrate);
	axisMaximaProbed.Clear();
	axisMinimaProbed.Clear();
	idleCurrentFactor = DefaultIdleCurrentFactor;

	// Motors

#ifdef DUET3_MB6XD
	ENABLE_PINS = (reprap.GetPlatform().GetBoardType() == BoardType::Duet3_6XD_v01) ? ENABLE_PINS_v01 : ENABLE_PINS_v100;
	unsigned int numErrorHighDrivers = 0;
#endif
	for (size_t driver = 0; driver < NumDirectDrivers; ++driver)
	{
		directions[driver] = true;														// drive moves forwards by default
#ifdef DUET3_MB6XD
		pinMode(ENABLE_PINS[driver], INPUT);											// temporarily set up the enable pin for reading
		pinMode(DRIVER_ERR_PINS[driver], INPUT);										// set up the error pin for reading
		const bool activeHighEnable = !digitalRead(ENABLE_PINS[driver]);				// test whether we have a pullup or pulldown on the Enable pin
		enableValues[driver] = activeHighEnable;
		pinMode(ENABLE_PINS[driver], (activeHighEnable) ? OUTPUT_LOW : OUTPUT_HIGH);	// set driver disabled
		if (digitalRead(DRIVER_ERR_PINS[driver]))
		{
			++numErrorHighDrivers;
		}

		// Set the default driver step timings
		driverTimingMicroseconds[driver][0] = DefaultStepWidthMicroseconds;
		driverTimingMicroseconds[driver][1] = DefaultStepIntervalMicroseconds;
		driverTimingMicroseconds[driver][2] = DefaultSetupTimeMicroseconds;
		driverTimingMicroseconds[driver][3] = DefaultHoldTimeMicroseconds;
#else
		enableValues[driver] = 0;														// assume active low enable signal
#endif
		// Set up the control pins
		pinMode(STEP_PINS[driver], OUTPUT_LOW);
		pinMode(DIRECTION_PINS[driver], OUTPUT_LOW);
#if !defined(DUET3) && !defined(DUET3MINI)
		pinMode(ENABLE_PINS[driver], OUTPUT_HIGH);										// this is OK for the TMC2660 CS pins too
#endif

		brakeOffDelays[driver] = 0;
		motorOffDelays[driver] = DefaultDelayAfterBrakeOn;

#if SUPPORT_BRAKE_PWM
		currentBrakePwm[driver] = 0.0;
		brakeVoltages[driver] = FullyOnBrakeVoltage;
#endif
	}

#ifdef DUET3_MB6XD
	driverErrPinsActiveLow = (numErrorHighDrivers >= NumDirectDrivers/2);				// determine the error signal polarity by assuming most drivers are not in the error state
	pmc_enable_periph_clk(STEP_GATE_TC_ID);												// need to do this before we set up the step gate TC
	UpdateDriverTimings();																// this also initialises the step gate TC
	SetPinFunction(StepGatePin, StepGatePinFunction);
#endif

	// Initialise the DMs before we make any changes to them
	for (size_t drv = 0; drv < MaxAxesPlusExtruders + NumDirectDrivers; ++drv)
	{
		dms[drv].Init(drv);
		if (drv < MaxAxesPlusExtruders)
		{
			const float stepsPerMm = (drv >= MaxAxes) ? DefaultEDriveStepsPerUnit
										: (drv == Z_AXIS) ? DefaultZDriveStepsPerUnit
											: DefaultAxisDriveStepsPerUnit;
			SetDriveStepsPerMm(drv, stepsPerMm, 0);
		}
	}

	// Set up the axis+extruder arrays
	for (size_t drive = 0; drive < MaxAxesPlusExtruders; drive++)
	{
		driverState[drive] = DriverStatus::disabled;
		motorCurrents[drive] = 0.0;
		motorCurrentFraction[drive] = 1.0;
#if HAS_SMART_DRIVERS || SUPPORT_CAN_EXPANSION
		standstillCurrentPercent[drive] = DefaultStandstillCurrentPercent;
#endif
		SetDriverMicrostepping(drive, 16, true);				// x16 with interpolation
	}

	// Set up the bitmaps for direct driver access
	for (size_t driver = 0; driver < NumDirectDrivers; ++driver)
	{
		dms[driver + MaxAxesPlusExtruders].driversNormallyUsed = StepPins::CalcDriverBitmap(driver);
	}

	// Set up default axis mapping
	for (size_t axis = 0; axis < MinAxes; ++axis)
	{
#ifdef PCCB
		const size_t driver = (axis + 1) % 3;					// on PCCB we map axes X Y Z to drivers 1 2 0
#else
		const size_t driver = axis;								// on most boards we map axes straight through to drives
#endif
		axisDrivers[axis].numDrivers = 1;
		axisDrivers[axis].driverNumbers[0].SetLocal(driver);
		dms[axis].driversNormallyUsed = StepPins::CalcDriverBitmap(driver);	// overwrite the default value set up earlier
	}
	linearAxes = AxesBitmap::MakeLowestNBits(3);				// XYZ axes are linear

	for (size_t axis = MinAxes; axis < MaxAxes; ++axis)
	{
		axisDrivers[axis].numDrivers = 0;
	}

	// Set up default extruders
	for (size_t extr = 0; extr < MaxExtruders; ++extr)
	{
		extruderDrivers[extr].SetLocal(extr + MinAxes);			// set up default extruder drive mapping
		dms[ExtruderToLogicalDrive(extr)].driversNormallyUsed = StepPins::CalcDriverBitmap(extr + MinAxes);
#if SUPPORT_NONLINEAR_EXTRUSION
		nonlinearExtrusion[extr].A = nonlinearExtrusion[extr].B = 0.0;
		nonlinearExtrusion[extr].limit = DefaultNonlinearExtrusionLimit;
#endif
	}

#ifndef DUET3_MB6XD
	for (uint32_t& entry : slowDriverStepTimingClocks)
	{
		entry = 0;												// reset all to zero as we have no known slow drivers yet
	}
	slowDriversBitmap = 0;										// assume no drivers need extended step pulse timing
#endif

#if HAS_SMART_DRIVERS
	// Initialise TMC driver module
# if SUPPORT_TMC51xx
	SmartDrivers::Init();
# elif SUPPORT_TMC22xx
#  if TMC22xx_VARIABLE_NUM_DRIVERS
	SmartDrivers::Init(numSmartDrivers);
#  elif SUPPORT_TMC2240 && defined(DUET3MINI)
	SmartDrivers::Init(reprap.GetPlatform().HasTmc2240Expansion());
#  else
	SmartDrivers::Init();
#  endif
# else
	SmartDrivers::Init(ENABLE_PINS, numSmartDrivers);
# endif
	temperatureShutdownDrivers.Clear();
	temperatureWarningDrivers.Clear();
	shortToGroundDrivers.Clear();
#endif

#if HAS_STALL_DETECT
	logOnStallDrivers.Clear();
	eventOnStallDrivers.Clear();
#endif

	// DDA rings
	for (DDARing& ring : rings)
	{
		ring.Init2();
	}

#if SUPPORT_ASYNC_MOVES
	auxMoveAvailable = false;
	auxMoveLocked = false;
#endif

	// Clear the transforms
	SetIdentityTransform();
	compensateXY = true;
	tangents[0] = tangents[1] = tangents[2] = 0.0;

	usingMesh = useTaper = false;
	zShift = 0.0;

	idleTimeout = DefaultIdleTimeout;
	moveState = MoveState::idle;
	const uint32_t now = millis();
	whenIdleTimerStarted = now;
	for (uint32_t& w : whenLastMoveAdded)
	{
		w = now;
	}

	simulationMode = SimulationMode::off;
	longestGcodeWaitInterval = 0;
	numHiccups = 0;
	lastReportedMovementDelay = 0;
	bedLevellingMoveAvailable = false;
	activeDMs = nullptr;
#if SUPPORT_PHASE_STEPPING
	phaseStepDMs = nullptr;
#endif
	for (uint16_t& ms : microstepping)
	{
		ms = 16 | 0x8000;
	}

	moveTask.Create(MoveStart, "Move", this, TaskPriority::MovePriority);
}

void Move::Exit() noexcept
{
	StepTimer::DisableTimerInterrupt();
	timer.CancelCallback();
#if HAS_SMART_DRIVERS
	SmartDrivers::Exit();
#endif
	for (DDARing& ring : rings)
	{
		ring.Exit();
	}
#if SUPPORT_LASER || SUPPORT_IOBITS
	delete laserTask;
	laserTask = nullptr;
#endif
	moveTask.TerminateAndUnlink();
}

void Move::GenerateMovementErrorDebug() noexcept
{
	if (reprap.Debug(Module::Move))
	{
		const DDA *cdda = rings[0].GetCurrentDDA();
		if (cdda == nullptr)
		{
			debugPrintf("No current DDA\n");
		}
		else
		{
			cdda->DebugPrint("Current DDA");
		}

		debugPrintf("Failing DM:\n");
		for (const DriveMovement& dm : dms)
		{
			if (dm.HasError())
			{
				dm.DebugPrint();
			}
		}
	}
}

// Set the microstepping for local drivers, returning true if successful. All drivers for the same axis must use the same microstepping.
// Caller must deal with remote drivers.
bool Move::SetMicrostepping(size_t axisOrExtruder, int microsteps, bool interp, const StringRef& reply) noexcept
{
	//TODO check that it is a valid microstep setting
	microstepping[axisOrExtruder] = (interp) ? microsteps | 0x8000 : microsteps;
	reprap.MoveUpdated();
	return SetDriversMicrostepping(axisOrExtruder, microsteps, interp, reply);
}

// Get the microstepping for an axis or extruder
unsigned int Move::GetMicrostepping(size_t axisOrExtruder, bool& interpolation) const noexcept
{
	interpolation = (microstepping[axisOrExtruder] & 0x8000) != 0;
	return microstepping[axisOrExtruder] & 0x7FFF;
}

// Set the drive steps per mm. Called when processing M92.
void Move::SetDriveStepsPerMm(size_t axisOrExtruder, float value, uint32_t requestedMicrostepping) noexcept
{
	if (requestedMicrostepping != 0)
	{
		const uint32_t currentMicrostepping = microstepping[axisOrExtruder] & 0x7FFF;
		if (currentMicrostepping != requestedMicrostepping)
		{
			value = value * (float)currentMicrostepping / (float)requestedMicrostepping;
		}
	}

	value = max<float>(value, 1.0);							// don't allow zero or negative
	driveStepsPerMm[axisOrExtruder] = value;
	reprap.MoveUpdated();
}

[[noreturn]] void Move::MoveLoop() noexcept
{
	timer.SetCallback(Move::TimerCallback, CallbackParameter(this));
	for (;;)
	{
		if (reprap.IsStopped() || stepErrorState != StepErrorState::noError)
		{
			// Emergency stop has been commanded, so terminate this task to prevent new moves being prepared and executed
			moveTask.TerminateAndUnlink();
		}

		bool moveRead = false;

		// See if we can add another move to ring 0
		const bool canAddRing0Move = rings[0].CanAddMove();
		if (canAddRing0Move)
		{
			// OK to add another move. First check if a special move is available.
			if (bedLevellingMoveAvailable)
			{
				moveRead = true;
				if (simulationMode < SimulationMode::partial)
				{
					if (rings[0].AddSpecialMove(MaxFeedrate(Z_AXIS), specialMoveCoords))
					{
						const uint32_t now = millis();
						const uint32_t timeWaiting = now - whenLastMoveAdded[0];
						if (timeWaiting > longestGcodeWaitInterval)
						{
							longestGcodeWaitInterval = timeWaiting;
						}
						whenLastMoveAdded[0] = now;
						moveState = MoveState::collecting;
					}
				}
				bedLevellingMoveAvailable = false;
			}
			else
			{
				// If there's a G Code move available, add it to the DDA ring for processing.
				RawMove nextMove;
				if (reprap.GetGCodes().ReadMove(0, nextMove))				// if we have a new move
				{
					moveRead = true;
					if (simulationMode < SimulationMode::partial)			// in simulation mode partial, we don't process incoming moves beyond this point
					{
						if (nextMove.moveType == 0)
						{
							AxisAndBedTransform(nextMove.coords, nextMove.movementTool,
#if SUPPORT_SCANNING_PROBES
													!nextMove.scanningProbeMove
#else
													true
#endif
													);
						}

						if (rings[0].AddStandardMove(nextMove, !IsRawMotorMove(nextMove.moveType)))
						{
							const uint32_t now = millis();
							const uint32_t timeWaiting = now - whenLastMoveAdded[0];
							if (timeWaiting > longestGcodeWaitInterval)
							{
								longestGcodeWaitInterval = timeWaiting;
							}
							whenLastMoveAdded[0] = now;
							moveState = MoveState::collecting;
						}
					}
				}
			}
		}

		// Let ring 0 process moves
		uint32_t nextPrepareDelay = rings[0].Spin(simulationMode, !canAddRing0Move, millis() - whenLastMoveAdded[0] >= rings[0].GetGracePeriod());

#if SUPPORT_ASYNC_MOVES
		const bool canAddRing1Move = rings[1].CanAddMove();
		if (canAddRing1Move)
		{
			if (auxMoveAvailable)
			{
				moveRead = true;
				if (rings[1].AddAsyncMove(auxMove))
				{
					const uint32_t now = millis();
					const uint32_t timeWaiting = now - whenLastMoveAdded[1];
					if (timeWaiting > longestGcodeWaitInterval)
					{
						longestGcodeWaitInterval = timeWaiting;
					}
					whenLastMoveAdded[1] = now;
					moveState = MoveState::collecting;
				}
				auxMoveAvailable = false;
			}
			else
			{
				// If there's a G Code move available, add it to the DDA ring for processing.
				RawMove nextMove;
				if (reprap.GetGCodes().ReadMove(1, nextMove))				// if we have a new move
				{
					moveRead = true;
					if (simulationMode < SimulationMode::partial)			// in simulation mode partial, we don't process incoming moves beyond this point
					{
						if (nextMove.moveType == 0)
						{
							AxisAndBedTransform(nextMove.coords, nextMove.movementTool, true);
						}

						if (rings[1].AddStandardMove(nextMove, !IsRawMotorMove(nextMove.moveType)))
						{
							const uint32_t now = millis();
							const uint32_t timeWaiting = now - whenLastMoveAdded[1];
							if (timeWaiting > longestGcodeWaitInterval)
							{
								longestGcodeWaitInterval = timeWaiting;
							}
							whenLastMoveAdded[1] = now;
							moveState = MoveState::collecting;
						}
					}
				}
			}
		}

		const uint32_t auxPrepareDelay = rings[1].Spin(simulationMode, !canAddRing1Move,  millis() - whenLastMoveAdded[1] >= rings[1].GetGracePeriod());
		if (auxPrepareDelay < nextPrepareDelay)
		{
			nextPrepareDelay = auxPrepareDelay;
		}
#endif

		if (simulationMode == SimulationMode::debug && reprap.GetDebugFlags(Module::Move).IsBitSet(MoveDebugFlags::SimulateSteppingDrivers))
		{
			while (activeDMs != nullptr)
			{
				SimulateSteppingDrivers(reprap.GetPlatform());
			}
		}

		// Reduce motor current to standby if the rings have been idle for long enough
		if (   rings[0].IsIdle()
#if SUPPORT_ASYNC_MOVES
			&& rings[1].IsIdle()
#endif
		   )
		{
			if (   moveState == MoveState::executing
				&& reprap.GetGCodes().GetPauseState() == PauseState::notPaused	// for now we don't go into idle hold when we are paused (is this sensible?)
			   )
			{
				whenIdleTimerStarted = millis();				// record when we first noticed that the machine was idle
				moveState = MoveState::timing;
			}
			else if (moveState == MoveState::timing && millis() - whenIdleTimerStarted >= idleTimeout)
			{
				SetDriversIdle();								// put all drives in idle hold
				moveState = MoveState::idle;
			}
		}
		else
		{
			moveState = MoveState::executing;
		}

		// We need to be woken when one of the following is true:
		// 1. If moves are being executed and there are unprepared moves in the queue, when it is time to prepare more moves.
		// 2. If the queue was full and all moves in it were prepared, when we have completed one or more moves.
		// 3. In order to implement idle timeout, we must wake up regularly anyway, say every half second (MoveTiming::StandardMoveWakeupInterval)
		if (!moveRead && nextPrepareDelay != 0)
		{
			TaskBase::TakeIndexed(NotifyIndices::Move, nextPrepareDelay);
		}
	}
}

// This is called from GCodes to tell the Move task that a move is available
void Move::MoveAvailable() noexcept
{
	if (moveTask.IsRunning())
	{
		moveTask.Give(NotifyIndices::Move);
	}
}

// Tell the lookahead ring we are waiting for it to empty and return true if it is
bool Move::WaitingForAllMovesFinished(MovementSystemNumber msNumber
#if SUPPORT_ASYNC_MOVES
										, AxesBitmap axesAndExtrudersOwned
#endif
									 ) noexcept
{
	if (!rings[msNumber].SetWaitingToEmpty())
	{
		return false;
	}

	// If input shaping is enabled then movement may continue for a little while longer
#if SUPPORT_ASYNC_MOVES
	return axesAndExtrudersOwned.IterateWhile([this](unsigned int axisOrExtruder, unsigned int)->bool
												{
													if (axisOrExtruder < reprap.GetGCodes().GetTotalAxes())
													{
														//TODO the following is OK for CoreXY but not for deltas, Scara etc.
														const AxesBitmap driversUsed = kinematics->GetControllingDrives(axisOrExtruder, false);
														return driversUsed.IterateWhile([this](unsigned int drive, unsigned int)->bool { return !dms[drive].MotionPending(); });
													}
													return !dms[axisOrExtruder].MotionPending();
												}
											 );
#else
	for (size_t drive = 0; drive < MaxAxesPlusExtruders; ++drive)
	{
		if (dms[drive].MotionPending())
		{
			return false;
		}
	}
#endif
	return true;
}

// Return the number of actually probed probe points
unsigned int Move::GetNumProbedProbePoints() const noexcept
{
	return probePoints.NumberOfProbePoints();
}

// Try to push some babystepping through the lookahead queue, returning the amount pushed
// This is called by the Main task, so we need to lock out the Move task while doing this
float Move::PushBabyStepping(MovementSystemNumber msNumber,size_t axis, float amount) noexcept
{
	TaskCriticalSectionLocker lock;						// lock out the Move task

	return rings[msNumber].PushBabyStepping(axis, amount);
}

// Change the kinematics to the specified type if it isn't already
// If it is already correct leave its parameters alone.
// This violates our rule on no dynamic memory allocation after the initialisation phase,
// however this function is normally called only when M665, M667 and M669 commands in config.g are processed.
bool Move::SetKinematics(KinematicsType k) noexcept
{
	if (kinematics->GetKinematicsType() != k)
	{
		Kinematics * const nk = Kinematics::Create(k);
		if (nk == nullptr)
		{
			return false;
		}
		delete kinematics;
		kinematics = nk;
		reprap.MoveUpdated();
	}
	return true;
}

// Return true if this is a raw motor move
bool Move::IsRawMotorMove(uint8_t moveType) const noexcept
{
	return moveType == 2 || ((moveType == 1 || moveType == 3) && kinematics->GetHomingMode() != HomingMode::homeCartesianAxes);
}

// Return true if the specified point is accessible to the Z probe
bool Move::IsAccessibleProbePoint(float axesCoords[MaxAxes], AxesBitmap axes) const noexcept
{
	return kinematics->IsReachable(axesCoords, axes);
}

// Pause the print as soon as we can, returning true if we are able to skip any moves and updating ms.pauseRestorePoint to the first move we skipped.
bool Move::PausePrint(MovementState& ms) noexcept
{
	return rings[ms.GetNumber()].PauseMoves(ms);
}

#if HAS_VOLTAGE_MONITOR || HAS_STALL_DETECT

// Pause the print immediately, returning true if we were able to skip or abort any moves and setting up to the move we aborted
bool Move::LowPowerOrStallPause(unsigned int queueNumber, RestorePoint& rp) noexcept
{
	return rings[queueNumber].LowPowerOrStallPause(rp);
}

// Stop generating steps
void Move::CancelStepping() noexcept
{
	StepTimer::DisableTimerInterrupt();
}

#endif

extern uint32_t maxCriticalElapsedTime;

// Helper function to convert a time period (expressed in StepTimer::Ticks) to a frequency in Hz
static inline uint32_t TickPeriodToFreq(StepTimer::Ticks tickPeriod) noexcept
{
	return StepTimer::GetTickRate()/tickPeriod;
}

void Move::Diagnostics(MessageType mtype) noexcept
{
	// Get the type of bed compensation in use
#if STEPS_DEBUG
	String<StringLength256> scratchString;
#else
	String<StringLength100> scratchString;
#endif
	scratchString.copy(GetCompensationTypeString());

	const uint32_t currentMovementDelay = StepTimer::GetMovementDelay();
	const float delayToReport = (float)(currentMovementDelay - lastReportedMovementDelay) * (1000.0/(float)StepTimer::GetTickRate());
	lastReportedMovementDelay = currentMovementDelay;

	Platform& p = reprap.GetPlatform();
	p.MessageF(mtype,
				"=== Move ===\nSegments created %u, maxWait %" PRIu32 "ms, bed comp in use: %s, height map offset %.3f, hiccups added %u (%.2fms), max steps late %" PRIi32
#if 1	//debug
				", ebfmin %.2f, ebfmax %.2f"
				", mcet %.3f"
#endif
				"\n",
						MoveSegment::NumCreated(), longestGcodeWaitInterval, scratchString.c_str(), (double)zShift, numHiccups, (double)delayToReport, DriveMovement::GetAndClearMaxStepsLate()
#if 1
						, (double)minExtrusionPending, (double)maxExtrusionPending
						, (double)((float)maxCriticalElapsedTime * (1000.0/(float)StepTimer::GetTickRate()))
#endif
		);
	longestGcodeWaitInterval = 0;
	numHiccups = 0;
#if 1	//debug
	minExtrusionPending = maxExtrusionPending = 0.0;
	maxCriticalElapsedTime = 0;
#endif

#if STEPS_DEBUG
	scratchString.copy("Pos req/act/dcf:");
	for (size_t drive = 0; drive < reprap.GetGCodes().GetTotalAxes(); ++drive)
	{
		scratchString.catf(" %.2f/%" PRIi32 "/%.2f", (double)dms[drive].positionRequested, dms[drive].currentMotorPosition, (double)dms[drive].distanceCarriedForwards);
		dms[drive].positionRequested = (float)dms[drive].currentMotorPosition;
	}
	scratchString.cat('\n');
	p.Message(mtype, scratchString.c_str());
#endif

#if DDA_LOG_PROBE_CHANGES
	// Temporary code to print Z probe trigger positions
	p.Message(mtype, "Probe change coordinates:");
	char ch = ' ';
	for (size_t i = 0; i < numLoggedProbePositions; ++i)
	{
		float xyzPos[XYZ_AXES];
		MotorStepsToCartesian(loggedProbePositions + (XYZ_AXES * i), XYZ_AXES, XYZ_AXES, xyzPos);
		p.MessageF(mtype, "%c%.2f,%.2f", ch, xyzPos[X_AXIS], xyzPos[Y_AXIS]);
		ch = ',';
	}
	p.Message(mtype, "\n");
#endif

	scratchString.Clear();
	StepTimer::Diagnostics(scratchString.GetRef());
	p.MessageF(mtype, "%s\n", scratchString.c_str());
	axisShaper.Diagnostics(mtype);

	// Show the motor position and stall status
	for (size_t drive = 0; drive < NumDirectDrivers; ++drive)
	{
		String<StringLength256> driverStatus;
		driverStatus.printf("Driver %u: ", drive);
#ifdef DUET3_MB6XD
		driverStatus.cat((HasDriverError(drive)) ? "error" : "ok");
#elif HAS_SMART_DRIVERS
		if (drive < numSmartDrivers)
		{
			const StandardDriverStatus status = SmartDrivers::GetStatus(drive, false, false);
			status.AppendText(driverStatus.GetRef(), 0);
			if (!status.notPresent)
			{
				SmartDrivers::AppendDriverStatus(drive, driverStatus.GetRef());
			}
		}
#endif
		driverStatus.cat('\n');
		p.Message(mtype, driverStatus.c_str());
	}

	p.MessageF(mtype, "Phase step loop runtime (us): min=%" PRIu32 ", max=%" PRIu32 ", frequency (Hz): min=%" PRIu32 ", max=%" PRIu32 "\n",
			StepTimer::TicksToIntegerMicroseconds(minPSControlLoopRuntime), StepTimer::TicksToIntegerMicroseconds(maxPSControlLoopRuntime),
			TickPeriodToFreq(maxPSControlLoopCallInterval), TickPeriodToFreq(minPSControlLoopCallInterval));

	// Show the status of each DDA ring
	for (size_t i = 0; i < ARRAY_SIZE(rings); ++i)
	{
		rings[i].Diagnostics(mtype, i);
	}
}

// Set the current position to be this
void Move::SetNewPositionOfAllAxes(const MovementState& ms, bool doBedCompensation) noexcept
{
	SetNewPositionOfSomeAxes(ms, doBedCompensation, AxesBitmap::MakeLowestNBits(reprap.GetGCodes().GetVisibleAxes()));
}

void Move::SetNewPositionOfSomeAxes(const MovementState& ms, bool doBedCompensation, AxesBitmap axes) noexcept
{
	float newPos[MaxAxesPlusExtruders];
	memcpyf(newPos, ms.coords, ARRAY_SIZE(newPos));			// copy to local storage because Transform modifies it
	AxisAndBedTransform(newPos, ms.currentTool, doBedCompensation);
	SetRawPosition(newPos, ms.GetNumber(), axes);
}

// Convert distance to steps for a particular drive
int32_t Move::MotorMovementToSteps(size_t drive, float coord) const noexcept
{
	return lrintf(coord * driveStepsPerMm[drive]);
}

// Convert motor coordinates to machine coordinates. Used after homing and after individual motor moves.
// This is computationally expensive on a delta or SCARA machine, so only call it when necessary, and never from the step ISR.
void Move::MotorStepsToCartesian(const int32_t motorPos[], size_t numVisibleAxes, size_t numTotalAxes, float machinePos[]) const noexcept
{
	kinematics->MotorStepsToCartesian(motorPos, driveStepsPerMm, numVisibleAxes, numTotalAxes, machinePos);
	if (reprap.GetDebugFlags(Module::Move).IsBitSet(MoveDebugFlags::PrintTransforms))
	{
		debugPrintf("Forward transformed %" PRIi32 " %" PRIi32 " %" PRIi32 " to %.2f %.2f %.2f\n",
			motorPos[0], motorPos[1], motorPos[2], (double)machinePos[0], (double)machinePos[1], (double)machinePos[2]);
	}
}

// Convert Cartesian coordinates to motor steps, axes only, returning true if successful.
// Used to perform movement and G92 commands.
// This may be called from an ISR, e.g. via Kinematics::OnHomingSwitchTriggered, DDA::SetPositions and Move::EndPointToMachine
// If isCoordinated is false then multi-mode kinematics such as SCARA are allowed to switch mode if necessary to make the specified machine position reachable
bool Move::CartesianToMotorSteps(const float machinePos[MaxAxes], int32_t motorPos[MaxAxes], bool isCoordinated) const noexcept
{
	const bool b = kinematics->CartesianToMotorSteps(machinePos, driveStepsPerMm,
														reprap.GetGCodes().GetVisibleAxes(), reprap.GetGCodes().GetTotalAxes(), motorPos, isCoordinated);
	if (reprap.GetDebugFlags(Module::Move).IsBitSet(MoveDebugFlags::PrintTransforms))
	{
		if (!b)
		{
			debugPrintf("Unable to transform");
			for (size_t i = 0; i < reprap.GetGCodes().GetVisibleAxes(); ++i)
			{
				debugPrintf(" %.2f", (double)machinePos[i]);
			}
			debugPrintf("\n");
		}
		else
		{
			debugPrintf("Transformed");
			for (size_t i = 0; i < reprap.GetGCodes().GetVisibleAxes(); ++i)
			{
				debugPrintf(" %.2f", (double)machinePos[i]);
			}
			debugPrintf(" to");
			for (size_t i = 0; i < reprap.GetGCodes().GetTotalAxes(); ++i)
			{
				debugPrintf(" %" PRIi32, motorPos[i]);
			}
			debugPrintf("\n");
		}
	}
	return b;
}

void Move::AxisAndBedTransform(float xyzPoint[MaxAxes], const Tool *tool, bool useBedCompensation) const noexcept
{
	AxisTransform(xyzPoint, tool);
	if (useBedCompensation)
	{
		BedTransform(xyzPoint, tool);
	}
}

void Move::InverseAxisAndBedTransform(float xyzPoint[MaxAxes], const Tool *tool) const noexcept
{
	InverseBedTransform(xyzPoint, tool);
	InverseAxisTransform(xyzPoint, tool);
}

// Do the Axis transform BEFORE the bed transform
void Move::AxisTransform(float xyzPoint[MaxAxes], const Tool *tool) const noexcept
{
	// Identify the lowest Y axis
	const size_t numVisibleAxes = reprap.GetGCodes().GetVisibleAxes();
	const AxesBitmap yAxes = Tool::GetYAxes(tool);
	const size_t lowestYAxis = yAxes.LowestSetBit();
	if (lowestYAxis < numVisibleAxes)
	{
		// Found a Y axis. Use this one when correcting the X coordinate.
		const AxesBitmap xAxes = Tool::GetXAxes(tool);
		const size_t lowestXAxis = xAxes.LowestSetBit();
		for (size_t axis = 0; axis < numVisibleAxes; ++axis)
		{
			if (xAxes.IsBitSet(axis))
			{
				xyzPoint[axis] += (compensateXY ? tanXY() * xyzPoint[lowestYAxis] : 0.0) + tanXZ() * xyzPoint[Z_AXIS];
			}
			if (yAxes.IsBitSet(axis))
			{
				xyzPoint[axis] += (compensateXY ? 0.0 : tanXY() * xyzPoint[lowestXAxis]) + tanYZ() * xyzPoint[Z_AXIS];
			}
		}
	}
}

// Invert the Axis transform AFTER the bed transform
void Move::InverseAxisTransform(float xyzPoint[MaxAxes], const Tool *tool) const noexcept
{
	// Identify the lowest Y axis
	const size_t numVisibleAxes = reprap.GetGCodes().GetVisibleAxes();
	const AxesBitmap yAxes = Tool::GetYAxes(tool);
	const size_t lowestYAxis = yAxes.LowestSetBit();
	if (lowestYAxis < numVisibleAxes)
	{
		// Found a Y axis. Use this one when correcting the X coordinate.
		const AxesBitmap xAxes = Tool::GetXAxes(tool);
		const size_t lowestXAxis = xAxes.LowestSetBit();
		for (size_t axis = 0; axis < numVisibleAxes; ++axis)
		{
			if (yAxes.IsBitSet(axis))
			{
				xyzPoint[axis] -= ((compensateXY ? 0.0 : tanXY() * xyzPoint[lowestXAxis]) + tanYZ() * xyzPoint[Z_AXIS]);
			}
			if (xAxes.IsBitSet(axis))
			{
				xyzPoint[axis] -= ((compensateXY ? tanXY() * xyzPoint[lowestYAxis] : 0.0) + tanXZ() * xyzPoint[Z_AXIS]);
			}
		}
	}
}

// Compute the height correction needed at a point, ignoring taper
float Move::ComputeHeightCorrection(float xyzPoint[MaxAxes], const Tool *tool) const noexcept
{
	float zCorrection = 0.0;
	unsigned int numCorrections = 0;
	const GridDefinition& grid = GetGrid();
	const AxesBitmap axis1Axes = Tool::GetAxisMapping(tool, grid.GetAxisNumber(1));

	// Transform the Z coordinate based on the average correction for each axis used as an X or Y axis.
	Tool::GetAxisMapping(tool, grid.GetAxisNumber(0))
		.Iterate([this, xyzPoint, tool, axis1Axes, &zCorrection, &numCorrections](unsigned int axis0Axis, unsigned int)
					{
						const float axis0Coord = xyzPoint[axis0Axis] + Tool::GetOffset(tool, axis0Axis);
						axis1Axes.Iterate([this, xyzPoint, tool, axis0Coord, &zCorrection, &numCorrections](unsigned int axis1Axis, unsigned int)
											{
												const float axis1Coord = xyzPoint[axis1Axis] + Tool::GetOffset(tool, axis1Axis);
												zCorrection += heightMap.GetInterpolatedHeightError(axis0Coord, axis1Coord);
												++numCorrections;
											}
										);
					}
				);

	if (numCorrections > 1)
	{
		zCorrection /= numCorrections;			// take an average
	}

	return zCorrection + zShift;
}

// Do the bed transform AFTER the axis transform
void Move::BedTransform(float xyzPoint[MaxAxes], const Tool *tool) const noexcept
{
	if (usingMesh)
	{
		const float toolHeight = xyzPoint[Z_AXIS] + Tool::GetOffset(tool, Z_AXIS);			// the requested nozzle height above the bed
		if (!useTaper || toolHeight < taperHeight)
		{
			const float zCorrection = ComputeHeightCorrection(xyzPoint, tool);
			xyzPoint[Z_AXIS] += (useTaper && zCorrection < taperHeight) ? (taperHeight - toolHeight) * recipTaperHeight * zCorrection : zCorrection;
		}
	}
}

// Invert the bed transform BEFORE the axis transform
void Move::InverseBedTransform(float xyzPoint[MaxAxes], const Tool *tool) const noexcept
{
	if (usingMesh)
	{
		const float zCorrection = ComputeHeightCorrection(xyzPoint, tool);
		if (!useTaper || zCorrection >= taperHeight)	// need check on zCorrection to avoid possible divide by zero
		{
			xyzPoint[Z_AXIS] -= zCorrection;
		}
		else
		{
			const float toolZoffset = Tool::GetOffset(tool, Z_AXIS);
			const float zreq = (xyzPoint[Z_AXIS] - (taperHeight - toolZoffset) * zCorrection * recipTaperHeight)/(1.0 - zCorrection * recipTaperHeight);
			if (zreq + toolZoffset < taperHeight)
			{
				xyzPoint[Z_AXIS] = zreq;
			}
		}
	}
}

// Normalise the bed transform to have zero height error at these bed coordinates
void Move::SetZeroHeightError(const float coords[MaxAxes]) noexcept
{
	if (usingMesh)
	{
		float tempCoords[MaxAxes];
		memcpyf(tempCoords, coords, ARRAY_SIZE(tempCoords));
		AxisTransform(tempCoords, nullptr);
		const GridDefinition& grid = GetGrid();
		zShift = -heightMap.GetInterpolatedHeightError(tempCoords[grid.GetAxisNumber(0)], tempCoords[grid.GetAxisNumber(1)]);
	}
	else
	{
		zShift = 0.0;
	}
}

void Move::SetIdentityTransform() noexcept
{
	probePoints.SetIdentity();
	heightMap.ClearGridHeights();
	heightMap.UseHeightMap(false);
	usingMesh = false;
	zShift = 0.0;
	reprap.MoveUpdated();
}

#if HAS_MASS_STORAGE || HAS_SBC_INTERFACE

// Load the height map from file, returning true if an error occurred with the error reason appended to the buffer
bool Move::LoadHeightMapFromFile(FileStore *f, const char *fname, const StringRef& r) noexcept
{
	const bool err = heightMap.LoadFromFile(f, fname, r
#if SUPPORT_PROBE_POINTS_FILE
											, false				// loading the height map, not the probe points file
#endif
											);
	if (err)
	{
		heightMap.ClearGridHeights();							// make sure we don't end up with a partial height map
	}
	else
	{
		zShift = 0.0;
	}
	float minError, maxError;
	(void)heightMap.GetStatistics(latestMeshDeviation, minError, maxError);
	reprap.MoveUpdated();
	return err;
}

// Save the height map to a file returning true if an error occurred
bool Move::SaveHeightMapToFile(FileStore *f, const char *fname) noexcept
{
	return heightMap.SaveToFile(f, fname, zShift);
}

# if SUPPORT_PROBE_POINTS_FILE

// Load the probe points map from a file returning true if an error occurred
bool Move::LoadProbePointsFromFile(FileStore *f, const char *fname, const StringRef& r) noexcept
{
	return heightMap.LoadFromFile(f, fname, r, true);
}

void Move::ClearProbePointsInvalid() noexcept
{
	heightMap.ClearProbePointsInvalid();
}

# endif

#endif	// HAS_MASS_STORAGE || HAS_SBC_INTERFACE

void Move::SetTaperHeight(float h) noexcept
{
	useTaper = (h > 1.0);
	if (useTaper)
	{
		taperHeight = h;
		recipTaperHeight = 1.0/h;
	}
	reprap.MoveUpdated();
}

// Enable mesh bed compensation
bool Move::UseMesh(bool b) noexcept
{
	usingMesh = heightMap.UseHeightMap(b);
	reprap.MoveUpdated();
	return usingMesh;
}

float Move::AxisCompensation(unsigned int axis) const noexcept
{
	return (axis < ARRAY_SIZE(tangents)) ? tangents[axis] : 0.0;
}

void Move::SetAxisCompensation(unsigned int axis, float tangent) noexcept
{
	if (axis < ARRAY_SIZE(tangents))
	{
		tangents[axis] = tangent;
		reprap.MoveUpdated();
	}
}

bool Move::IsXYCompensated() const
{
	return compensateXY;
}

void Move::SetXYCompensation(bool xyCompensation)
{
	compensateXY = xyCompensation;
	reprap.MoveUpdated();
}

// Calibrate or set the bed equation after probing, returning true if an error occurred
// sParam is the value of the S parameter in the G30 command that provoked this call.
// Caller already owns the GCode movement lock.
bool Move::FinishedBedProbing(int sParam, const StringRef& reply) noexcept
{
	bool error = false;
	const size_t numPoints = probePoints.NumberOfProbePoints();

	if (sParam < 0)
	{
		// A negative sParam just prints the probe heights
		probePoints.ReportProbeHeights(numPoints, reply);
	}
	else if (numPoints < (size_t)sParam)
	{
		reply.printf("Bed calibration : %d factor calibration requested but only %d points provided\n", sParam, numPoints);
		error = true;
	}
	else
	{
		if (reprap.GetDebugFlags(Module::Move).IsBitSet(MoveDebugFlags::ZProbing))
		{
			probePoints.DebugPrint(numPoints);
		}

		if (sParam == 0)
		{
			sParam = numPoints;
		}

		if (!probePoints.GoodProbePoints(numPoints))
		{
			reply.copy("Compensation or calibration cancelled due to probing errors");
			error = true;
		}
		else if (kinematics->SupportsAutoCalibration())
		{
			error = kinematics->DoAutoCalibration(sParam, probePoints, reply);
		}
		else
		{
			reply.copy("This kinematics does not support auto-calibration");
			error = true;
		}
	}

	// Clear out the Z heights so that we don't re-use old points.
	// This allows us to use different numbers of probe point on different occasions.
	probePoints.ClearProbeHeights();
	return error;
}

float Move::MotorStepsToMovement(size_t drive, int32_t endpoint) const noexcept
{
	return ((float)(endpoint))/driveStepsPerMm[drive];
}

// Return the transformed machine coordinates
void Move::GetCurrentUserPosition(float m[MaxAxes], MovementSystemNumber msNumber, uint8_t moveType, const Tool *tool) const noexcept
{
	GetCurrentMachinePosition(m, msNumber, IsRawMotorMove(moveType));
	if (moveType == 0)
	{
		InverseAxisAndBedTransform(m, tool);
	}
}

void Move::SetXYBedProbePoint(size_t index, float x, float y) noexcept
{
	if (index >= MaxProbePoints)
	{
		reprap.GetPlatform().Message(ErrorMessage, "Z probe point index out of range\n");
	}
	else
	{
		probePoints.SetXYBedProbePoint(index, x, y);
	}
}

void Move::SetZBedProbePoint(size_t index, float z, bool wasXyCorrected, bool wasError) noexcept
{
	if (index >= MaxProbePoints)
	{
		reprap.GetPlatform().Message(ErrorMessage, "Z probe point index out of range\n");
	}
	else
	{
		probePoints.SetZBedProbePoint(index, z, wasXyCorrected, wasError);
	}
}

// This returns the (X, Y) points to probe the bed at probe point count.  When probing, it returns false.
// If called after probing has ended it returns true, and the Z coordinate probed is also returned.
// If 'wantNozzlePosition is true then we return the nozzle position when the point is probed, else we return the probe point itself
float Move::GetProbeCoordinates(int count, float& x, float& y, bool wantNozzlePosition) const noexcept
{
	x = probePoints.GetXCoord(count);
	y = probePoints.GetYCoord(count);
	if (wantNozzlePosition)
	{
		const auto zp = reprap.GetPlatform().GetEndstops().GetZProbe(reprap.GetGCodes().GetCurrentZProbeNumber());
		if (zp.IsNotNull())
		{
			x -= zp->GetOffset(X_AXIS);
			y -= zp->GetOffset(Y_AXIS);
		}
	}
	return probePoints.GetZHeight(count);
}

// Enter or leave simulation mode
void Move::Simulate(SimulationMode simMode) noexcept
{
	simulationMode = simMode;
	if (simMode != SimulationMode::off)
	{
		rings[0].ResetSimulationTime();
	}
}

// Adjust the leadscrews
// This is only ever called after bed probing, so we can assume that no such move is already pending.
void Move::AdjustLeadscrews(const floatc_t corrections[]) noexcept
{
	const size_t numZdrivers = GetAxisDriversConfig(Z_AXIS).numDrivers;
	for (size_t i = 0; i < MaxDriversPerAxis; ++i)
	{
		specialMoveCoords[i] = (i < numZdrivers) ? (float)corrections[i] : 0.0;
	}
	bedLevellingMoveAvailable = true;
	MoveAvailable();
}

// Return the idle timeout in seconds
float Move::IdleTimeout() const noexcept
{
	return (float)idleTimeout * 0.001;
}

// Set the idle timeout in seconds
void Move::SetIdleTimeout(float timeout) noexcept
{
	idleTimeout = (uint32_t)lrintf(timeout * 1000.0);
	reprap.MoveUpdated();
}

#if HAS_MASS_STORAGE || HAS_SBC_INTERFACE

// Write settings for resuming the print
// The GCodes module deals with the head position so all we need worry about is the bed compensation
// We don't handle random probe point bed compensation, and we assume that if a height map is being used it is the default one.
bool Move::WriteResumeSettings(FileStore *f) const noexcept
{
	return kinematics->WriteResumeSettings(f) && (!usingMesh || f->Write("G29 S1\n"));
}

bool Move::WriteMoveParameters(FileStore *f) const noexcept
{
	if (axisMinimaProbed.IsNonEmpty() || axisMaximaProbed.IsNonEmpty())
	{
		bool ok = f->Write("; Probed axis limits\n");
		if (ok)
		{
			ok = WriteAxisLimits(f, axisMinimaProbed, axisMinima, 1);
		}
		if (ok)
		{
			ok = WriteAxisLimits(f, axisMaximaProbed, axisMaxima, 0);
		}
		return ok;
	}

	return true;
}

bool Move::WriteAxisLimits(FileStore *f, AxesBitmap axesProbed, const float limits[MaxAxes], int sParam) noexcept
{
	if (axesProbed.IsEmpty())
	{
		return true;
	}

	String<StringLength100> scratchString;
	scratchString.printf("M208 S%d", sParam);
	axesProbed.Iterate([&scratchString, limits](unsigned int axis, unsigned int) noexcept { scratchString.catf(" %c%.2f", reprap.GetGCodes().GetAxisLetters()[axis], (double)limits[axis]); });
	scratchString.cat('\n');
	return f->Write(scratchString.c_str());
}

#endif

// Process M595
GCodeResult Move::ConfigureMovementQueue(GCodeBuffer& gb, const StringRef& reply) THROWS(GCodeException)
{
	const size_t ringNumber = (gb.Seen('Q')) ? gb.GetLimitedUIValue('Q', ARRAY_SIZE(rings)) : 0;
	return rings[ringNumber].ConfigureMovementQueue(gb, reply);
}

// Process M572
GCodeResult Move::ConfigurePressureAdvance(GCodeBuffer& gb, const StringRef& reply) THROWS(GCodeException)
{
	if (gb.Seen('S'))
	{
		const float advance = gb.GetNonNegativeFValue();
		if (!reprap.GetGCodes().LockCurrentMovementSystemAndWaitForStandstill(gb))
		{
			return GCodeResult::notFinished;
		}

		GCodeResult rslt = GCodeResult::ok;

#if SUPPORT_CAN_EXPANSION
		CanDriversData<float> canDriversToUpdate;
#endif
		if (gb.Seen('D'))
		{
			uint32_t eDrive[MaxExtruders];
			size_t eCount = MaxExtruders;
			gb.GetUnsignedArray(eDrive, eCount, false);
			for (size_t i = 0; i < eCount; i++)
			{
				const uint32_t extruder = eDrive[i];
				if (extruder >= reprap.GetGCodes().GetNumExtruders())
				{
					reply.printf("Invalid extruder number '%" PRIu32 "'", extruder);
					rslt = GCodeResult::error;
					break;
				}
				GetExtruderShaperForExtruder(extruder).SetKseconds(advance);
#if SUPPORT_CAN_EXPANSION
				const DriverId did = GetExtruderDriver(extruder);
				if (did.IsRemote())
				{
					canDriversToUpdate.AddEntry(did, advance);
				}
#endif
			}
		}
		else
		{
			const Tool * const ct = reprap.GetGCodes().GetConstMovementState(gb).currentTool;
			if (ct == nullptr)
			{
				reply.copy("No tool selected");
				rslt = GCodeResult::error;
			}
			else
			{
#if SUPPORT_CAN_EXPANSION
				ct->IterateExtruders([this, advance, &canDriversToUpdate](unsigned int extruder)
										{
											GetExtruderShaperForExtruder(extruder).SetKseconds(advance);
											const DriverId did = GetExtruderDriver(extruder);
											if (did.IsRemote())
											{
												canDriversToUpdate.AddEntry(did, advance);
											}
										}
									);
#else
				ct->IterateExtruders([this, advance](unsigned int extruder)
										{
											GetExtruderShaperForExtruder(extruder).SetKseconds(advance);
										}
									);
#endif
			}
		}

		reprap.MoveUpdated();

#if SUPPORT_CAN_EXPANSION
		return max(rslt, CanInterface::SetRemotePressureAdvance(canDriversToUpdate, reply));
#else
		return rslt;
#endif
	}

	reply.copy("Extruder pressure advance");
	char c = ':';
	for (size_t i = 0; i < reprap.GetGCodes().GetNumExtruders(); ++i)
	{
		reply.catf("%c %.3f", c, (double)GetExtruderShaperForExtruder(i).GetKseconds());
		c = ',';
	}
	return GCodeResult::ok;
}

#if SUPPORT_REMOTE_COMMANDS

GCodeResult Move::EutSetRemotePressureAdvance(const CanMessageMultipleDrivesRequest<float>& msg, size_t dataLength, const StringRef& reply) noexcept
{
	const auto drivers = Bitmap<uint16_t>::MakeFromRaw(msg.driversToUpdate);
	if (dataLength < msg.GetActualDataLength(drivers.CountSetBits()))
	{
		reply.copy("bad data length");
		return GCodeResult::error;
	}

	GCodeResult rslt = GCodeResult::ok;
	drivers.Iterate([this, &msg, &reply, &rslt](unsigned int driver, unsigned int count) -> void
						{
							if (driver >= NumDirectDrivers)
							{
								reply.lcatf("No such driver %u.%u", CanInterface::GetCanAddress(), driver);
								rslt = GCodeResult::error;
							}
							else
							{
								dms[driver].extruderShaper.SetKseconds(msg.values[count]);
							}
						}
				   );
	return rslt;
}

void Move::RevertPosition(const CanMessageRevertPosition& msg) noexcept
{
	// Construct a MovementLinearShaped message to revert the position. The move must be shorter than clocksAllowed.
	// When writing this, clocksAllowed was equivalent to 40ms.
	// We allow 10ms delay time to allow the motor to stop and reverse direction, 10ms acceleration time, 5ms steady time and 10ms deceleration time.
	CanMessageMovementLinearShaped msg2;
	msg2.accelerationClocks = msg2.decelClocks = msg.clocksAllowed/4;
	msg2.steadyClocks = msg.clocksAllowed/8;
	msg2.whenToExecute = StepTimer::GetMasterTime() + msg.clocksAllowed/4;
	msg2.numDrivers = NumDirectDrivers;
	msg2.extruderDrives = 0;
	msg2.seq = 0;

	// We start and finish at zero speed, so we move (3/8)*clocksAllowed*topSpeed distance. Since we normalise moves to unit distance, this is equal to one.
	// So topSpeed is 8/(3 * clocksAllowed) and acceleration is (8/(3 * clocksAllowed))/(clocksAllowed/4) = 32/(3 * clocksAllowed^2).
	msg2.acceleration = msg2.deceleration = 32.0/(3.0 * msg.clocksAllowed * msg.clocksAllowed);

	size_t index = 0;
	bool needSteps = false;
	const volatile int32_t * const lastMoveStepsTaken = rings[0].GetLastMoveStepsTaken();
	constexpr size_t numDrivers = min<size_t>(NumDirectDrivers, MaxLinearDriversPerCanSlave);
	for (size_t driver = 0; driver < numDrivers; ++driver)
	{
		int32_t steps = 0;
		if (msg.whichDrives & (1u << driver))
		{
			const int32_t stepsWanted = msg.finalStepCounts[index++];
			const int32_t stepsTaken = lastMoveStepsTaken[driver];
			if (((stepsWanted >= 0 && stepsTaken > stepsWanted) || (stepsWanted <= 0 && stepsTaken < stepsWanted)))
			{
				steps = stepsWanted - stepsTaken;
				needSteps = true;
			}
		}
		msg2.perDrive[driver].steps = steps;
	}

	if (needSteps)
	{
		AddMoveFromRemote(msg2);
	}
}

#endif

// Return the current machine axis and extruder coordinates. They are needed only to service status requests from DWC, PanelDue, M114.
// Return the current machine axis and extruder coordinates. They are needed only to service status requests from DWC, PanelDue, M114.
// Transforming the machine motor coordinates to Cartesian coordinates is quite expensive, and a status request or object model request will call this for each axis.
// So we cache the latest coordinates and only update them if it is some time since we last did, or if we have just waited for movement to stop.
// Interrupts are assumed enabled on entry
// Note, this no longer applies inverse mesh bed compensation or axis skew compensation to the returned machine coordinates, so they are the compensated coordinates!
float Move::LiveMachineCoordinate(unsigned int axisOrExtruder) const noexcept
{
	if (forceLiveCoordinatesUpdate || (millis() - latestLiveCoordinatesFetchedAt > MoveTiming::MachineCoordinateUpdateInterval && !liveCoordinatesValid))
	{
		UpdateLiveMachineCoordinates();
		forceLiveCoordinatesUpdate = false;
		latestLiveCoordinatesFetchedAt = millis();
	}
	return latestLiveCoordinates[axisOrExtruder];
}

// Get the current machine coordinates, independently of the above functions, so not affected by other tasks calling them
// Return true if motion is pending i.e. they are are in a state of change
bool Move::GetLiveMachineCoordinates(float coords[MaxAxes]) const noexcept
{
	const size_t numVisibleAxes = reprap.GetGCodes().GetVisibleAxes();
	const size_t numTotalAxes = reprap.GetGCodes().GetTotalAxes();

	// Get the positions of each motor
	int32_t currentMotorPositions[MaxAxes];
	bool motionPending = false;
	{
		AtomicCriticalSectionLocker lock;											// to make sure we get a consistent set of coordinates
		for (size_t i = 0; i < numTotalAxes; ++i)
		{
			currentMotorPositions[i] = dms[i].currentMotorPosition;
			if (dms[i].MotionPending())
			{
				motionPending = true;
			}
		}
	}

	MotorStepsToCartesian(currentMotorPositions, numVisibleAxes, numTotalAxes, coords);
	return motionPending;
}

// Force an update of the stored machine coordinates
void Move::UpdateLiveMachineCoordinates() const noexcept
{
	motionAdded = false;
	bool motionPending = GetLiveMachineCoordinates(latestLiveCoordinates);

	for (size_t i = MaxAxesPlusExtruders - reprap.GetGCodes().GetNumExtruders(); i < MaxAxesPlusExtruders; ++i)
	{
		latestLiveCoordinates[i] = dms[i].currentMotorPosition / driveStepsPerMm[i];
		if (dms[i].MotionPending())
		{
			motionPending = true;
		}
	}

	// Optimisation: if no movement, save the positions for next time
	{
		AtomicCriticalSectionLocker lock;
		if (!motionPending && !motionAdded)
		{
			liveCoordinatesValid = true;
		}
	}
}

void Move::SetLatestCalibrationDeviation(const Deviation& d, uint8_t numFactors) noexcept
{
	latestCalibrationDeviation = d;
	numCalibratedFactors = numFactors;
	reprap.MoveUpdated();
}

void Move::SetInitialCalibrationDeviation(const Deviation& d) noexcept
{
	initialCalibrationDeviation = d;
	reprap.MoveUpdated();
}

// Set the mesh deviation. Caller must call MoveUpdated() after calling this. We don't do that here because the caller may change Move in other ways first.
void Move::SetLatestMeshDeviation(const Deviation& d) noexcept
{
	latestMeshDeviation = d;
}

const char *Move::GetCompensationTypeString() const noexcept
{
	return (usingMesh) ? "mesh" : "none";
}

void Move::WakeMoveTaskFromISR() noexcept
{
	if (moveTask.IsRunning())
	{
		moveTask.GiveFromISR(NotifyIndices::Move);
	}
}

// Laser, IOBits and scanning Z probe support

Task<Move::LaserTaskStackWords> *Move::laserTask = nullptr;		// the task used to manage laser power or IOBits

extern "C" [[noreturn]] void LaserTaskStart(void * pvParameters) noexcept
{
	reprap.GetMove().LaserTaskRun();
}

// This is called when laser mode is selected or IOBits is enabled or a scanning Z probe is configured
void Move::CreateLaserTask() noexcept
{
	TaskCriticalSectionLocker lock;
	if (laserTask == nullptr)
	{
		laserTask = new Task<LaserTaskStackWords>;
		laserTask->Create(LaserTaskStart, "LASER", nullptr, TaskPriority::LaserPriority);
	}
}

// Wake up the laser task, if there is one (must check!). Call this at the start of a new move from standstill (not from an ISR)
void Move::WakeLaserTask() noexcept
{
	if (laserTask != nullptr)
	{
		laserTask->Give(NotifyIndices::Laser);
	}
}

// Wake up the laser task if there is one (must check!) from an ISR
void Move::WakeLaserTaskFromISR() noexcept
{
	if (laserTask != nullptr)
	{
		laserTask->GiveFromISR(NotifyIndices::Laser);
	}
}

#if SUPPORT_SCANNING_PROBES

static void ScanningProbeGlobalTimerCallback(CallbackParameter cp) noexcept
{
	((Move *)cp.vp)->ScanningProbeTimerCallback();
}

void Move::ScanningProbeTimerCallback() noexcept
{
	probeControl.readingNeeded = true;
	if (inInterrupt())
	{
		laserTask->GiveFromISR(NotifyIndices::Laser);
	}
	else
	{
		laserTask->Give(NotifyIndices::Laser);
	}
}

// This is called by DDA::Prepare when committing a scanning probe reading
void Move::PrepareScanningProbeDataCollection(const DDA& dda, const PrepParams& params) noexcept
{
	probeControl.numReadingsNeeded = reprap.GetGCodes().GetNumScanningProbeReadingsToTake();
	probeControl.nextReadingNeeded = 1;
	if (probeControl.numReadingsNeeded != 0)
	{
		probeControl.acceleration = dda.acceleration;
		probeControl.deceleration = dda.deceleration;
		probeControl.initialSpeed = dda.startSpeed;
		probeControl.topSpeed = dda.topSpeed;
		probeControl.accelClocks = params.accelClocks;
		probeControl.steadyClocks = params.steadyClocks;
		probeControl.distancePerReading = dda.totalDistance/(float)probeControl.numReadingsNeeded;
		probeControl.accelDistance = params.accelDistance;
		probeControl.decelStartDistance = params.decelStartDistance;
		probeControl.startTime = dda.afterPrepare.moveStartTime;
		probeControl.timer.SetCallback(ScanningProbeGlobalTimerCallback, CallbackParameter(this));
		SetupNextScanningProbeReading();
	}
}

// Set up a laser task wakeup for the next reading we need to take
void Move::SetupNextScanningProbeReading() noexcept
{
	if (probeControl.nextReadingNeeded <= probeControl.numReadingsNeeded)
	{
		const float distance = probeControl.distancePerReading * probeControl.nextReadingNeeded;
		uint32_t wakeupTime;
		if (distance < probeControl.accelDistance)
		{
			wakeupTime = (fastSqrtf(fsquare(probeControl.initialSpeed) - 2 * probeControl.acceleration * distance) - probeControl.initialSpeed)/probeControl.acceleration;
		}
		else if (distance <= probeControl.decelStartDistance)
		{
			wakeupTime = (distance - probeControl.accelDistance)/probeControl.topSpeed + probeControl.accelClocks;
		}
		else
		{
			wakeupTime = (probeControl.topSpeed - fastSqrtf(fsquare(probeControl.topSpeed) - 2 * probeControl.deceleration * (distance - probeControl.decelStartDistance)))/probeControl.deceleration + probeControl.accelClocks + probeControl.steadyClocks;
		}
		++probeControl.nextReadingNeeded;
		if (probeControl.timer.ScheduleMovementCallbackFromIsr(wakeupTime + probeControl.startTime))
		{
			ScanningProbeTimerCallback();
		}
	}
}

#endif

void Move::LaserTaskRun() noexcept
{
	for (;;)
	{
		// Sleep until we are woken up by the start of a move
		(void)TaskBase::TakeIndexed(NotifyIndices::Laser);
#if SUPPORT_SCANNING_PROBES || SUPPORT_LASER
		GCodes& gcodes = reprap.GetGCodes();
#endif
#if SUPPORT_SCANNING_PROBES
		if (probeControl.readingNeeded)
		{
			probeControl.readingNeeded = false;
			gcodes.TakeScanningProbeReading();
			SetupNextScanningProbeReading();
		}
		else
#endif

# if SUPPORT_LASER
			if (gcodes.GetMachineType() == MachineType::laser)
		{
			// Manage the laser power
			uint32_t ticks;
			while ((ticks = rings[0].ManageLaserPower()) != 0)
			{
				(void)TaskBase::TakeIndexed(NotifyIndices::Laser, ticks);
			}
		}
		else
# endif
		{
# if SUPPORT_IOBITS
			// Manage the IOBits
			uint32_t ticks;
			while ((ticks = rings[0].ManageIOBits()) != 0)
			{
				(void)TaskBase::TakeIndexed(NotifyIndices::Laser, ticks);
			}
# endif
		}
	}
}

// Extruder and filament monitor support

// Clear the movement pending value for an extruder
void Move::ClearExtruderMovementPending(size_t extruder) noexcept
{
	dms[ExtruderToLogicalDrive(extruder)].ClearMovementPending();
}

// Return when we started doing normal moves after the most recent extruder-only move, in millisecond ticks
uint32_t Move::ExtruderPrintingSince(size_t logicalDrive) const noexcept
{
	return dms[logicalDrive].extruderPrintingSince;
}

// Get the accumulated extruder motor steps taken by an extruder since the last call to this function. Used by the filament monitoring code.
// Returns the number of motor steps moved since the last call, and sets isPrinting true unless we are currently executing an extruding but non-printing move
// This is called from the filament monitor ISR and from FilamentMonitor::Spin
int32_t Move::GetAccumulatedExtrusion(size_t logicalDrive, bool& isPrinting) noexcept
{
	DriveMovement& dm = dms[logicalDrive];
	AtomicCriticalSectionLocker lock;							// we don't want a move to complete and the ISR update the movement accumulators while we are doing this
	const int32_t ret = dm.movementAccumulator;
	const int32_t adjustment = dm.GetNetStepsTaken();
	dm.movementAccumulator = -adjustment;
	isPrinting = dms[logicalDrive].extruderPrinting;
	return ret + adjustment;
}

// Add some linear segments to be executed by a driver, taking account of possible input shaping. This is used by linear axes and by extruders.
// We never add a segment that starts earlier than any existing segments, but we may add segments when there are none already.
void Move::AddLinearSegments(const DDA& dda, size_t logicalDrive, uint32_t startTime, const PrepParams& params, motioncalc_t steps, MovementFlags moveFlags) noexcept
{
	if (reprap.GetDebugFlags(Module::Move).IsBitSet(MoveDebugFlags::Segments))
	{
		debugPrintf("AddLin: st=%" PRIu32 " steps=%.1f\n", startTime, (double)steps);
		dda.DebugPrint("addlin");
		params.DebugPrint();
	}

	DriveMovement* const dmp = &dms[logicalDrive];
	const motioncalc_t stepsPerMm = steps/(motioncalc_t)dda.totalDistance;

	const uint32_t steadyStartTime = startTime + params.accelClocks;
	const uint32_t decelStartTime = steadyStartTime + params.steadyClocks;

	// Phases with zero duration will not get executed and may lead to infinities in the calculations. Avoid introducing them. Keep the total distance correct.
	const motioncalc_t accelDistance = (params.accelClocks == 0) ? (motioncalc_t)0.0 : (motioncalc_t)params.accelDistance;
	const motioncalc_t decelDistance = (params.decelClocks == 0) ? (motioncalc_t)0.0 : (motioncalc_t)(dda.totalDistance - params.decelStartDistance);
	const motioncalc_t steadyDistance = (params.steadyClocks == 0) ? (motioncalc_t)0.0 : (motioncalc_t)dda.totalDistance - accelDistance - decelDistance;

#if STEPS_DEBUG
	dmp->positionRequested += steps;
#endif

	if (moveFlags.noShaping)
	{
		if (params.accelClocks != 0)
		{
			dmp->AddSegment(startTime, params.accelClocks, accelDistance * stepsPerMm, (motioncalc_t)dda.acceleration * stepsPerMm, moveFlags);
		}
		if (params.steadyClocks != 0)
		{
			dmp->AddSegment(steadyStartTime, params.steadyClocks, steadyDistance * stepsPerMm, (motioncalc_t)0.0, moveFlags);
		}
		if (params.decelClocks != 0)
		{
			dmp->AddSegment(decelStartTime, params.decelClocks, decelDistance * stepsPerMm, -((motioncalc_t)dda.deceleration * stepsPerMm), moveFlags);
		}
	}
	else
	{
		for (size_t index = 0; index < axisShaper.GetNumImpulses(); ++index)
		{
			const motioncalc_t factor = axisShaper.GetImpulseSize(index) * stepsPerMm;
			const uint32_t delay = axisShaper.GetImpulseDelay(index);
			if (params.accelClocks != 0)
			{
				dmp->AddSegment(startTime + delay, params.accelClocks, accelDistance * factor, (motioncalc_t)dda.acceleration * factor, moveFlags);
			}
			if (params.steadyClocks != 0)
			{
				dmp->AddSegment(steadyStartTime + delay, params.steadyClocks, steadyDistance * factor, (motioncalc_t)0.0, moveFlags);
			}
			if (params.decelClocks != 0)
			{
				dmp->AddSegment(decelStartTime + delay, params.decelClocks, decelDistance * factor, -((motioncalc_t)dda.deceleration * factor), moveFlags);
			}
		}
	}

	motionAdded = true;

	// If there were no segments attached to this DM initially, we need to schedule the interrupt for the new segment at the start of the list.
	// Don't do this until we have added all the segments for this move, because the first segment we added may have been modified and/or split when we added further segments to implement input shaping
	const uint32_t oldPrio = ChangeBasePriority(NvicPriorityStep);					// shut out the step interrupt
	if (dmp->state == DMState::idle)		// only if a DM had no segments before any that have been added
	{
		if (dmp->ScheduleFirstSegment())
		{
			// Always set the direction when starting the first move
			dmp->directionChanged = false;
			SetDirection(dmp->drive, dmp->direction);
			InsertDM(dmp);
			if (activeDMs == dmp && simulationMode == SimulationMode::off)			// if this is now the first DM in the active list
			{
				if (ScheduleNextStepInterrupt())
				{
					Interrupt();
				}
			}
		}
	}
	RestoreBasePriority(oldPrio);
}

// Store the DDA that is executing a homing move involving this drive. Called from DDA::Prepare.
void Move::SetHomingDda(size_t drive, DDA *dda) noexcept
{
	dms[drive].homingDda = dda;
}

// Return true if none of the drives passed has any movement pending
bool Move::AreDrivesStopped(AxesBitmap drives) const noexcept
{
	return drives.IterateWhile([this](unsigned int drive, unsigned int index)->bool
								{
									return dms[drive].segments == nullptr;
								}
							  );
}

#if SUPPORT_PHASE_STEPPING

void Move::ConfigurePhaseStepping(size_t axisOrExtruder, float value, PhaseStepConfig config)
{
	switch (config)
	{
		break;
	case PhaseStepConfig::kv:
		dms[axisOrExtruder].phaseStepControl.SetKv(value);
		break;
	case PhaseStepConfig::ka:
		dms[axisOrExtruder].phaseStepControl.SetKa(value);
		break;
	}
}

PhaseStepParams Move::GetPhaseStepParams(size_t axisOrExtruder)
{
	PhaseStepParams params;
	params.Kv = dms[axisOrExtruder].phaseStepControl.GetKv();
	params.Ka = dms[axisOrExtruder].phaseStepControl.GetKa();
	return params;
}

// if the driver is idle, enable it; return true if driver enabled on return
bool Move::EnableIfIdle(size_t driver) noexcept
{
#if 0
	if (driverStates[driver] == DriverStateControl::driverIdle)
	{
		driverStates[driver] = DriverStateControl::driverActive;
# if HAS_SMART_DRIVERS
		driverAtIdleCurrent[driver] = false;
		UpdateMotorCurrent(driver);
# endif
	}

	return driverStates[driver] == DriverStateControl::driverActive;
#else
	return false;
#endif
}

// Get the motor position in the current move so far, also speed and acceleration. Units are full steps and step clocks.
bool Move::GetCurrentMotion(size_t driver, uint32_t when, MotionParameters& mParams) noexcept
{
	const bool ret = dms[driver].GetCurrentMotion(when, mParams);
	const float multiplier = ldexpf(-1.0, -(int)SmartDrivers::GetMicrostepShift(driver));

	// Convert microsteps to full steps
	mParams.position *= multiplier;
	mParams.speed *= multiplier;
	mParams.acceleration *= multiplier;
	return ret;
}

bool Move::SetStepMode(size_t axisOrExtruder, StepMode mode) noexcept
{
	bool hasRemoteDrivers = false;
	IterateRemoteDrivers(axisOrExtruder, [&hasRemoteDrivers](DriverId driver){
		hasRemoteDrivers = true;
	});

	if (hasRemoteDrivers)
	{
		return false;
	}

	bool ret = true;
	IterateLocalDrivers(axisOrExtruder, [&ret, &mode](uint8_t driver){
		if (!SmartDrivers::EnablePhaseStepping(driver, mode == StepMode::phase))
		{
			ret = false;
		}
	});

	dms[axisOrExtruder].SetStepMode(mode);
	if (axisOrExtruder < MaxAxes)
	{
		reprap.GetGCodes().SetAxisNotHomed(axisOrExtruder);
	}
	DisableDrivers(axisOrExtruder);

	ResetPhaseStepMonitoringVariables();
	return ret;
}

StepMode Move::GetStepMode(size_t axisOrExtruder) noexcept
{
	if (axisOrExtruder >= MaxAxesPlusExtruders)
	{
		return StepMode::unknown;
	}
	return dms[axisOrExtruder].GetStepMode();
}

void Move::PhaseStepControlLoop() noexcept
{

	// Record the control loop call interval
	const StepTimer::Ticks loopCallTime = StepTimer::GetTimerTicks();
	const StepTimer::Ticks timeElapsed = loopCallTime - prevPSControlLoopCallTime;
	prevPSControlLoopCallTime = loopCallTime;
	minPSControlLoopCallInterval = min<StepTimer::Ticks>(minPSControlLoopCallInterval, timeElapsed);
	maxPSControlLoopCallInterval = max<StepTimer::Ticks>(maxPSControlLoopCallInterval, timeElapsed);

	uint32_t now = StepTimer::GetTimerTicks() - StepTimer::GetMovementDelay();

	DriveMovement **dmp = &phaseStepDMs;
	while (*dmp != nullptr)
	{
		DriveMovement * const dm = *dmp;

		// TODO CheckEndstops()

		GetCurrentMotion(dm->drive, now, dm->phaseStepControl.mParams);


		if (dm->state != DMState::phaseStepping)
		{
			*dmp = dm->nextDM;
			if (dm->state >= DMState::firstMotionState)
			{
				InsertDM(dm);
			}
		}
		else
		{
			dm->phaseStepControl.Calculate();

			//		debugPrintf("Move::PhaseStepControlLoop(). drive=%u @ %lu\n", dm->drive, StepTimer::GetTimerTicks());
			IterateLocalDrivers(dm->drive, [dm](uint8_t driver) {
				//			debugPrintf("Driver = %u, driversCurrentlyUsed = %lu, driversNormallyUsed = %lu\n", driver,
				//dm->driversCurrentlyUsed, dm->driversNormallyUsed);

				if ((dm->driversCurrentlyUsed & StepPins::CalcDriverBitmap(driver)) == 0)
				{
					if (likely(dm->state > DMState::starting))
					{
						// Driver has been stopped (probably by Move::CheckEndstops() so we don't need to update it)
						dm->phaseStepControl.UpdatePhaseOffset(driver);
					}
					return;
				}
				dm->phaseStepControl.InstanceControlLoop(driver);
			});

			dmp = &(dm->nextDM);
		}
		// debugPrintf("%lu\n", StepTimer::GetTimerTicks());
	}


	// Record how long this has taken to run
	const StepTimer::Ticks loopRuntime = StepTimer::GetTimerTicks() - loopCallTime;
	minPSControlLoopRuntime = min<StepTimer::Ticks>(minPSControlLoopRuntime, loopRuntime);
	maxPSControlLoopRuntime = max<StepTimer::Ticks>(maxPSControlLoopRuntime, loopRuntime);
}


// Helper function to reset the 'monitoring variables' as defined above
void Move::ResetPhaseStepMonitoringVariables() noexcept
{
	minPSControlLoopRuntime = std::numeric_limits<StepTimer::Ticks>::max();
	maxPSControlLoopRuntime = 1;
	minPSControlLoopCallInterval = std::numeric_limits<StepTimer::Ticks>::max();
	maxPSControlLoopCallInterval = 1;
}

#endif

// ISR for the step interrupt
void Move::Interrupt() noexcept
{
	if (activeDMs != nullptr)
	{
		uint32_t now = StepTimer::GetMovementTimerTicks();
		const uint32_t isrStartTime = now;
#if 0	// TEMP DEBUG - see later
		for (unsigned int iterationCount = 0; ; )
#else
		for (;;)
#endif
		{
			// Generate steps for the current move segments
			StepDrivers(now);									// check endstops if necessary and step the drivers

			if (activeDMs == nullptr || stepErrorState != StepErrorState::noError )
			{
				WakeMoveTaskFromISR();							// we may have just completed a special move, so wake up the Move task so that it can notice that
				break;
			}

			// Schedule a callback at the time when the next step is due, and quit unless it is due immediately
			if (!ScheduleNextStepInterrupt())
			{
				break;
			}

			// The next step is due immediately. Check whether we have been in this ISR for too long already and need to take a break
			now = StepTimer::GetMovementTimerTicks();
			const int32_t clocksTaken = (int32_t)(now - isrStartTime);
			if (clocksTaken >= (int32_t)MoveTiming::MaxStepInterruptTime)
			{
				// Force a break by updating the move start time.
				++numHiccups;
#if SUPPORT_CAN_EXPANSION
				uint32_t hiccupTimeInserted = 0;
#endif
				for (uint32_t hiccupTime = MoveTiming::HiccupTime; ; hiccupTime += MoveTiming::HiccupIncrement)
				{
#if SUPPORT_CAN_EXPANSION
					hiccupTimeInserted += hiccupTime;
#endif
					StepTimer::IncreaseMovementDelay(hiccupTime);

					// Reschedule the next step interrupt. This time it should succeed if the hiccup time was long enough.
					if (!ScheduleNextStepInterrupt())
					{
#if 0	//TEMP DEBUG
# if SUPPORT_CAN_EXPANSION
						debugPrintf("Add hiccup %" PRIu32 ", ic=%u, now=%" PRIu32 "\n", hiccupTimeInserted, iterationCount, now);
# else
						debugPrintf("Add hiccup, ic=%u, now=%" PRIu32 "\n", iterationCount, now);
# endif
						activeDMs->DebugPrint();
						MoveSegment::DebugPrintList(activeDMs->segments);
						if (activeDMs->nextDM != nullptr)
						{
							activeDMs->nextDM ->DebugPrint();
							MoveSegment::DebugPrintList(activeDMs->nextDM->segments);

						}
						//END DEBUG
#endif
#if SUPPORT_CAN_EXPANSION
# if SUPPORT_REMOTE_COMMANDS
						if (CanInterface::InExpansionMode())
						{
							//TODO tell the main board we are behind schedule
						}
						else
# endif
						{
							CanMotion::InsertHiccup(hiccupTimeInserted);		// notify expansion boards of the increased delay
						}
#endif
						return;
					}
					// The hiccup wasn't long enough, so go round the loop again
				}
			}
		}
	}
}

// Move timer callback function
/*static*/ void Move::TimerCallback(CallbackParameter p) noexcept
{
	static_cast<Move*>(p.vp)->Interrupt();
}

// Remove this drive from the list of drives with steps due and put it in the completed list
// Called from the step ISR only.
void Move::DeactivateDM(DriveMovement *dmToRemove) noexcept
{
#if SUPPORT_PHASE_STEPPING
	DriveMovement** dmp = dmToRemove->state == DMState::phaseStepping ? &phaseStepDMs : &activeDMs;
#else
	DriveMovement** dmp = &activeDMs;
#endif
	while (*dmp != nullptr)
	{
		DriveMovement * const dm = *dmp;
		if (dm == dmToRemove)
		{
			(*dmp) = dm->nextDM;
			dm->state = DMState::idle;
			break;
		}
		dmp = &(dm->nextDM);
	}
}

// Check the endstops, given that we know that this move checks endstops.
// If executingMove is set then the move is already being executed; otherwise we are preparing to commit the move.
#if SUPPORT_CAN_EXPANSION
// Returns true if the caller needs to wake the async sender task because CAN-connected drivers need to be stopped
bool Move::CheckEndstops(bool executingMove) noexcept
#else
void Move::CheckEndstops(bool executingMove) noexcept
#endif
{
#if SUPPORT_CAN_EXPANSION
	bool wakeAsyncSender = false;
#endif
	while (true)
	{
		const EndstopHitDetails hitDetails = reprap.GetPlatform().GetEndstops().CheckEndstops();

		switch (hitDetails.GetAction())
		{
		case EndstopHitAction::stopAll:
#if SUPPORT_CAN_EXPANSION
			if (StopAllDrivers(executingMove)) { wakeAsyncSender = true; }
#else
			StopAllDrivers(executingMove);
#endif
			if (hitDetails.isZProbe)
			{
				reprap.GetGCodes().MoveStoppedByZProbe();
//				debugPrintf("Notified stopped by probe\n");
			}
			else
			{
				// Get the DDA associated with the axis that has triggered
				const size_t axis = hitDetails.axis;
				if (axis != NO_AXIS)
				{
					DDA *homingDda = dms[axis].homingDda;
					if (homingDda != nullptr && homingDda->GetState() == DDA::committed && homingDda->IsCheckingEndstops())
					{
						if (hitDetails.setAxisLow)
						{
							kinematics->OnHomingSwitchTriggered(hitDetails.axis, false, driveStepsPerMm, *homingDda);
							reprap.GetGCodes().SetAxisIsHomed(hitDetails.axis);
						}
						else if (hitDetails.setAxisHigh)
						{
							kinematics->OnHomingSwitchTriggered(hitDetails.axis, true, driveStepsPerMm, *homingDda);
							reprap.GetGCodes().SetAxisIsHomed(hitDetails.axis);
						}
					}
				}
			}
#if SUPPORT_CAN_EXPANSION
			return wakeAsyncSender;
#else
			return;
#endif

		case EndstopHitAction::stopAxis:
			// We must stop the drive before we mess with its coordinates
#if SUPPORT_CAN_EXPANSION
			if (StopAxisOrExtruder(executingMove, hitDetails.axis)) { wakeAsyncSender = true; }
#else
			StopAxisOrExtruder(executingMove, hitDetails.axis);
#endif
			{
				// Get the DDA associated with the axis that has triggered
				DDA *homingDda = dms[hitDetails.axis].homingDda;
				if (homingDda != nullptr && homingDda->GetState() == DDA::committed && homingDda->IsCheckingEndstops())
				{
					if (hitDetails.setAxisLow)
					{
						kinematics->OnHomingSwitchTriggered(hitDetails.axis, false, driveStepsPerMm, *homingDda);
						reprap.GetGCodes().SetAxisIsHomed(hitDetails.axis);
					}
					else if (hitDetails.setAxisHigh)
					{
						GetKinematics().OnHomingSwitchTriggered(hitDetails.axis, true, driveStepsPerMm, *homingDda);
						reprap.GetGCodes().SetAxisIsHomed(hitDetails.axis);
					}
				}
			}
			break;

		case EndstopHitAction::stopDriver:
#if SUPPORT_CAN_EXPANSION
			if (hitDetails.driver.IsRemote())
			{
				if (executingMove)
				{
					DriveMovement& dm = dms[hitDetails.axis];
					if (dm.state >= DMState::firstMotionState)
					{
						if (CanMotion::StopDriverWhenExecuting(hitDetails.driver, dm.GetNetStepsTaken()))
						{
							wakeAsyncSender = true;
						}
					}
				}
				else
				{
					CanMotion::StopDriverWhenProvisional(hitDetails.driver);
				}
			}
			else
#endif
			{
				const size_t localDriver = hitDetails.driver.localDriver;
				dms[hitDetails.axis].driversCurrentlyUsed &= ~StepPins::CalcDriverBitmap(localDriver);
				if (!executingMove)
				{
					dms[hitDetails.axis].driverEndstopsTriggeredAtStart |= StepPins::CalcDriverBitmap(localDriver);
				}
			}
			break;

		default:
#if SUPPORT_CAN_EXPANSION
			return wakeAsyncSender;
#else
			return;
#endif
		}
	}
}

// Generate the step pulses of internal drivers used by this DDA
void Move::StepDrivers(uint32_t now) noexcept
{
	uint32_t driversStepping = 0;
	MovementFlags flags;
	flags.Clear();
	DriveMovement* dm = activeDMs;
	while (dm != nullptr && (int32_t)(dm->nextStepTime - now) <= (int32_t)MoveTiming::MinInterruptInterval)		// if the next step is due
	{
		driversStepping |= dm->driversCurrentlyUsed;
		flags |= dm->segmentFlags;
		dm = dm->nextDM;
	}

	if (flags.checkEndstops)
	{
#if SUPPORT_CAN_EXPANSION
		if (CheckEndstops(true)) { CanInterface::WakeAsyncSender(); }
#else
		CheckEndstops(true);												// call out to a separate function because this may help cache locality in the more common and time-critical case where we don't call it
#endif

		// Calling CheckEndstops may have removed DMs from the active list, also it takes time; so re-check which drives need steps
		driversStepping = 0;
		dm = activeDMs;
		now = StepTimer::GetMovementTimerTicks();
		while (dm != nullptr && (int32_t)(dm->nextStepTime - now) <= (int32_t)MoveTiming::MinInterruptInterval)	// if the next step is due
		{
			driversStepping |= dm->driversCurrentlyUsed;
			dm = dm->nextDM;
		}
	}

#ifdef DUET3_MB6XD
	if (driversStepping != 0)
	{
		// Wait until step low and direction setup time have elapsed
		const uint32_t locLastStepPulseTime = lastStepHighTime;
		const uint32_t locLastDirChangeTime = lastDirChangeTime;
		while (now - locLastStepPulseTime < GetSlowDriverStepPeriodClocks() || now - locLastDirChangeTime < GetSlowDriverDirSetupClocks())
		{
			now = StepTimer::GetTimerTicks();
		}

		StepPins::StepDriversLow(StepPins::AllDriversBitmap & (~driversStepping));		// disable the step pins of the drivers we don't want to step
		StepPins::StepDriversHigh(driversStepping);										// set up the drivers that we do want to step

		// Trigger the TC so that it generates a step pulse
		STEP_GATE_TC->TC_CHANNEL[STEP_GATE_TC_CHAN].TC_CCR = TC_CCR_SWTRG;
		lastStepHighTime = StepTimer::GetTimerTicks();
	}

	// Calculate the next step times. We must do this even if no local drivers are stepping in case endstops or Z probes are active.
	PrepareForNextSteps(dm, flags, now);
#else
# if SUPPORT_SLOW_DRIVERS											// if supporting slow drivers
	if ((driversStepping & slowDriversBitmap) != 0)					// if using some slow drivers
	{
		// Wait until step low and direction setup time have elapsed
		uint32_t lastStepPulseTime = lastStepLowTime;
		uint32_t rawNow;
		do
		{
			rawNow = StepTimer::GetTimerTicks();
		} while (rawNow - lastStepPulseTime < GetSlowDriverStepLowClocks() || rawNow - lastDirChangeTime < GetSlowDriverDirSetupClocks());

		StepPins::StepDriversHigh(driversStepping);					// step drivers high
		lastStepPulseTime = StepTimer::GetTimerTicks();

		PrepareForNextSteps(dm, flags, now);

		while (StepTimer::GetTimerTicks() - lastStepPulseTime < GetSlowDriverStepHighClocks()) {}
		StepPins::StepDriversLow(driversStepping);					// step drivers low
		lastStepLowTime = StepTimer::GetTimerTicks();
	}
	else
# endif
	{
		StepPins::StepDriversHigh(driversStepping);					// step drivers high
# if SAME70
		__DSB();													// without this the step pulse can be far too short
# endif
		PrepareForNextSteps(dm, flags, now);
		StepPins::StepDriversLow(driversStepping);					// step drivers low
	}
#endif

	// Remove those drives from the list, update the direction pins where necessary, and re-insert them so as to keep the list in step-time order.
	DriveMovement *dmToInsert = activeDMs;							// head of the chain we need to re-insert
	activeDMs = dm;													// remove the chain from the list
	while (dmToInsert != dm)										// note that both of these may be nullptr
	{
		DriveMovement * const nextToInsert = dmToInsert->nextDM;
		if (dmToInsert->state >= DMState::firstMotionState)
		{
			if (dmToInsert->directionChanged)
			{
				dmToInsert->directionChanged = false;
				SetDirection(dmToInsert->drive, dmToInsert->direction);
			}
			InsertDM(dmToInsert);
		}
		dmToInsert = nextToInsert;
	}

	liveCoordinatesValid = false;
}

// Prepare each DM that we generated a step for for the next step
void Move::PrepareForNextSteps(DriveMovement *stopDm, MovementFlags flags, uint32_t now) noexcept
{
	for (DriveMovement *dm2 = activeDMs; dm2 != stopDm; dm2 = dm2->nextDM)
	{
		if (unlikely(dm2->state == DMState::starting))
		{
			if (dm2->NewSegment(now) != nullptr && dm2->state != DMState::starting)
			{
<<<<<<< HEAD
				dm2->driversCurrentlyUsed = dm2->driversNormallyUsed;	// we previously set driversCurrentlyUsed to 0 to avoid generating a step, so restore it now
				if (dm2->state == DMState::phaseStepping)
				{
					return;
				}
=======
				dm2->driversCurrentlyUsed = dm2->driversNormallyUsed & ~dm2->driverEndstopsTriggeredAtStart;	// we previously set driversCurrentlyUsed to 0 to avoid generating a step, so restore it now
>>>>>>> f5e55ca4
# if SUPPORT_CAN_EXPANSION
				flags |= dm2->segmentFlags;
				if (unlikely(!flags.checkEndstops && dm2->driversNormallyUsed == 0))
				{
					dm2->TakeStepsAndCalcStepTimeRarely(now);
				}
				else
# endif
				{
					(void)dm2->CalcNextStepTimeFull(now); // calculate next step time
					dm2->directionChanged = true;					// force the direction to be set up
				}
			}
		}
# if SUPPORT_CAN_EXPANSION
		else if (unlikely(!flags.checkEndstops && dm2->driversNormallyUsed == 0))
		{
			dm2->TakeStepsAndCalcStepTimeRarely(now);
		}
# endif
		else
		{
			(void)dm2->CalcNextStepTime(now);						// calculate next step time, which may change the required direction
		}
	}
}

void Move::SetDirection(size_t axisOrExtruder, bool direction) noexcept
{
#ifdef DUET3_MB6XD
	while (StepTimer::GetTimerTicks() - lastStepHighTime < GetSlowDriverDirHoldClocksFromLeadingEdge()) { }
#else
	const bool isSlowDriver = (dms[axisOrExtruder].driversNormallyUsed & slowDriversBitmap) != 0;
	if (isSlowDriver)
	{
		while (StepTimer::GetTimerTicks() - lastStepLowTime < GetSlowDriverDirHoldClocksFromTrailingEdge()) { }
	}
#endif

	SetDriversDirection(axisOrExtruder, direction);

#ifndef DUET3_MB6XD
	if (isSlowDriver)
#endif
	{
		lastDirChangeTime = StepTimer::GetTimerTicks();
	}
}
// Simulate stepping the drivers, for debugging.
// This is basically a copy of StepDrivers except that instead of being called from the timer ISR and generating steps,
// it is called from the Move task and outputs info on the step timings. It ignores endstops.
void Move::SimulateSteppingDrivers(Platform& p) noexcept
{
	static uint32_t lastStepTime;
	static bool checkTiming = false;
	static uint8_t lastDrive = 0;

	DriveMovement* dm = activeDMs;
	if (dm != nullptr)
	{
		// Generating and sending the debug output can take a lot of time, so to avoid shutting out high priority tasks, reduce our priority
		const unsigned int oldPriority = TaskBase::GetCurrentTaskPriority();
		TaskBase::SetCurrentTaskPriority(TaskPriority::SpinPriority);
		const uint32_t dueTime = dm->nextStepTime;
		while (dm != nullptr && (int32_t)(dueTime >= dm->nextStepTime) >= 0)			// if the next step is due
		{
			uint32_t timeDiff;
			const bool badTiming = checkTiming && dm->drive == lastDrive && ((timeDiff = dm->nextStepTime - lastStepTime) < 10 || timeDiff > 100000000);
			if (dm->nextStep == 1)
			{
				dm->DebugPrint();
				MoveSegment::DebugPrintList(dm->segments);
			}
#if 1
			if (badTiming || (dm->nextStep & 255) == 1 || dm->nextStep + 1 == dm->segmentStepLimit)
#endif
			{
				debugPrintf("%10" PRIu32 " D%u %c ns=%" PRIi32 "%s", dm->nextStepTime, dm->drive, (dm->direction) ? 'F' : 'B', dm->nextStep, (badTiming) ? " *\n" : "\n");
			}
			lastDrive = dm->drive;
			dm = dm->nextDM;
		}
		lastStepTime = dueTime;
		checkTiming = true;

		for (DriveMovement *dm2 = activeDMs; dm2 != dm; dm2 = dm2->nextDM)
		{
			if (unlikely(dm2->state == DMState::starting))
			{
				if (dm2->NewSegment(dueTime) != nullptr && dm2->state != DMState::starting)
				{
					(void)dm2->CalcNextStepTime(dueTime);				// calculate next step time
				}
			}
			else
			{
				(void)dm2->CalcNextStepTime(dueTime);					// calculate next step time
			}
		}

		// Remove those drives from the list, update the direction pins where necessary, and re-insert them so as to keep the list in step-time order.
		DriveMovement *dmToInsert = activeDMs;							// head of the chain we need to re-insert
		activeDMs = dm;													// remove the chain from the list
		while (dmToInsert != dm)										// note that both of these may be nullptr
		{
			DriveMovement * const nextToInsert = dmToInsert->nextDM;
			if (dmToInsert->state >= DMState::firstMotionState)
			{
				dmToInsert->directionChanged = false;
				InsertDM(dmToInsert);
			}
			dmToInsert = nextToInsert;
		}
		TaskBase::SetCurrentTaskPriority(oldPriority);
	}

	if (activeDMs == nullptr)
	{
		checkTiming = false;		// don't check the timing of the first step in the next move
	}
}

// This is called when we abort a move because we have hit an endstop.
// It stops all drives and adjusts the end points of the current move to account for how far through the move we got.
bool Move::StopAllDrivers(bool executingMove) noexcept
{
	bool wakeAsyncSender = false;
	for (size_t drive = 0; drive < MaxAxesPlusExtruders; ++drive)
	{
		if (StopAxisOrExtruder(executingMove, drive)) { wakeAsyncSender = true; }
	}
	return wakeAsyncSender;
}

// Stop a drive and re-calculate the end position. Return true if any remote drivers were scheduled to be stopped.
bool Move::StopAxisOrExtruder(bool executingMove, size_t logicalDrive) noexcept
{
	int32_t netStepsTaken;
	const bool wasMoving = dms[logicalDrive].StopDriver(netStepsTaken);
	bool wakeAsyncSender = false;
#if SUPPORT_CAN_EXPANSION
	if (logicalDrive < reprap.GetGCodes().GetTotalAxes())
	{
		const AxisDriversConfig& cfg = GetAxisDriversConfig(logicalDrive);
		for (size_t i = 0; i < cfg.numDrivers; ++i)
		{
			const DriverId driver = cfg.driverNumbers[i];
			if (driver.IsRemote())
			{
				if (executingMove)
				{
					if (wasMoving)
					{
						if (CanMotion::StopDriverWhenExecuting(driver, netStepsTaken)) { wakeAsyncSender = true; }
					}
				}
				else
				{
					CanMotion::StopDriverWhenProvisional(driver);
				}
			}
		}
	}
	else
	{
		const DriverId driver = GetExtruderDriver(LogicalDriveToExtruder(logicalDrive));
		if (executingMove)
		{
			if (wasMoving)
			{
				if (CanMotion::StopDriverWhenExecuting(driver, netStepsTaken)) { wakeAsyncSender = true; }
			}
		}
		else
		{
			CanMotion::StopDriverWhenProvisional(driver);
		}
	}
#else
	(void)wasMoving;
#endif

	return wakeAsyncSender;
}

// Axis limits
void Move::SetAxisMaximum(size_t axis, float value, bool byProbing) noexcept
{
	axisMaxima[axis] = value;
	if (byProbing)
	{
		axisMaximaProbed.SetBit(axis);
	}
	reprap.MoveUpdated();
}

void Move::SetAxisMinimum(size_t axis, float value, bool byProbing) noexcept
{
	axisMinima[axis] = value;
	if (byProbing)
	{
		axisMinimaProbed.SetBit(axis);
	}
	reprap.MoveUpdated();
}

#if SUPPORT_CAN_EXPANSION

// Function to identify and iterate through all drivers attached to an axis or extruder
void Move::IterateDrivers(size_t axisOrExtruder, function_ref_noexcept<void(uint8_t) noexcept> localFunc, function_ref_noexcept<void(DriverId) noexcept> remoteFunc) noexcept
{
	if (axisOrExtruder < reprap.GetGCodes().GetTotalAxes())
	{
		for (size_t i = 0; i < axisDrivers[axisOrExtruder].numDrivers; ++i)
		{
			const DriverId id = axisDrivers[axisOrExtruder].driverNumbers[i];
			if (id.IsLocal())
			{
				localFunc(id.localDriver);
			}
			else
			{
				remoteFunc(id);
			}
		}
	}
	else if (axisOrExtruder < MaxAxesPlusExtruders)
	{
		if (LogicalDriveToExtruder(axisOrExtruder) < reprap.GetGCodes().GetNumExtruders())
		{
			const DriverId id = extruderDrivers[LogicalDriveToExtruder(axisOrExtruder)];
			if (id.IsLocal())
			{
				localFunc(id.localDriver);
			}
			else
			{
				remoteFunc(id);
			}
		}
	}
	else if (axisOrExtruder < MaxAxesPlusExtruders + NumDirectDrivers)
	{
		localFunc(axisOrExtruder - MaxAxesPlusExtruders);
	}
}

#else

// Function to identify and iterate through all drivers attached to an axis or extruder
void Move::IterateDrivers(size_t axisOrExtruder, function_ref_noexcept<void(uint8_t) noexcept> localFunc) noexcept
{
	if (axisOrExtruder < reprap.GetGCodes().GetTotalAxes())
	{
		for (size_t i = 0; i < axisDrivers[axisOrExtruder].numDrivers; ++i)
		{
			const DriverId id = axisDrivers[axisOrExtruder].driverNumbers[i];
			localFunc(id.localDriver);
		}
	}
	else if (axisOrExtruder < MaxAxesPlusExtruders)
	{
		if (LogicalDriveToExtruder(axisOrExtruder) < reprap.GetGCodes().GetNumExtruders())
		{
			const DriverId id = extruderDrivers[LogicalDriveToExtruder(axisOrExtruder)];
			localFunc(id.localDriver);
		}
	}
	else if (axisOrExtruder < MaxAxesPlusExtruders + NumDirectDrivers)
	{
		localFunc(axisOrExtruder - MaxAxesPlusExtruders);
	}
}

#endif

// This is called from the step ISR as well as other places, so keep it fast
// If drive >= MaxAxesPlusExtruders then we are setting an individual motor direction
// It is the responsibility of the caller to ensure that minimum timings between step pulses and direction changes are observed.
void Move::SetDriversDirection(size_t axisOrExtruder, bool direction) noexcept
{
	IterateLocalDrivers(axisOrExtruder, [this, direction](uint8_t driver) { this->SetOneDriverDirection(driver, direction); });
}

// Enable a driver. Must not be called from an ISR, or with interrupts disabled.
void Move::EnableOneLocalDriver(size_t driver, float requiredCurrent) noexcept
{
	if (driver < GetNumActualDirectDrivers())
	{
		motorOffTimers[driver].Stop();

#if HAS_SMART_DRIVERS && (HAS_VOLTAGE_MONITOR || HAS_12V_MONITOR)
		if (driver < numSmartDrivers && !reprap.GetPlatform().HasDriverPower())
		{
			reprap.GetPlatform().WarnDriverNotPowered();
		}
		else
		{
#endif
			UpdateMotorCurrent(driver, requiredCurrent);

#if defined(DUET3) && HAS_SMART_DRIVERS
			SmartDrivers::EnableDrive(driver, true);	// all drivers driven directly by the main board are smart
#elif HAS_SMART_DRIVERS
			if (driver < numSmartDrivers)
			{
				SmartDrivers::EnableDrive(driver, true);
			}
# if !defined(DUET3MINI)								// no enable pins on 5LC
			else
			{
				digitalWrite(ENABLE_PINS[driver], enableValues[driver] > 0);
			}
# endif
#else
			digitalWrite(ENABLE_PINS[driver], enableValues[driver] > 0);
#endif
#if HAS_SMART_DRIVERS && (HAS_VOLTAGE_MONITOR || HAS_12V_MONITOR)
		}
#endif
		if (brakePorts[driver].IsValid() && !brakePorts[driver].ReadDigital())
		{
			if (brakeOffDelays[driver] != 0)
			{
				brakeOffTimers[driver].Start();
			}
			else
			{
				DisengageBrake(driver);
			}
		}
	}
}

// Disable a driver
void Move::DisableOneLocalDriver(size_t driver) noexcept
{
	if (driver < GetNumActualDirectDrivers())
	{
		brakeOffTimers[driver].Stop();
		EngageBrake(driver);
		if (motorOffDelays[driver] != 0 && brakePorts[driver].IsValid() && brakePorts[driver].ReadDigital())
		{
			motorOffTimers[driver].Start();
		}
		else
		{
			InternalDisableDriver(driver);
		}
	}
}

void Move::InternalDisableDriver(size_t driver) noexcept
{
#if defined(DUET3) && HAS_SMART_DRIVERS
	SmartDrivers::EnableDrive(driver, false);		// all drivers driven directly by the main board are smart
#elif HAS_SMART_DRIVERS
	if (driver < numSmartDrivers)
	{
		SmartDrivers::EnableDrive(driver, false);
	}
# if !defined(DUET3MINI)		// Duet 5LC has no enable pins
	else
	{
		digitalWrite(ENABLE_PINS[driver], enableValues[driver] <= 0);
	}
# endif
#else
	digitalWrite(ENABLE_PINS[driver], enableValues[driver] <= 0);
#endif
}

// Enable the local drivers for a drive. Must not be called from an ISR, or with interrupts disabled.
void Move::EnableDrivers(size_t axisOrExtruder, bool unconditional) noexcept
{
	if (unconditional || driverState[axisOrExtruder] != DriverStatus::enabled)
	{
		driverState[axisOrExtruder] = DriverStatus::enabled;
		const float requiredCurrent = motorCurrents[axisOrExtruder] * motorCurrentFraction[axisOrExtruder];
#if SUPPORT_CAN_EXPANSION
		CanDriversList canDriversToEnable;
		IterateDrivers(axisOrExtruder,
						[this, requiredCurrent](uint8_t driver) { EnableOneLocalDriver(driver, requiredCurrent); },
						[&canDriversToEnable](DriverId driver) { canDriversToEnable.AddEntry(driver); }
					  );
		CanInterface::EnableRemoteDrivers(canDriversToEnable);
#else
		IterateDrivers(axisOrExtruder,
						[this, requiredCurrent](uint8_t driver) { EnableOneLocalDriver(driver, requiredCurrent); }
					  );
#endif
	}
}

// Disable the drivers for a drive
void Move::DisableDrivers(size_t axisOrExtruder) noexcept
{
#if SUPPORT_CAN_EXPANSION
	CanDriversList canDriversToDisable;

	IterateDrivers(axisOrExtruder,
					[this](uint8_t driver) { DisableOneLocalDriver(driver); },
					[&canDriversToDisable](DriverId driver) { canDriversToDisable.AddEntry(driver); }
				  );
	CanInterface::DisableRemoteDrivers(canDriversToDisable);
#else
	IterateDrivers(axisOrExtruder,
					[this](uint8_t driver) { DisableOneLocalDriver(driver); }
				  );
#endif
	driverState[axisOrExtruder] = DriverStatus::disabled;
}

// Disable all drives in an emergency. Called from emergency stop and the tick ISR.
// This is only called in an emergency, so we don't update the driver status
void Move::EmergencyDisableDrivers() noexcept
{
	for (size_t drive = 0; drive < GetNumActualDirectDrivers(); drive++)
	{
		if (!inInterrupt())		// on the Duet 06/085 we need interrupts running to send the I2C commands to set motor currents
		{
			UpdateMotorCurrent(drive, 0.0);
		}
		DisableOneLocalDriver(drive);
	}
}

void Move::DisableAllDrivers() noexcept
{
	for (size_t axisOrExtruder = 0; axisOrExtruder < MaxAxesPlusExtruders; axisOrExtruder++)
	{
		DisableDrivers(axisOrExtruder);
	}
}

void Move::EngageBrake(size_t driver) noexcept
{
#if SUPPORT_BRAKE_PWM
	currentBrakePwm[driver] = 0.0;
	brakePorts[driver].WriteAnalog(0.0);
#else
	brakePorts[driver].WriteDigital(false);			// turn the brake solenoid off to engage the brake
#endif
}

void Move::DisengageBrake(size_t driver) noexcept
{
#if SUPPORT_BRAKE_PWM
	// Set the PWM to deliver the requested voltage regardless of the VIN voltage
	currentBrakePwm[driver] = min<float>(brakeVoltages[driver]/max<float>(reprap.GetPlatform().GetVinVoltage(), 1.0), 1.0);
	brakePorts[driver].WriteAnalog(currentBrakePwm[driver]);
#else
	brakePorts[driver].WriteDigital(true);			// turn the brake solenoid on to disengage the brake
#endif
}

StandardDriverStatus Move::GetLocalDriverStatus(size_t driver) const noexcept
{
#if defined(DUET3_MB6XD)
	return StandardDriverStatus((HasDriverError(driver)) ? (uint32_t)1u << StandardDriverStatus::ExternDriverErrorBitPos : 0);
#else
	return SmartDrivers::GetStatus(driver, false, false);		// it's safe to call this even when driver >= MaxSmartDrivers
#endif
}

// Set drives to idle hold if they are enabled. If a drive is disabled, leave it alone.
// Must not be called from an ISR, or with interrupts disabled.
void Move::SetDriversIdle() noexcept
{
	if (idleCurrentFactor == 0)
	{
		DisableAllDrivers();
		reprap.GetGCodes().SetAllAxesNotHomed();
	}
	else
	{
#if SUPPORT_CAN_EXPANSION
		CanDriversList canDriversToSetIdle;
#endif
		for (size_t axisOrExtruder = 0; axisOrExtruder < MaxAxesPlusExtruders; ++axisOrExtruder)
		{
			if (driverState[axisOrExtruder] == DriverStatus::enabled)
			{
				driverState[axisOrExtruder] = DriverStatus::idle;
				const float current = motorCurrents[axisOrExtruder] * idleCurrentFactor;
				IterateDrivers(axisOrExtruder,
								[this, current](uint8_t driver) { UpdateMotorCurrent(driver, current); }
#if SUPPORT_CAN_EXPANSION
								, [&canDriversToSetIdle](DriverId driver) { canDriversToSetIdle.AddEntry(driver); }
#endif
							  );
			}
		}
#if SUPPORT_CAN_EXPANSION
		CanInterface::SetRemoteDriversIdle(canDriversToSetIdle, idleCurrentFactor);
#endif
	}
}

// Configure the brake port for a driver
GCodeResult Move::ConfigureDriverBrakePort(GCodeBuffer& gb, const StringRef& reply, size_t driver) noexcept
{
# if !SUPPORT_BRAKE_PWM
	if (gb.Seen('V'))
	{
		// Don't allow a brake port to be configured if the user specified a voltage and we don't support PWM
		reply.copy("Brake PWM not supported by this board");
		return GCodeResult::error;
	}
# endif

	bool seen = false;
	if (gb.Seen('C'))
	{
		seen = true;
		if (!brakePorts[driver].AssignPort(gb, reply, PinUsedBy::gpout, PinAccess::write0))
		{
			return GCodeResult::error;
		}
# if SUPPORT_BRAKE_PWM
		brakePorts[driver].SetFrequency(BrakePwmFrequency);
# endif
		motorOffDelays[driver] = brakeOffDelays[driver] = DefaultDelayAfterBrakeOn;
	}

	uint32_t val;
	if (gb.TryGetLimitedUIValue('S', val, seen, 1000))
	{
		seen = true;
		motorOffDelays[driver] = brakeOffDelays[driver] = (uint16_t)val;
	}

# if SUPPORT_BRAKE_PWM
	gb.TryGetNonNegativeFValue('V', brakeVoltages[driver], seen);
# endif

	if (!seen)
	{
		reply.printf("Driver %u uses brake port ", driver);
		brakePorts[driver].AppendPinName(reply);
# if SUPPORT_BRAKE_PWM
		if (brakeVoltages[driver] < FullyOnBrakeVoltage)
		{
			reply.catf(" with voltage limited to %.1f by PWM", (double)brakeVoltages[driver]);
		}
# endif
		reply.catf(", brake delay %ums", motorOffDelays[driver]);
	}
	return GCodeResult::ok;
}

// Set the current for all drivers on an axis or extruder. Current is in mA.
GCodeResult Move::SetMotorCurrent(size_t axisOrExtruder, float currentOrPercent, int code, const StringRef& reply) noexcept
{
	switch (code)
	{
	case 906:
		motorCurrents[axisOrExtruder] = currentOrPercent;
		break;

	case 913:
		motorCurrentFraction[axisOrExtruder] = constrain<float>(0.01 * currentOrPercent, 0.0, 1.0);
		break;

#if HAS_SMART_DRIVERS || SUPPORT_CAN_EXPANSION
	case 917:
		standstillCurrentPercent[axisOrExtruder] = constrain<float>(currentOrPercent, 0.0, 100.0);
		break;
#endif

	default:
		return GCodeResult::error;
	}

#if SUPPORT_CAN_EXPANSION
	CanDriversData<float> canDriversToUpdate;

	IterateDrivers(axisOrExtruder,
							[this, axisOrExtruder, code](uint8_t driver)
							{
								if (code == 917)
								{
# if HAS_SMART_DRIVERS
									SmartDrivers::SetStandstillCurrentPercent(driver, standstillCurrentPercent[axisOrExtruder]);
# endif
								}
								else
								{
									UpdateMotorCurrent(driver, motorCurrents[axisOrExtruder] * motorCurrentFraction[axisOrExtruder]);
								}
							},
							[this, axisOrExtruder, code, &canDriversToUpdate](DriverId driver)
							{
								if (code == 917)
								{
									canDriversToUpdate.AddEntry(driver, standstillCurrentPercent[axisOrExtruder]);
								}
								else
								{
									canDriversToUpdate.AddEntry(driver, motorCurrents[axisOrExtruder] * motorCurrentFraction[axisOrExtruder]);
								}
							}
						);
	if (code == 917)
	{
		return CanInterface::SetRemoteStandstillCurrentPercent(canDriversToUpdate, reply);
	}
	else
	{
		return CanInterface::SetRemoteDriverCurrents(canDriversToUpdate, reply);
	}
#else
	IterateDrivers(axisOrExtruder,
							[this, axisOrExtruder, code](uint8_t driver)
							{
								if (code == 917)
								{
# if HAS_SMART_DRIVERS
									SmartDrivers::SetStandstillCurrentPercent(driver, standstillCurrentPercent[axisOrExtruder]);
# endif
								}
								else
								{
									UpdateMotorCurrent(driver, motorCurrents[axisOrExtruder] * motorCurrentFraction[axisOrExtruder]);
								}
							}
	);
	return GCodeResult::ok;
#endif
}

#ifdef DUET3_MB6XD

// Fetch the worst (longest) timings of any driver, set up the step pulse width timer, and convert the other timings from microseconds to step clocks
void Move::UpdateDriverTimings() noexcept
{
	float worstTimings[4] = { 0.1, 0.1, 0.0, 0.0 };					// minimum 100ns step high/step low time, zero direction setup/hold time
	for (size_t driver = 0; driver < NumDirectDrivers; ++driver)
	{
		for (size_t i = 0; i < 4; ++i)
		{
			if (driverTimingMicroseconds[driver][i] > worstTimings[i])
			{
				worstTimings[i] = driverTimingMicroseconds[driver][i];
			}
		}
	}

	// Convert the step pulse width to clocks of the step pulse gate timer. First define some constants.
	constexpr uint32_t StepGateTcBaseClockFrequency = (SystemCoreClockFreq/2)/8;										// the step gate T clock frequency when we use a prescaler of 8
	constexpr float StepGateBaseClocksPerMicrosecond = (float)StepGateTcBaseClockFrequency * 1.0e-6;
	const float fclocks = min<float>(ceilf(worstTimings[0] * StepGateBaseClocksPerMicrosecond), (float)(4 * 65535));	// the TC is only 16 bits wide, but we increase the prescaler to 32 if necessary

	uint32_t iclocks = (uint32_t)fclocks;
	uint32_t clockPrescaler = TC_CMR_TCCLKS_TIMER_CLOCK2;								// divide MCLK (150MHz) by 8 = 18.75MHz
	if (iclocks > 65535)
	{
		clockPrescaler = TC_CMR_TCCLKS_TIMER_CLOCK3;									// divide MCLK (150MHz) by 32 = 4.6875MHz
		iclocks >>= 2;
	}

	STEP_GATE_TC->TC_CHANNEL[STEP_GATE_TC_CHAN].TC_CCR = TC_CCR_CLKDIS;
	STEP_GATE_TC->TC_CHANNEL[STEP_GATE_TC_CHAN].TC_CMR =  TC_CMR_BSWTRG_SET				// software trigger sets TIOB
														| TC_CMR_BCPC_CLEAR				// RC compare clears TIOB
														| TC_CMR_WAVE					// waveform mode
														| TC_CMR_WAVSEL_UP				// count up
														| TC_CMR_CPCSTOP				// counter clock is stopped when counter reaches RC
														| TC_CMR_EEVT_XC0   			// set external events from XC0 (this allows TIOB to be an output)
														| clockPrescaler;				// divide MCLK (150MHz) by 8 or 32
	STEP_GATE_TC->TC_CHANNEL[STEP_GATE_TC_CHAN].TC_RC = iclocks;
	STEP_GATE_TC->TC_CHANNEL[STEP_GATE_TC_CHAN].TC_CCR = TC_CCR_CLKEN;

	// Convert the quantised step pulse width back to microseconds
	const float actualStepPulseMicroseconds = fclocks/StepGateBaseClocksPerMicrosecond;

	// Now convert the other values from microseconds to step clocks
	stepPulseMinimumPeriodClocks = MicrosecondsToStepClocks(worstTimings[1] + actualStepPulseMicroseconds);
	directionSetupClocks = MicrosecondsToStepClocks(worstTimings[2]);
	directionHoldClocksFromLeadingEdge = MicrosecondsToStepClocks(worstTimings[3] + actualStepPulseMicroseconds);
//DEBUG
//	debugPrintf("Clocks: %" PRIu32 " %" PRIu32 " %" PRIu32 "\n", stepPulseMinimumPeriodClocks, directionSetupClocks, directionHoldClocksFromLeadingEdge);
}

void Move::GetActualDriverTimings(float timings[4]) noexcept
{
	uint32_t StepGateTcClockFrequency = (SystemCoreClockFreq/2)/8;
	if ((STEP_GATE_TC->TC_CHANNEL[STEP_GATE_TC_CHAN].TC_CMR & TC_CMR_TCCLKS_Msk) == TC_CMR_TCCLKS_TIMER_CLOCK3)
	{
		StepGateTcClockFrequency >>= 2;;
	}
	const float MicrosecondsPerStepGateClock = 1.0e6/(float)StepGateTcClockFrequency;
	constexpr float StepClocksToMicroseconds = 1.0e6/(float)StepClockRate;
	timings[0] = (float)STEP_GATE_TC->TC_CHANNEL[STEP_GATE_TC_CHAN].TC_RC * MicrosecondsPerStepGateClock;
	timings[1] = stepPulseMinimumPeriodClocks * StepClocksToMicroseconds - timings[0];
	timings[2] = directionSetupClocks * StepClocksToMicroseconds;
	timings[3] = directionHoldClocksFromLeadingEdge * StepClocksToMicroseconds - timings[0];
}

#endif

// This must not be called from an ISR, or with interrupts disabled.
void Move::UpdateMotorCurrent(size_t driver, float current) noexcept
{
	if (driver < GetNumActualDirectDrivers())
	{
#if HAS_SMART_DRIVERS
		if (driver < numSmartDrivers)
		{
			SmartDrivers::SetCurrent(driver, current);
		}
#else
		// otherwise we can't set the motor current
#endif
	}
}

// Get the configured motor current for an axis or extruder
int Move::GetMotorCurrent(size_t drive, int code) const noexcept
{
	float rslt;
	switch (code)
	{
	case 906:
		rslt = motorCurrents[drive];
		break;

	case 913:
		rslt = motorCurrentFraction[drive] * 100.0;
		break;

#if HAS_SMART_DRIVERS || SUPPORT_CAN_EXPANSION
	case 917:
		rslt = standstillCurrentPercent[drive];
		break;
#endif
	default:
		rslt = 0.0;
		break;
	}

	return lrintf(rslt);
}

// Set the motor idle current factor
void Move::SetIdleCurrentFactor(float f) noexcept
{
	idleCurrentFactor = constrain<float>(f, 0.0, 1.0);
	reprap.MoveUpdated();

#if SUPPORT_CAN_EXPANSION
	CanDriversData<float> canDriversToUpdate;
#endif
	for (size_t axisOrExtruder = 0; axisOrExtruder < MaxAxesPlusExtruders; ++axisOrExtruder)
	{
		if (driverState[axisOrExtruder] == DriverStatus::idle)
		{
			const float requiredCurrent = motorCurrents[axisOrExtruder] * idleCurrentFactor;
			IterateDrivers(axisOrExtruder,
							[this, requiredCurrent](uint8_t driver){ UpdateMotorCurrent(driver, requiredCurrent); }
#if SUPPORT_CAN_EXPANSION
								, [this, requiredCurrent, &canDriversToUpdate](DriverId driver) { canDriversToUpdate.AddEntry(driver, (uint16_t)requiredCurrent); }
#endif
						  );
		}
	}
#if SUPPORT_CAN_EXPANSION
	String<1> dummy;
	(void)CanInterface::SetRemoteDriverCurrents(canDriversToUpdate, dummy.GetRef());
#endif
}

bool Move::SetDriversMicrostepping(size_t axisOrExtruder, int microsteps, bool interp, const StringRef& reply) noexcept
{
	bool ok = true;
	IterateLocalDrivers(axisOrExtruder,
					[this, microsteps, interp, &ok, reply](uint8_t driver) noexcept
					{
						if (!SetDriverMicrostepping(driver, microsteps, interp))
						{
							reply.lcatf("Driver %u does not support x%u microstepping", driver, microsteps);
							if (interp)
							{
								reply.cat(" with interpolation");
							}
							ok = false;
						}
					}
				  );
	return ok;
}

// Set the microstepping for a driver, returning true if successful
bool Move::SetDriverMicrostepping(size_t driver, unsigned int microsteps, bool interpolate) noexcept
{
	if (driver < GetNumActualDirectDrivers())
	{
#if HAS_SMART_DRIVERS
		if (driver < numSmartDrivers)
		{
			return SmartDrivers::SetMicrostepping(driver, microsteps, interpolate);
		}
		else
		{
			// Other drivers only support x16 microstepping.
			// We ignore the interpolation on/off parameter so that e.g. M350 I1 E16:128 won't give an error if E1 supports interpolation but E0 doesn't.
			return microsteps == 16;
		}
#else
		// Assume only x16 microstepping supported
		return microsteps == 16;
#endif
	}
	return false;
}

void Move::SetEnableValue(size_t driver, int8_t eVal) noexcept
{
	if (driver < GetNumActualDirectDrivers())
	{
		enableValues[driver] = eVal;
		DisableOneLocalDriver(driver);				// disable the drive, because the enable polarity may have been wrong before
#if HAS_SMART_DRIVERS
		if (eVal == -1)
		{
			// User has asked to disable status monitoring for this driver, so clear its error bits
			const DriversBitmap mask = ~DriversBitmap::MakeFromBits(driver);
			temperatureShutdownDrivers &= mask;
			temperatureWarningDrivers &= mask;
			shortToGroundDrivers &= mask;
			if (driver < MaxSmartDrivers)
			{
				openLoadTimers[driver].Stop();
			}
		}
#endif
	}
}

#ifdef DUET3_MB6XD

bool Move::HasDriverError(size_t driver) const noexcept
{
	if (driver < NumDirectDrivers)
	{
		const bool b = digitalRead(DRIVER_ERR_PINS[driver]);
		return (driverErrPinsActiveLow) ? !b : b;
	}
	return false;
}

#endif

void Move::SetAxisDriversConfig(size_t axis, size_t numValues, const DriverId driverNumbers[]) noexcept
{
	AxisDriversConfig& cfg = axisDrivers[axis];
	cfg.numDrivers = numValues;
	uint32_t bitmap = 0;
	for (size_t i = 0; i < numValues; ++i)
	{
		const DriverId id = driverNumbers[i];
		cfg.driverNumbers[i] = id;
		if (id.IsLocal())
		{
			bitmap |= StepPins::CalcDriverBitmap(id.localDriver);
#if HAS_SMART_DRIVERS
			SmartDrivers::SetAxisNumber(id.localDriver, axis);
#endif
		}
	}
	dms[axis].driversNormallyUsed = bitmap;
}

// Set the characteristics of an axis
void Move::SetAxisType(size_t axis, AxisWrapType wrapType, bool isNistRotational) noexcept
{
	if (isNistRotational)
	{
		rotationalAxes.SetBit(axis);
	}
	else
	{
		linearAxes.SetBit(axis);
	}

	switch (wrapType)
	{
#if 0	// shortcut axes not implemented yet
	case AxisWrapType::wrapWithShortcut:
		shortcutAxes.SetBit(axis);
		// no break
#endif
	case AxisWrapType::wrapAt360:
		continuousAxes.SetBit(axis);
		break;

	default:
		break;
	}
}

// Map an extruder to a driver
void Move::SetExtruderDriver(size_t extruder, DriverId driver) noexcept
{
	extruderDrivers[extruder] = driver;
	if (driver.IsLocal())
	{
#if HAS_SMART_DRIVERS
		SmartDrivers::SetAxisNumber(driver.localDriver, ExtruderToLogicalDrive(extruder));
#endif
		dms[ExtruderToLogicalDrive(extruder)].driversNormallyUsed = StepPins::CalcDriverBitmap(driver.localDriver);
	}
	else
	{
		dms[ExtruderToLogicalDrive(extruder)].driversNormallyUsed = 0;
	}
}

void Move::SetDriverStepTiming(size_t driver, const float microseconds[4]) noexcept
{
#ifdef DUET3_MB6XD
	memcpyf(driverTimingMicroseconds[driver], microseconds, 4);
	UpdateDriverTimings();
#else
	const uint32_t bitmap = StepPins::CalcDriverBitmap(driver);
	slowDriversBitmap &= ~bitmap;								// start by assuming this drive does not need extended timing
	if (slowDriversBitmap == 0)
	{
		for (uint32_t& entry : slowDriverStepTimingClocks)
		{
			entry = 0;											// reset all to zero if we have no known slow drivers
		}
	}

	for (size_t i = 0; i < ARRAY_SIZE(slowDriverStepTimingClocks); ++i)
	{
		if (microseconds[i] > MinStepPulseTiming)
		{
			slowDriversBitmap |= StepPins::CalcDriverBitmap(driver);			// this drive does need extended timing
			const uint32_t clocks = MicrosecondsToStepClocks(microseconds[i]);	// convert microseconds to step clocks, rounding up
			if (clocks > slowDriverStepTimingClocks[i])
			{
				slowDriverStepTimingClocks[i] = clocks;
			}
		}
	}
#endif
}

// Get the driver step timing, returning true if we are using slower timing than standard
bool Move::GetDriverStepTiming(size_t driver, float microseconds[4]) const noexcept
{
#ifdef DUET3_MB6XD
	memcpyf(microseconds, driverTimingMicroseconds[driver], 4);
	return true;
#else
	const bool isSlowDriver = ((slowDriversBitmap & StepPins::CalcDriverBitmap(driver)) != 0);
	for (size_t i = 0; i < 4; ++i)
	{
		microseconds[i] = (isSlowDriver)
							? (float)slowDriverStepTimingClocks[i] * 1000000.0/(float)StepClockRate
								: 0.0;
	}
	return isSlowDriver;
#endif
}

#if HAS_STALL_DETECT || SUPPORT_CAN_EXPANSION

// Configure the motor stall detection, returning true if an error was encountered
GCodeResult Move::ConfigureStallDetection(GCodeBuffer& gb, const StringRef& reply, OutputBuffer *& buf) THROWS(GCodeException)
{
	// Build a bitmap of all the drivers referenced
	// First looks for explicit driver numbers
	DriversBitmap drivers;
# if SUPPORT_CAN_EXPANSION
	CanDriversList canDrivers;
# endif
	if (gb.Seen('P'))
	{
		DriverId drives[NumDirectDrivers];
		size_t dCount = NumDirectDrivers;
		gb.GetDriverIdArray(drives, dCount);
		for (size_t i = 0; i < dCount; i++)
		{
			if (drives[i].IsLocal())
			{
# if HAS_SMART_DRIVERS
				if (drives[i].localDriver >= numSmartDrivers)
				{
					reply.printf("Invalid local drive number '%u'", drives[i].localDriver);
					return GCodeResult::error;
				}
# endif
				drivers.SetBit(drives[i].localDriver);
			}
# if SUPPORT_CAN_EXPANSION
			else
			{
				canDrivers.AddEntry(drives[i]);
			}
# endif
		}
	}

	// Now look for axes
	for (size_t axis = 0; axis < reprap.GetGCodes().GetTotalAxes(); ++axis)
	{
		if (gb.Seen(reprap.GetGCodes().GetAxisLetters()[axis]))
		{
			IterateDrivers(axis,
							[&drivers](uint8_t localDriver){ drivers.SetBit(localDriver); }
# if SUPPORT_CAN_EXPANSION
						  , [&canDrivers](DriverId driver){ canDrivers.AddEntry(driver); }
# endif
						  );
		}
	}

	// Look for extruders
	if (gb.Seen('E'))
	{
		uint32_t extruderNumbers[MaxExtruders];
		size_t numSeen = MaxExtruders;
		gb.GetUnsignedArray(extruderNumbers, numSeen, false);
		for (size_t i = 0; i < numSeen; ++i)
		{
			if (extruderNumbers[i] < MaxExtruders)
			{
				const DriverId driver = GetExtruderDriver(extruderNumbers[i]);
				if (driver.IsLocal())
				{
					drivers.SetBit(driver.localDriver);
				}
# if SUPPORT_CAN_EXPANSION
				else
				{
					canDrivers.AddEntry(driver);
				}
# endif
			}
		}
	}

# if HAS_STALL_DETECT
	// Now check for values to change
	bool seen = false;
	if (gb.Seen('S'))
	{
		seen = true;
		const int sgThreshold = gb.GetIValue();
		drivers.Iterate([sgThreshold](unsigned int drive, unsigned int) noexcept { SmartDrivers::SetStallThreshold(drive, sgThreshold); });
	}
	if (gb.Seen('F'))
	{
		seen = true;
		const bool sgFilter = (gb.GetIValue() == 1);
		drivers.Iterate([sgFilter](unsigned int drive, unsigned int) noexcept { SmartDrivers::SetStallFilter(drive, sgFilter); });
	}
	if (gb.Seen('H'))
	{
		seen = true;
		const unsigned int stepsPerSecond = gb.GetUIValue();
		drivers.Iterate([stepsPerSecond](unsigned int drive, unsigned int) noexcept { SmartDrivers::SetStallMinimumStepsPerSecond(drive, stepsPerSecond); });
	}
	if (gb.Seen('T'))
	{
		seen = true;
		const uint32_t coolStepConfig = gb.GetUIValue();
		drivers.Iterate([coolStepConfig](unsigned int drive, unsigned int) noexcept { SmartDrivers::SetRegister(drive, SmartDriverRegister::coolStep, coolStepConfig); } );
	}
	if (gb.Seen('R'))
	{
		seen = true;
		const int action = gb.GetIValue();
		switch (action)
		{
		case 0:
		default:
			logOnStallDrivers &= ~drivers;
			eventOnStallDrivers &= ~drivers;
			break;

		case 1:
			eventOnStallDrivers &= ~drivers;
			logOnStallDrivers |= drivers;
			break;

		case 2:
		case 3:
			logOnStallDrivers &= ~drivers;
			eventOnStallDrivers |= drivers;
			break;
		}
	}
#else
	// Board does not have any local drivers with stall detection but may have CAN-connected drivers
	const bool seen = gb.SeenAny("SFHTR");
#endif

	if (seen)
	{
# if SUPPORT_CAN_EXPANSION
		const GCodeResult rslt = CanInterface::GetSetRemoteDriverStallParameters(canDrivers, gb, reply, buf);
#  if !HAS_SMART_DRIVERS
		if (drivers.IsNonEmpty())
		{
			reply.lcatf("Stall detection not available for external drivers");
			return max(rslt, GCodeResult::warning);
		}
#  endif
		return rslt;
# else
		return GCodeResult::ok;
# endif
	}

	// Print the stall status
# if HAS_SMART_DRIVERS
	if (drivers.IsEmpty()
#  if SUPPORT_CAN_EXPANSION
		&& canDrivers.IsEmpty()
#  endif
	   )
	{
		drivers = DriversBitmap::MakeLowestNBits(numSmartDrivers);
	}

	if (!OutputBuffer::Allocate(buf))
	{
		return GCodeResult::notFinished;
	}

	drivers.Iterate
		([buf, this, &reply](unsigned int drive, unsigned int) noexcept
			{
#  if SUPPORT_CAN_EXPANSION
				buf->lcatf("Driver 0.%u: ", drive);
#  else
				buf->lcatf("Driver %u: ", drive);
#  endif
				reply.Clear();										// we use 'reply' as a temporary buffer
				SmartDrivers::AppendStallConfig(drive, reply);
				buf->cat(reply.c_str());
				buf->catf(", action on stall: %s",
							(eventOnStallDrivers.IsBitSet(drive)) ? "raise event"
								: (logOnStallDrivers.IsBitSet(drive)) ? "log"
									: "none"
						  );
			}
		);
# else
	if (canDrivers.IsEmpty())
	{
		reply.copy("No local drivers have stall detection");
		return GCodeResult::ok;
	}

	if (!OutputBuffer::Allocate(buf))
	{
		return GCodeResult::notFinished;
	}
# endif
# if SUPPORT_CAN_EXPANSION
	return CanInterface::GetSetRemoteDriverStallParameters(canDrivers, gb, reply, buf);
# else
	return GCodeResult::ok;
# endif
}

#endif

#if SUPPORT_NONLINEAR_EXTRUSION

void Move::SetNonlinearExtrusion(size_t extruder, float a, float b, float limit) noexcept
{
	if (extruder < MaxExtruders && limit > 0.0)
	{
		nonlinearExtrusion[extruder].limit = limit;
		nonlinearExtrusion[extruder].A = a;
		nonlinearExtrusion[extruder].B = b;
	}
}

#endif

#if SUPPORT_REMOTE_COMMANDS

// Stop a drive and re-calculate the end position
void Move::StopDriveFromRemote(size_t drive) noexcept
{
	dms[drive].StopDriverFromRemote();
}

#endif

// Reset all extruder positions to zero. Called when we start a print.
void Move::ResetExtruderPositions() noexcept
{
	for (size_t drive = MaxAxesPlusExtruders - reprap.GetGCodes().GetNumExtruders(); drive < MaxAxesPlusExtruders; ++drive)
	{
		dms[drive].SetMotorPosition(0);
	}
}

// Process M425
GCodeResult Move::ConfigureBacklashCompensation(GCodeBuffer& gb, const StringRef& reply) THROWS(GCodeException)
{
	bool seen = false;
	size_t totalAxes = reprap.GetGCodes().GetTotalAxes();
	for (size_t i = 0; i < totalAxes; ++i)
	{
		if (gb.Seen(reprap.GetGCodes().GetAxisLetters()[i]))
		{
			seen = true;
			backlashMm[i] = gb.GetNonNegativeFValue();
		}
	}

	if (gb.Seen('S'))
	{
		seen = true;
		backlashCorrectionDistanceFactor = gb.GetLimitedUIValue('S', 1, 101);
	}

	if (seen)
	{
		UpdateBacklashSteps();
		reprap.MoveUpdated();
	}
	else
	{
		reply.copy("Backlash correction (mm)");
		for (size_t i = 0; i < totalAxes; ++i)
		{
			reply.catf(" %c: %.3f", reprap.GetGCodes().GetAxisLetters()[i], (double)backlashMm[i]);
		}
		reply.catf(", correction distance multiplier %" PRIu32, backlashCorrectionDistanceFactor);
	}
	return GCodeResult::ok;
}

// Update the backlash correction in steps. Called when the configured backlash distance or steps/mm is changed.
void Move::UpdateBacklashSteps() noexcept
{
	for (size_t i = 0; i < reprap.GetGCodes().GetTotalAxes(); ++i)
	{
		backlashSteps[i] = backlashMm[i] * DriveStepsPerMm(i);
	}
}

// Given the number of microsteps that an axis has been asked to move, return the number that it should actually move
int32_t Move::ApplyBacklashCompensation(size_t drive, int32_t delta) noexcept
{
	// If this drive has changed direction, update the backlash correction steps due
	const bool backwards = (delta < 0);
	int32_t& stepsDue = backlashStepsDue[drive];
	if (backwards != lastDirections.IsBitSet(drive))
	{
		lastDirections.InvertBit(drive);		// Direction has reversed
		int32_t temp = (int32_t)backlashSteps[drive];
		if (backwards)
		{
			temp = -temp;
		}
		stepsDue += temp;
	}

	// Apply some or all of the compensation steps due
	if (stepsDue != 0)
	{
		if (labs(stepsDue) * backlashCorrectionDistanceFactor <= labs(delta))		// avoid a division if we can
		{
			delta += stepsDue;
			stepsDue = 0;
		}
		else
		{
			const int32_t maxAllowedSteps = (int32_t)max<uint32_t>((uint32_t)labs(delta)/backlashCorrectionDistanceFactor, 1u);
			const int32_t stepsToDo = (stepsDue < 0) ? max<int32_t>(stepsDue, -maxAllowedSteps) : min<int32_t>(stepsDue, maxAllowedSteps);
			stepsDue -= stepsToDo;
			delta += stepsToDo;
		}
	}
	return delta;
}

void Move::PollOneDriver(size_t driver) noexcept
{
	if (enableValues[driver] >= 0)	// don't poll driver if it is flagged "no poll"
	{

#if defined(DUET3_MB6XD)
		// Don't raise driver error events while we are being tested by ATE
		const bool reportError = !CanInterface::InTestMode() && HasDriverError(driver);
		StandardDriverStatus stat((reportError) ? ((uint32_t)1u << StandardDriverStatus::ExternDriverErrorBitPos) : 0);
#else
		StandardDriverStatus stat = SmartDrivers::GetStatus(driver, true, true);
#endif
#if HAS_SMART_DRIVERS
		const DriversBitmap mask = DriversBitmap::MakeFromBits(driver);
		if (stat.ot)
		{
			temperatureShutdownDrivers |= mask;
		}
		else
		{
			temperatureShutdownDrivers &= ~mask;
			if (stat.otpw)
			{
				temperatureWarningDrivers |= mask;
			}
			else
			{
				temperatureWarningDrivers &= ~mask;
			}
		}

		if (stat.s2ga || stat.s2gb || stat.s2vsa || stat.s2vsb)
		{
			shortToGroundDrivers |= mask;
		}
		else
		{
			shortToGroundDrivers &= ~mask;
		}

		// Deal with the open load bits
		// The driver often produces a transient open-load error, especially in stealthchop mode, so we require the condition to persist before we report it.
		// So clear them unless they have been active for the minimum time.
		MillisTimer& timer = openLoadTimers[driver];
		if (stat.IsAnyOpenLoadBitSet())
		{
			if (timer.IsRunning())
			{
				if (!timer.CheckNoStop(OpenLoadTimeout))
				{
					stat.ClearOpenLoadBits();
				}
			}
			else
			{
				timer.Start();
				stat.ClearOpenLoadBits();
			}
		}
		else
		{
			timer.Stop();
		}
#endif	// HAS_SMART_DRIVERS

#ifdef DUET3_MB6XD
		// Suppress spurious GCC 12.2 warning
# pragma GCC diagnostic push
# pragma GCC diagnostic ignored "-Warray-bounds"
#endif
		const StandardDriverStatus oldStatus = lastEventStatus[driver];
		lastEventStatus[driver] = stat;
#ifdef DUET3_MB6XD
# pragma GCC diagnostic pop
#endif
		if (stat.HasNewErrorSince(oldStatus))
		{
			// It's a new error
# if SUPPORT_REMOTE_COMMANDS
			if (CanInterface::InExpansionMode())
			{
				CanInterface::RaiseEvent(EventType::driver_error, stat.AsU16(), driver, "", va_list());
			}
			else
#endif
			{
				Event::AddEvent(EventType::driver_error, stat.AsU16(), CanInterface::GetCanAddress(), driver, "");
			}
		}
		else if (stat.HasNewWarningSince(oldStatus))
		{
			// It's a new warning
# if SUPPORT_REMOTE_COMMANDS
			if (CanInterface::InExpansionMode())
			{
				CanInterface::RaiseEvent(EventType::driver_warning, stat.AsU16(), driver, "", va_list());
			}
			else
#endif
			{
				Event::AddEvent(EventType::driver_warning, stat.AsU16(), CanInterface::GetCanAddress(), driver, "");
			}
		}

# if HAS_STALL_DETECT
		if (stat.HasNewStallSince(oldStatus))
		{
			// This stall is new so check whether we need to perform some action in response to the stall
#  if SUPPORT_REMOTE_COMMANDS
			if (CanInterface::InExpansionMode())
			{
				if (eventOnStallDrivers.Intersects(mask))
				{
					CanInterface::RaiseEvent(EventType::driver_stall, 0, driver, "", va_list());
				}
			}
			else
#  endif
			{
				if (eventOnStallDrivers.Intersects(mask))
				{
					Event::AddEvent(EventType::driver_stall, 0, CanInterface::GetCanAddress(), driver, "");
				}
				else if (logOnStallDrivers.Intersects(mask))
				{
					reprap.GetPlatform().MessageF(WarningMessage, "Driver %u stalled at Z height %.2f\n", driver, (double)LiveMachineCoordinate(Z_AXIS));
				}
			}
		}
# endif
	}

	// Brake control
	if (brakeOffTimers[driver].CheckAndStop(brakeOffDelays[driver]))
	{
		DisengageBrake(driver);
	}
	if (motorOffTimers[driver].CheckAndStop(motorOffDelays[driver]))
	{
		InternalDisableDriver(driver);
	}

# if SUPPORT_BRAKE_PWM
	// If the brake solenoid is activated, adjust the PWM if necessary
	if (currentBrakePwm[driver] != 0.0 && reprap.GetPlatform().GetVinVoltage() > 10.0)
	{
		const float newBrakePwm = min<float>(brakeVoltages[driver]/reprap.GetPlatform().GetVinVoltage(), 1.0);
		if (fabsf(newBrakePwm - currentBrakePwm[driver] >= 0.05))
		{
			brakePorts[driver].WriteAnalog(newBrakePwm);
			currentBrakePwm[driver] = newBrakePwm;
		}
	}
# endif
}

#if HAS_SMART_DRIVERS

// TMC driver temperatures
float Move::GetTmcDriversTemperature(unsigned int boardNumber) const noexcept
{
#if defined(DUET3MINI)
	const DriversBitmap mask = DriversBitmap::MakeLowestNBits(7);						// report the 2-driver addon along with the main board
#elif defined(DUET3)
	const DriversBitmap mask = DriversBitmap::MakeLowestNBits(6);						// there are 6 drivers, only one board
#elif defined(DUET_NG)
	const DriversBitmap mask = DriversBitmap::MakeLowestNBits(5).ShiftUp(5 * boardNumber);	// there are 5 drivers on each board
#elif defined(DUET_M)
	const DriversBitmap mask = DriversBitmap::MakeLowestNBits(7);						// report the 2-driver addon along with the main board
#elif defined(PCCB_10)
	const DriversBitmap mask = (boardNumber == 0)
							? DriversBitmap::MakeLowestNBits(2)							// drivers 0,1 are on-board
								: DriversBitmap::MakeLowestNBits(5).ShiftUp(2);			// drivers 2-7 are on the DueX5
#else
# error Undefined board
#endif
	return (temperatureShutdownDrivers.Intersects(mask)) ? 150.0
			: (temperatureWarningDrivers.Intersects(mask)) ? 100.0
				: 0.0;
}

/*static*/ void Move::SpinSmartDrivers(bool driversPowered) noexcept
{
	SmartDrivers::Spin(driversPowered);
}

/*static*/ StandardDriverStatus Move::GetSmartDriverStatus(size_t driver, bool accumulated, bool clearAccumulated) noexcept
{
	return SmartDrivers::GetStatus(driver, accumulated, clearAccumulated);
}

void Move::DriversJustPoweredUp() noexcept
{
	for (size_t i= 0; i < MaxSmartDrivers; ++i)
	{
		openLoadTimers[i].Stop();
	}
	temperatureShutdownDrivers.Clear();
	temperatureWarningDrivers.Clear();
	shortToGroundDrivers.Clear();
}

void Move::TurnSmartDriversOff() noexcept
{
	SmartDrivers::TurnDriversOff();
}

#endif

#if SUPPORT_CAN_EXPANSION

// This is called when we update endstop states because of a message from a remote board.
// In time we may use it to help implement interrupt-driven local endstops too, but for now those are checked in the step ISR by a direct call to CheckEndstops().
void Move::OnEndstopOrZProbeStatesChanged() noexcept
{
	const uint32_t oldPrio = ChangeBasePriority(NvicPriorityStep);		// shut out the step interrupt
	const bool wakeAsyncSender = CheckEndstops(true);
	RestoreBasePriority(oldPrio);										// allow step interrupts again
	if (wakeAsyncSender) { CanInterface::WakeAsyncSender(); }
}

GCodeResult Move::UpdateRemoteStepsPerMmAndMicrostepping(AxesBitmap axesAndExtruders, const StringRef& reply) noexcept
{
	CanDriversData<StepsPerUnitAndMicrostepping> data;
	axesAndExtruders.Iterate([this, &data](unsigned int axisOrExtruder, unsigned int count) noexcept
								{
									const StepsPerUnitAndMicrostepping driverData(DriveStepsPerMm(axisOrExtruder), GetRawMicrostepping(axisOrExtruder));
									this->IterateRemoteDrivers(axisOrExtruder,
																[&data, &driverData](DriverId driver) noexcept
																{
																	data.AddEntry(driver, driverData);
																}
															  );
								}
							);
	return CanInterface::SetRemoteDriverStepsPerMmAndMicrostepping(data, reply);
}

GCodeResult Move::UpdateRemoteInputShaping(unsigned int numImpulses, const float coefficients[], const uint32_t delays[], const StringRef& reply) const noexcept
{
	const ExpansionManager& expansion = reprap.GetExpansion();
	GCodeResult res = GCodeResult::ok;
	if (expansion.GetNumExpansionBoards() != 0)
	{
		// Build a CAN message to update the remote drivers
		for (uint8_t addr = 0; addr < CanId::MaxCanAddress; ++addr)
		{
			if (addr != CanInterface::GetCanAddress())
			{
				const ExpansionBoardData *boardData = expansion.GetBoardDetails(addr);
				if (boardData != nullptr && boardData->numDrivers != 0)
				{
					CanMessageBuffer *const buf = CanMessageBuffer::BlockingAllocate();
					const CanRequestId rid = CanInterface::AllocateRequestId(addr, buf);
					auto msg = buf->SetupRequestMessage<CanMessageSetInputShapingNew>(rid, CanInterface::GetCanAddress(), addr);
					msg->numImpulses = numImpulses;
					for (unsigned int i = 0; i < numImpulses; ++i)
					{
						msg->impulses[i].coefficient = coefficients[i];
						msg->impulses[i].delay = delays[i];
					}
					buf->dataLength = msg->GetActualDataLength();
					msg->SetRequestId(rid);
					const GCodeResult rslt = CanInterface::SendRequestAndGetStandardReply(buf, rid, reply, 0);
					if (rslt > res)
					{
						res = rslt;
					}
				}
			}
		}
	}
	return res;
}

#endif

#if SUPPORT_REMOTE_COMMANDS

GCodeResult Move::EutSetMotorCurrents(const CanMessageMultipleDrivesRequest<float>& msg, size_t dataLength, const StringRef& reply) noexcept
{
# if HAS_SMART_DRIVERS
	const auto drivers = Bitmap<uint16_t>::MakeFromRaw(msg.driversToUpdate);
	if (dataLength < msg.GetActualDataLength(drivers.CountSetBits()))
	{
		reply.copy("bad data length");
		return GCodeResult::error;
	}

	GCodeResult rslt = GCodeResult::ok;
	drivers.Iterate([this, &msg, &reply, &rslt](unsigned int driver, unsigned int count) -> void
						{
							if (driver >= NumDirectDrivers)
							{
								reply.lcatf("No such driver %u.%u", CanInterface::GetCanAddress(), driver);
								rslt = GCodeResult::error;
							}
							else
							{
								SetMotorCurrent(driver, msg.values[count], 906, reply);
							}
						}
				   );
	return rslt;
# else
	reply.copy("Setting not available for external drivers");
	return GCodeResult::error;
# endif
}

GCodeResult Move::EutSetStepsPerMmAndMicrostepping(const CanMessageMultipleDrivesRequest<StepsPerUnitAndMicrostepping>& msg, size_t dataLength, const StringRef& reply) noexcept
{
	const auto drivers = Bitmap<uint16_t>::MakeFromRaw(msg.driversToUpdate);
	if (dataLength < msg.GetActualDataLength(drivers.CountSetBits()))
	{
		reply.copy("bad data length");
		return GCodeResult::error;
	}

	GCodeResult rslt = GCodeResult::ok;
	drivers.Iterate([this, &msg, &reply, &rslt](unsigned int driver, unsigned int count) -> void
						{
							if (driver >= NumDirectDrivers)
							{
								reply.lcatf("No such driver %u.%u", CanInterface::GetCanAddress(), driver);
								rslt = GCodeResult::error;
							}
							else
							{
								SetDriveStepsPerMm(driver, msg.values[count].GetStepsPerUnit(), 0);
#if HAS_SMART_DRIVERS
								const uint16_t rawMicrostepping = msg.values[count].GetMicrostepping();
								const uint16_t microsteppingOnly = rawMicrostepping & 0x03FF;
								const bool interpolate = (rawMicrostepping & 0x8000) != 0;
								SetMicrostepping(driver, microsteppingOnly, interpolate, reply);
#endif
							}
						}
					);
	return rslt;
}

GCodeResult Move::EutHandleSetDriverStates(const CanMessageMultipleDrivesRequest<DriverStateControl>& msg, const StringRef& reply) noexcept
{
	//TODO check message is long enough for the number of drivers specified
	const auto drivers = Bitmap<uint16_t>::MakeFromRaw(msg.driversToUpdate);
	drivers.Iterate([this, &msg](unsigned int driver, unsigned int count) -> void
		{
			switch (msg.values[count].mode)
			{
			case DriverStateControl::driverActive:
				EnableOneLocalDriver(driver, motorCurrents[driver]);
				driverState[driver] = DriverStatus::enabled;
				break;

			case DriverStateControl::driverIdle:
				UpdateMotorCurrent(driver, motorCurrents[driver] * (float)msg.values[count].idlePercent * 0.01);
				driverState[driver] = DriverStatus::idle;
				break;

			case DriverStateControl::driverDisabled:
			default:
				DisableOneLocalDriver(driver);
				driverState[driver] = DriverStatus::disabled;
				break;
			}
		});
	return GCodeResult::ok;
}

GCodeResult Move::EutProcessM569(const CanMessageGeneric& msg, const StringRef& reply) noexcept
{
	CanMessageGenericParser parser(msg, M569Params);
	uint8_t drive;
	if (!parser.GetUintParam('P', drive))
	{
		reply.copy("Missing P parameter in CAN message");
		return GCodeResult::error;
	}

	if (drive >= NumDirectDrivers)
	{
		reply.printf("Driver number %u.%u out of range", CanInterface::GetCanAddress(), drive);
		return GCodeResult::error;
	}

	bool seen = false;
	uint8_t direction;
	if (parser.GetUintParam('S', direction))
	{
		seen = true;
		SetDirectionValue(drive, direction != 0);
	}
	int8_t rValue;
	if (parser.GetIntParam('R', rValue))
	{
		seen = true;
		SetEnableValue(drive, rValue);
	}

	float timings[4];
	size_t numTimings = 4;
	if (parser.GetFloatArrayParam('T', numTimings, timings))
	{
		seen = true;
		if (numTimings == 1)
		{
			timings[1] = timings[2] = timings[3] = timings[0];
		}
		else if (numTimings != 4)
		{
			reply.copy("bad timing parameter, expected 1 or 4 values");
			return GCodeResult::error;
		}
		SetDriverStepTiming(drive, timings);
	}

#if HAS_SMART_DRIVERS
	{
		uint32_t val;
		if (parser.GetUintParam('D', val))	// set driver mode
		{
			seen = true;
			if (!SmartDrivers::SetDriverMode(drive, val))
			{
				reply.printf("Driver %u.%u does not support mode '%s'", CanInterface::GetCanAddress(), drive, TranslateDriverMode(val));
				return GCodeResult::error;
			}
		}

		if (parser.GetUintParam('F', val))		// set off time
		{
			seen = true;
			if (!SmartDrivers::SetRegister(drive, SmartDriverRegister::toff, val))
			{
				reply.printf("Bad off time for driver %u", drive);
				return GCodeResult::error;
			}
		}

		if (parser.GetUintParam('B', val))		// set blanking time
		{
			seen = true;
			if (!SmartDrivers::SetRegister(drive, SmartDriverRegister::tblank, val))
			{
				reply.printf("Bad blanking time for driver %u", drive);
				return GCodeResult::error;
			}
		}

		if (parser.GetUintParam('V', val))		// set microstep interval for changing from stealthChop to spreadCycle
		{
			seen = true;
			if (!SmartDrivers::SetRegister(drive, SmartDriverRegister::tpwmthrs, val))
			{
				reply.printf("Bad mode change microstep interval for driver %u", drive);
				return GCodeResult::error;
			}
		}

#if SUPPORT_TMC51xx
		if (parser.GetUintParam('H', val))		// set coolStep threshold
		{
			seen = true;
			if (!SmartDrivers::SetRegister(drive, SmartDriverRegister::thigh, val))
			{
				reply.printf("Bad high speed microstep interval for driver %u", drive);
				return GCodeResult::error;
			}
		}
#endif
	}

	size_t numHvalues = 3;
	const uint8_t *hvalues;
	if (parser.GetArrayParam('Y', ParamDescriptor::ParamType::uint8_array, numHvalues, hvalues))		// set spread cycle hysteresis
	{
		seen = true;
		if (numHvalues == 2 || numHvalues == 3)
		{
			// There is a constraint on the sum of HSTRT and HEND, so set HSTART then HEND then HSTART again because one may go up and the other down
			(void)SmartDrivers::SetRegister(drive, SmartDriverRegister::hstart, hvalues[0]);
			bool ok = SmartDrivers::SetRegister(drive, SmartDriverRegister::hend, hvalues[1]);
			if (ok)
			{
				ok = SmartDrivers::SetRegister(drive, SmartDriverRegister::hstart, hvalues[0]);
			}
			if (ok && numHvalues == 3)
			{
				ok = SmartDrivers::SetRegister(drive, SmartDriverRegister::hdec, hvalues[2]);
			}
			if (!ok)
			{
				reply.printf("Bad hysteresis setting for driver %u", drive);
				return GCodeResult::error;
			}
		}
		else
		{
			reply.copy("Expected 2 or 3 Y values");
			return GCodeResult::error;
		}
	}
#endif
	if (!seen)
	{
		reply.printf("Driver %u.%u runs %s, active %s enable",
						CanInterface::GetCanAddress(),
						drive,
						(GetDirectionValue(drive)) ? "forwards" : "in reverse",
						(GetEnableValue(drive)) ? "high" : "low");

		float timings[4];
		const bool isSlowDriver = GetDriverStepTiming(drive, timings);
		if (isSlowDriver)
		{
			reply.catf(", step timing %.1f:%.1f:%.1f:%.1fus", (double)timings[0], (double)timings[1], (double)timings[2], (double)timings[3]);
		}
		else
		{
			reply.cat(", step timing fast");
		}

#if HAS_SMART_DRIVERS
		// It's a smart driver, so print the parameters common to all modes, except for the position
		reply.catf(", mode %s, ccr 0x%05" PRIx32 ", toff %" PRIu32 ", tblank %" PRIu32,
				TranslateDriverMode(SmartDrivers::GetDriverMode(drive)),
				SmartDrivers::GetRegister(drive, SmartDriverRegister::chopperControl),
				SmartDrivers::GetRegister(drive, SmartDriverRegister::toff),
				SmartDrivers::GetRegister(drive, SmartDriverRegister::tblank)
			);

# if SUPPORT_TMC51xx
		{
			const uint32_t thigh = SmartDrivers::GetRegister(drive, SmartDriverRegister::thigh);
			bool bdummy;
			const float mmPerSec = (12000000.0 * SmartDrivers::GetMicrostepping(drive, bdummy))/(256 * thigh * DriveStepsPerMm(drive));
			reply.catf(", thigh %" PRIu32 " (%.1f mm/sec)", thigh, (double)mmPerSec);
		}
# endif

		// Print the additional parameters that are relevant in the current mode
		if (SmartDrivers::GetDriverMode(drive) == DriverMode::spreadCycle)
		{
			reply.catf(", hstart/hend/hdec %" PRIu32 "/%" PRIu32 "/%" PRIu32,
						SmartDrivers::GetRegister(drive, SmartDriverRegister::hstart),
						SmartDrivers::GetRegister(drive, SmartDriverRegister::hend),
						SmartDrivers::GetRegister(drive, SmartDriverRegister::hdec)
					  );
		}

# if SUPPORT_TMC22xx || SUPPORT_TMC51xx
		if (SmartDrivers::GetDriverMode(drive) == DriverMode::stealthChop)
		{
			const uint32_t tpwmthrs = SmartDrivers::GetRegister(drive, SmartDriverRegister::tpwmthrs);
			bool bdummy;
			const float mmPerSec = (12000000.0 * SmartDrivers::GetMicrostepping(drive, bdummy))/(256 * tpwmthrs * DriveStepsPerMm(drive));
			const uint32_t pwmScale = SmartDrivers::GetRegister(drive, SmartDriverRegister::pwmScale);
			const uint32_t pwmAuto = SmartDrivers::GetRegister(drive, SmartDriverRegister::pwmAuto);
			const unsigned int pwmScaleSum = pwmScale & 0xFF;
			const int pwmScaleAuto = (int)((((pwmScale >> 16) & 0x01FF) ^ 0x0100) - 0x0100);
			const unsigned int pwmOfsAuto = pwmAuto & 0xFF;
			const unsigned int pwmGradAuto = (pwmAuto >> 16) & 0xFF;
			reply.catf(", tpwmthrs %" PRIu32 " (%.1f mm/sec), pwmScaleSum %u, pwmScaleAuto %d, pwmOfsAuto %u, pwmGradAuto %u",
						tpwmthrs, (double)mmPerSec, pwmScaleSum, pwmScaleAuto, pwmOfsAuto, pwmGradAuto);
		}
# endif
		// Finally, print the microstep position
		{
			const uint32_t mstepPos = SmartDrivers::GetRegister(drive, SmartDriverRegister::mstepPos);
			if (mstepPos < 1024)
			{
				reply.catf(", pos %" PRIu32, mstepPos);
			}
			else
			{
				reply.cat(", pos unknown");
			}
		}
#endif

	}
	return GCodeResult::ok;
}

GCodeResult Move::EutProcessM569Point2(const CanMessageGeneric& msg, const StringRef& reply) noexcept
{
#if SUPPORT_TMC22xx || SUPPORT_TMC51xx
	CanMessageGenericParser parser(msg, M569Point2Params);
	uint8_t drive;
	uint8_t regNum;
	if (!parser.GetUintParam('P', drive) || !parser.GetUintParam('R', regNum))
	{
		reply.copy("Missing P or R parameter in CAN message");
		return GCodeResult::error;
	}

	if (drive >= NumDirectDrivers)
	{
		reply.printf("Driver number %u.%u out of range", CanInterface::GetCanAddress(), drive);
		return GCodeResult::error;
	}

	uint32_t regVal;
	if (parser.GetUintParam('V', regVal))
	{
		return SmartDrivers::SetAnyRegister(drive, reply, regNum, regVal);
	}

	const uint32_t startTime = millis();
	GCodeResult rslt;
	while ((rslt = SmartDrivers::GetAnyRegister(drive, reply, regNum)) == GCodeResult::notFinished)
	{
		if (millis() - startTime >= 50)
		{
			reply.copy("Failed to read register");
			return GCodeResult::error;
		}
	}

	return rslt;
#else
	return GCodeResult::errorNotSupported;
#endif
}

GCodeResult Move::EutProcessM569Point7(const CanMessageGeneric& msg, const StringRef& reply) noexcept
{
	CanMessageGenericParser parser(msg, M569Point7Params);
	uint8_t drive;
	if (!parser.GetUintParam('P', drive))
	{
		reply.copy("Missing P parameter in CAN message");
		return GCodeResult::error;
	}

	if (drive >= NumDirectDrivers)
	{
		reply.printf("Driver number %u.%u out of range", CanInterface::GetCanAddress(), drive);
		return GCodeResult::error;
	}

# if !SUPPORT_BRAKE_PWM
	if (parser.HasParameter('V'))
	{
		// Don't allow a brake port to be configured if the user specified a voltage and we don't support PWM
		reply.copy("Brake PWM not supported by this board");
		return GCodeResult::error;
	}
# endif

	bool seen = false;
	if (parser.HasParameter('C'))
	{
		seen = true;
		String<StringLength20> portName;
		parser.GetStringParam('C', portName.GetRef());
		//TODO use the following instead when we track the enable state of each driver individually
		//if (!brakePorts[drive].AssignPort(portName.c_str(), reply, PinUsedBy::gpout, (driverDisabled[drive]) ? PinAccess::write0 : PinAccess::write1)) ...
		if (brakePorts[drive].AssignPort(portName.c_str(), reply, PinUsedBy::gpout, PinAccess::write0))
		{
			return GCodeResult::error;
		}
# if SUPPORT_BRAKE_PWM
		brakePorts[drive].SetFrequency(BrakePwmFrequency);
# endif
	}

# if SUPPORT_BRAKE_PWM
	if (parser.GetFloatParam('V', brakeVoltages[drive]))
	{
		seen = true;
	}
# endif

	if (!seen)
	{
		reply.printf("Driver %u.%u uses brake port ", CanInterface::GetCanAddress(), drive);
		brakePorts[drive].AppendPinName(reply);
# if SUPPORT_BRAKE_PWM
		if (brakeVoltages[drive] < FullyOnBrakeVoltage)
		{
			reply.catf(" with voltage limited to %.1f by PWM", (double)brakeVoltages[drive]);
		}
# endif
	}
	return GCodeResult::ok;
}

GCodeResult Move::EutProcessM915(const CanMessageGeneric& msg, const StringRef& reply) noexcept
{
#if HAS_SMART_DRIVERS
	CanMessageGenericParser parser(msg, M915Params);
	uint16_t driverBits;
	if (!parser.GetUintParam('d', driverBits))
	{
		reply.copy("missing parameter in M915 message");
		return GCodeResult::error;
	}

	const auto drivers = DriversBitmap::MakeFromRaw(driverBits);

	bool seen = false;
	{
		int8_t sgThreshold;
		if (parser.GetIntParam('S', sgThreshold))
		{
			seen = true;
			drivers.Iterate([sgThreshold](unsigned int drive, unsigned int) noexcept { SmartDrivers::SetStallThreshold(drive, sgThreshold); });
		}
	}

	{
		uint16_t stepsPerSecond;
		if (parser.GetUintParam('H', stepsPerSecond))
		{
			seen = true;
			drivers.Iterate([stepsPerSecond](unsigned int drive, unsigned int) noexcept { SmartDrivers::SetStallMinimumStepsPerSecond(drive, stepsPerSecond); });
		}
	}

	{
		uint16_t coolStepConfig;
		if (parser.GetUintParam('T', coolStepConfig))
		{
			seen = true;
			drivers.Iterate([coolStepConfig](unsigned int drive, unsigned int) noexcept { SmartDrivers::SetRegister(drive, SmartDriverRegister::coolStep, coolStepConfig); } );
		}
	}

	{
		uint8_t rParam;
		if (parser.GetUintParam('R', rParam))
		{
			seen = true;
			if (rParam != 0)
			{
				eventOnStallDrivers |= drivers;
			}
			else
			{
				eventOnStallDrivers &= ~drivers;
			}
		}
	}

	if (!seen)
	{
		drivers.Iterate([&reply, this](unsigned int drive, unsigned int) noexcept
									{
										reply.lcatf("Driver %u.%u: ", CanInterface::GetCanAddress(), drive);
										SmartDrivers::AppendStallConfig(drive, reply);
										reply.cat(", event on stall: ");
										reply.cat((eventOnStallDrivers.IsBitSet(drive)) ? "yes" : "no");
									}
					   );
	}

	return GCodeResult::ok;
#else
	reply.copy("stall detection not supported by this board");
	return GCodeResult::error;
#endif
}

void Move::SendDriversStatus(CanMessageBuffer& buf) noexcept
{
	CanMessageDriversStatus * const msg = buf.SetupStatusMessage<CanMessageDriversStatus>(CanInterface::GetCanAddress(), CanInterface::GetCurrentMasterAddress());
# if HAS_SMART_DRIVERS
	msg->SetStandardFields(MaxSmartDrivers, false);
	for (size_t driver = 0; driver < MaxSmartDrivers; ++driver)
	{
		msg->openLoopData[driver].status = SmartDrivers::GetStatus(driver, false, false).AsU32();
	}
# else
	msg->SetStandardFields(NumDirectDrivers, false);
	for (size_t driver = 0; driver < NumDirectDrivers; ++driver)
	{
		msg->openLoopData[driver].status = HasDriverError(driver) ? (uint32_t)1u << StandardDriverStatus::ExternDriverErrorBitPos : 0u;
	}
# endif
	buf.dataLength = msg->GetActualDataLength();
	CanInterface::SendMessageNoReplyNoFree(&buf);
}

// Stop some drivers and update the corresponding motor positions
void Move::StopDriversFromRemote(uint16_t whichDrives) noexcept
{
	DriversBitmap dr(whichDrives);
	dr.Iterate([this](size_t drive, unsigned int)
				{
					StopDriveFromRemote(drive);
				}
			  );
}

#endif	// SUPPORT_REMOTE_COMMANDS

#if SUPPORT_ASYNC_MOVES

// Get and lock the aux move buffer. If successful, return a pointer to the buffer.
// The caller must not attempt to lock the aux buffer more than once, and must call ReleaseAuxMove to release the buffer.
AsyncMove *Move::LockAuxMove() noexcept
{
	InterruptCriticalSectionLocker lock;
	if (!auxMoveLocked && !auxMoveAvailable)
	{
		auxMoveLocked = true;
		return &auxMove;
	}
	return nullptr;
}

// Release the aux move buffer and optionally signal that it contains a move
// The caller must have locked the buffer before calling this. If it calls this with hasNewMove true, it must have populated the move buffer with the move details
void Move::ReleaseAuxMove(bool hasNewMove) noexcept
{
	auxMoveAvailable = hasNewMove;
	auxMoveLocked = false;
	MoveAvailable();
}

// Configure height following
GCodeResult Move::ConfigureHeightFollowing(GCodeBuffer& gb, const StringRef& reply) THROWS(GCodeException)
{
	if (heightController == nullptr)
	{
		heightController = new HeightController;
	}
	return heightController->Configure(gb, reply);
}

// Start/stop height following
GCodeResult Move::StartHeightFollowing(GCodeBuffer& gb, const StringRef& reply) THROWS(GCodeException)
{
	if (heightController == nullptr)
	{
		reply.copy("Height following has not been configured");
		return GCodeResult::error;
	}
	return heightController->StartHeightFollowing(gb, reply);
}

#endif

// End<|MERGE_RESOLUTION|>--- conflicted
+++ resolved
@@ -2665,15 +2665,12 @@
 		{
 			if (dm2->NewSegment(now) != nullptr && dm2->state != DMState::starting)
 			{
-<<<<<<< HEAD
+				dm2->driversCurrentlyUsed = dm2->driversNormallyUsed & ~dm2->driverEndstopsTriggeredAtStart;	// we previously set driversCurrentlyUsed to 0 to avoid generating a step, so restore it now
 				dm2->driversCurrentlyUsed = dm2->driversNormallyUsed;	// we previously set driversCurrentlyUsed to 0 to avoid generating a step, so restore it now
 				if (dm2->state == DMState::phaseStepping)
 				{
 					return;
 				}
-=======
-				dm2->driversCurrentlyUsed = dm2->driversNormallyUsed & ~dm2->driverEndstopsTriggeredAtStart;	// we previously set driversCurrentlyUsed to 0 to avoid generating a step, so restore it now
->>>>>>> f5e55ca4
 # if SUPPORT_CAN_EXPANSION
 				flags |= dm2->segmentFlags;
 				if (unlikely(!flags.checkEndstops && dm2->driversNormallyUsed == 0))
