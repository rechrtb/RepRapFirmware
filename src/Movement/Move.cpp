--- conflicted
+++ resolved
@@ -586,13 +586,8 @@
 	scratchString.copy("Steps requested/done:");
 	for (size_t driver = 0; driver < NumDirectDrivers; ++driver)
 	{
-<<<<<<< HEAD
 		scratchString.catf(" %" PRIu32 "/%" PRIu32, stepsRequested[driver], stepsDone[driver]);
 		stepsRequested[driver] = stepsDone[driver] = 0;
-=======
-		scratchString.catf(" %" PRIi32 "/%" PRIi32, DDA::stepsRequested[driver], DDA::stepsDone[driver]);
-		DDA::stepsRequested[driver] = DDA::stepsDone[driver] = 0;
->>>>>>> 079adb70
 	}
 	scratchString.cat('\n');
 	p.Message(mtype, scratchString.c_str());
