/*
 * Move.cpp
 *
 *  Created on: 7 Dec 2014
 *      Author: David

 A note on bed levelling:

 As at version 1.21 we support two types of bed compensation:
 1. The old 3, 4 and 5-point compensation using a RandomProbePointSet. We will probably discontinue this soon.
 2. Mesh bed levelling

 There is an interaction between using G30 to home Z or set a precise Z=0 height just before a print, and bed compensation.
 Consider the following sequence:
 1. Home Z, using either G30 or an endstop.
 2. Run G29 to generate a height map. If the Z=0 point has drifted off, the height map may have a Z offset.
 3. Use G30 to get an accurate Z=0 point. We want to keep the shape of the height map, but get rid of the offset.
 4. Run G29 to generate a height map. This should generate a height map with on offset at the point we just probed.
 5. Cancel bed compensation. The height at the point we just probed should be zero.

 So as well as maintaining a height map, we maintain a Z offset from it. The procedure is:
 1. Whenever bed compensation is not being used, the Z offset should be zero.
 2. Whenever we run G29 to probe the bed, we have a choice:
 (a) accept that the map may have a height offset; and set the Z offset to zero. This is what we do currently.
 (b) normalise the height map to zero, adjust the Z=0 origin, and set the Z offset to zero.
 3. When we run G30 to reset the Z=0 height, and we have a height map loaded, we adjust the Z offset to be the negative of the
    height map indication of that point.
 4. If we now cancel the height map, we also clear the Z offset, and the height at the point we probed remains correct.
 5. If we now run G29 to probe again, the height map should have near zero offset at the point we probed, if there has been no drift.

 Before we introduced the Z offset, at step 4 we would have a potentially large Z error as if the G30 hadn't been run,
 and at step 5 the new height map would have an offset again.

 */

#include "Move.h"
#include "Platform.h"
#include "Tools/Tool.h"

constexpr uint32_t UsualMinimumPreparedTime = StepClockRate/10;			// 100ms
constexpr uint32_t AbsoluteMinimumPreparedTime = StepClockRate/20;		// 50ms

Move::Move() : currentDda(nullptr), active(false), scheduledMoves(0), completedMoves(0)
{
	kinematics = Kinematics::Create(KinematicsType::cartesian);			// default to Cartesian

	// Build the DDA ring
	DDA *dda = new DDA(nullptr);
	ddaRingGetPointer = ddaRingAddPointer = dda;
	for (size_t i = 1; i < DdaRingLength; i++)
	{
		DDA * const oldDda = dda;
		dda = new DDA(dda);
		oldDda->SetPrevious(dda);
	}
	ddaRingAddPointer->SetNext(dda);
	dda->SetPrevious(ddaRingAddPointer);

	DriveMovement::InitialAllocate(NumDms);
}

void Move::Init()
{
	// Empty the ring
	ddaRingGetPointer = ddaRingCheckPointer = ddaRingAddPointer;
	DDA *dda = ddaRingAddPointer;
	do
	{
		dda->Init();
		dda = dda->GetNext();
	} while (dda != ddaRingAddPointer);

	currentDda = nullptr;
	stepErrors = 0;
	numLookaheadUnderruns = numPrepareUnderruns = numLookaheadErrors = 0;

	// Clear the transforms
	SetIdentityTransform();
	tanXY = tanYZ = tanXZ = 0.0;

	// Put the origin on the lookahead ring with default velocity in the previous position to the first one that will be used.
	// Do this by calling SetLiveCoordinates and SetPositions, so that the motor coordinates will be correct too even on a delta.
	{
		float move[DRIVES];
		for (size_t i = 0; i < DRIVES; i++)
		{
			move[i] = 0.0;
			liveEndPoints[i] = 0;								// not actually right for a delta, but better than printing random values in response to M114
		}
		SetLiveCoordinates(move);
		SetPositions(move);
	}

	for (size_t i = 0; i < MaxExtruders; ++i)
	{
		extrusionAccumulators[i] = 0;
		extruderNonPrinting[i] = false;
		extrusionPending[i] = 0.0;
	}

	usingMesh = false;
	useTaper = false;
	zShift = 0.0;

	idleTimeout = DefaultIdleTimeout;
	moveState = MoveState::idle;
	lastStateChangeTime = millis();
	idleCount = 0;

	simulationMode = 0;
	simulationTime = 0.0;
	longestGcodeWaitInterval = 0;
	specialMoveAvailable = false;

	active = true;
}

void Move::Exit()
{
	Platform::DisableStepInterrupt();

	// Clear the DDA ring so that we don't report any moves as pending
	currentDda = nullptr;
	while (ddaRingGetPointer != ddaRingAddPointer)
	{
		ddaRingGetPointer->Complete();
		ddaRingGetPointer = ddaRingGetPointer->GetNext();
	}

	while (ddaRingCheckPointer->GetState() == DDA::completed)
	{
		(void)ddaRingCheckPointer->Free();
		ddaRingCheckPointer = ddaRingCheckPointer->GetNext();
	}
	active = false;												// don't accept any more moves
}

void Move::Spin()
{
	if (!active)
	{
		GCodes::RawMove nextMove;
		(void) reprap.GetGCodes().ReadMove(nextMove);			// throw away any move that GCodes tries to pass us
		return;
	}

	if (idleCount < 1000)
	{
		++idleCount;
	}

	// Recycle the DDAs for completed moves, checking for DDA errors to print if Move debug is enabled
	while (ddaRingCheckPointer->GetState() == DDA::completed)
	{
		// Check for step errors and record/print them if we have any, before we lose the DMs
		if (ddaRingCheckPointer->HasStepError())
		{
			if (reprap.Debug(moduleMove))
			{
				ddaRingCheckPointer->DebugPrintAll();
			}
			++stepErrors;
			reprap.GetPlatform().LogError(ErrorCode::BadMove);
		}

		// Now release the DMs and check for underrun
		if (ddaRingCheckPointer->Free())
		{
			++numLookaheadUnderruns;
		}
		ddaRingCheckPointer = ddaRingCheckPointer->GetNext();
	}

	// See if we can add another move to the ring
	bool canAddMove = (
#if SUPPORT_ROLAND
						  !reprap.GetRoland()->Active() &&
#endif
						  ddaRingAddPointer->GetState() == DDA::empty
					   && ddaRingAddPointer->GetNext()->GetState() != DDA::provisional		// function Prepare needs to access the endpoints in the previous move, so don't change them
					   && DriveMovement::NumFree() >= (int)DRIVES							// check that we won't run out of DMs
					  );
	if (canAddMove)
	{
		// In order to react faster to speed and extrusion rate changes, only add more moves if the total duration of
		// all un-frozen moves is less than 2 seconds, or the total duration of all but the first un-frozen move is less than 0.5 seconds.
		const DDA *dda = ddaRingAddPointer;
		uint32_t unPreparedTime = 0;
		uint32_t prevMoveTime = 0;
		for(;;)
		{
			dda = dda->GetPrevious();
			if (dda->GetState() != DDA::provisional)
			{
				break;
			}
			unPreparedTime += prevMoveTime;
			prevMoveTime = dda->GetClocksNeeded();
		}

		canAddMove = (unPreparedTime < StepClockRate/2 || unPreparedTime + prevMoveTime < 2 * StepClockRate);
	}

	if (canAddMove)
	{
		// OK to add another move. First check if a special move is available.
		if (specialMoveAvailable)
		{
			if (simulationMode < 2)
			{
				if (ddaRingAddPointer->Init(specialMoveCoords))
				{
					ddaRingAddPointer = ddaRingAddPointer->GetNext();
					if (moveState == MoveState::idle || moveState == MoveState::timing)
					{
						// We were previously idle, so we have a state change
						moveState = MoveState::collecting;
						const uint32_t now = millis();
						const uint32_t timeWaiting = now - lastStateChangeTime;
						if (timeWaiting > longestGcodeWaitInterval)
						{
							longestGcodeWaitInterval = timeWaiting;
						}
						lastStateChangeTime = now;
					}
				}
			}
			specialMoveAvailable = false;
		}
		else
		{
			// If there's a G Code move available, add it to the DDA ring for processing.
			GCodes::RawMove nextMove;
			if (reprap.GetGCodes().ReadMove(nextMove))		// if we have a new move
			{
				if (simulationMode < 2)		// in simulation mode 2 and higher, we don't process incoming moves beyond this point
				{
#if 0	// disabled this because it causes jerky movements on the SCARA printer
					// Add on the extrusion left over from last time.
					const size_t numAxes = reprap.GetGCodes().GetTotalAxes();
					for (size_t drive = numAxes; drive < DRIVES; ++drive)
					{
						nextMove.coords[drive] += extrusionPending[drive - numAxes];
					}
#endif
					if (nextMove.moveType == 0)
					{
						AxisAndBedTransform(nextMove.coords, nextMove.xAxes, nextMove.yAxes, true);
					}

					if (ddaRingAddPointer->Init(nextMove, !IsRawMotorMove(nextMove.moveType)))
					{
						ddaRingAddPointer = ddaRingAddPointer->GetNext();
						idleCount = 0;
						scheduledMoves++;
						if (moveState == MoveState::idle || moveState == MoveState::timing)
						{
							moveState = MoveState::collecting;
							const uint32_t now = millis();
							const uint32_t timeWaiting = now - lastStateChangeTime;
							if (timeWaiting > longestGcodeWaitInterval)
							{
								longestGcodeWaitInterval = timeWaiting;
							}
							lastStateChangeTime = now;
						}
					}

#if 0	// see above
					// Save the amount of extrusion not done
					for (size_t drive = numAxes; drive < DRIVES; ++drive)
					{
						extrusionPending[drive - numAxes] = nextMove.coords[drive];
					}
#endif
				}
			}
		}
	}

	// If we are simulating, simulate completion of the current move.
	// Do this here rather than at the end, so that when simulating, currentDda is non-null for most of the time and IsExtruding() returns the correct value
	{
		DDA *cdda;													// currentDda is declared volatile, so copy it in the next line
		if (simulationMode != 0 && (cdda = currentDda) != nullptr)
		{
			simulationTime += (float)cdda->GetClocksNeeded()/StepClockRate;
			cdda->Complete();
			CurrentMoveCompleted();
		}
	}

	// See whether we need to kick off a move
	if (currentDda == nullptr)
	{
		// No DDA is executing, so start executing a new one if possible
		if (!canAddMove || idleCount > 10)							// better to have a few moves in the queue so that we can do lookahead
		{
			// Prepare one move and execute it. We assume that we will enter the next if-block before it completes, giving us time to prepare more moves.
			Platform::DisableStepInterrupt();						// should be disabled already because we weren't executing a move, but make sure
			DDA * const dda = ddaRingGetPointer;					// capture volatile variable
			if (dda->GetState() == DDA::provisional)
			{
				dda->Prepare(simulationMode);
			}
			if (dda->GetState() == DDA::frozen)
			{
				if (simulationMode != 0)
				{
					currentDda = dda;								// pretend we are executing this move
				}
				else
				{
					if (StartNextMove(Platform::GetInterruptClocks()))	// start the next move
					{
						Interrupt();
					}
				}
				moveState = MoveState::executing;
			}
			else if (simulationMode == 0)
			{
				if (moveState == MoveState::executing && !reprap.GetGCodes().IsPaused())
				{
					lastStateChangeTime = millis();					// record when we first noticed that the machine was idle
					moveState = MoveState::timing;
				}
				else if (moveState == MoveState::timing && millis() - lastStateChangeTime >= idleTimeout)
				{
					reprap.GetPlatform().SetDriversIdle();			// put all drives in idle hold
					moveState = MoveState::idle;
				}
			}
		}
	}

	DDA *cdda = currentDda;											// currentDda is volatile, so copy it
	if (cdda != nullptr)
	{
		// See whether we need to prepare any moves. First count how many prepared or executing moves we have and how long they will take.
		int32_t preparedTime = 0;
		uint32_t preparedCount = 0;
		DDA::DDAState st;
		while ((st = cdda->GetState()) == DDA::completed || st == DDA::executing || st == DDA::frozen)
		{
			preparedTime += cdda->GetTimeLeft();
			++preparedCount;
			cdda = cdda->GetNext();
			if (cdda == ddaRingAddPointer)
			{
				break;
			}
		}

		// If the number of prepared moves will execute in less than the minimum time, prepare another move.
		// Try to avoid preparing deceleration-only moves
		while (st == DDA::provisional
				&& preparedTime < (int32_t)UsualMinimumPreparedTime		// prepare moves one eighth of a second ahead of when they will be needed
				&& preparedCount < DdaRingLength/2 - 1					// but don't prepare as much as half the ring
			  )
		{
			if (cdda->IsGoodToPrepare() || preparedTime < (int32_t)AbsoluteMinimumPreparedTime)
			{
				cdda->Prepare(simulationMode);
			}
			preparedTime += cdda->GetTimeLeft();
			++preparedCount;
			cdda = cdda->GetNext();
			st = cdda->GetState();
		}
	}
}

// Return the number of currently used probe points
unsigned int Move::GetNumProbePoints() const
{
	return probePoints.GetNumBedCompensationPoints();
}

<<<<<<< HEAD
// Return the number of actually probed probe points
unsigned int Move::GetNumProbedProbePoints() const
{
	return probePoints.NumberOfProbePoints();
}

=======
>>>>>>> a920aaeb
// Try to push some babystepping through the lookahead queue
float Move::PushBabyStepping(float amount)
{
	return ddaRingAddPointer->AdvanceBabyStepping(amount);
}

// Change the kinematics to the specified type if it isn't already
// If it is already correct leave its parameters alone.
// This violates our rule on no dynamic memory allocation after the initialisation phase,
// however this function is normally called only when M665, M667 and M669 commands in config.g are processed.
bool Move::SetKinematics(KinematicsType k)
{
	if (kinematics->GetKinematicsType() != k)
	{
		Kinematics *nk = Kinematics::Create(k);
		if (nk == nullptr)
		{
			return false;
		}
		delete kinematics;
		kinematics = nk;
	}
	return true;
}

// Return true if this is a raw motor move
bool Move::IsRawMotorMove(uint8_t moveType) const
{
	return moveType == 2 || ((moveType == 1 || moveType == 3) && kinematics->GetHomingMode() != Kinematics::HomingMode::homeCartesianAxes);
}

// Return true if the specified point is accessible to the Z probe
bool Move::IsAccessibleProbePoint(float x, float y) const
{
	const ZProbe& params = reprap.GetPlatform().GetCurrentZProbeParameters();
	return kinematics->IsReachable(x - params.xOffset, y - params.yOffset, false);
}

// Pause the print as soon as we can, returning true if we are able to skip any moves and updating 'rp' to the first move we skipped.
bool Move::PausePrint(RestorePoint& rp)
{
	// Find a move we can pause after.
	// Ideally, we would adjust a move if necessary and possible so that we can pause after it, but for now we don't do that.
	// There are a few possibilities:
	// 1. There is no currently executing move and no moves in the queue, and GCodes does not have a move for us.
	//    Pause immediately. Resume from the current file position.
	// 2. There is no currently executing move and no moves in the queue, and GCodes has a move for us but that move has not been started.
	//    Pause immediately. Discard the move that GCodes gas for us, and resume from the start file position of that move.
	// 3. There is no currently executing move and no moves in the queue, and GCodes has a move for that has not been started.
	//    We must complete that move and then pause
	// 5. There is no currently-executing move but there are moves in the queue. Unlikely, but possible.
	//    If the first move in the queue is the first segment in its move, pause immediately, resume from its start address. Otherwise proceed as in case 5.
	// 4. There is a currently-executing move, possibly some moves in the queue, and GCodes may have a whole or partial move for us.
	//    See if we can pause after any of them and before the next. If we can, resume from the start position of the following move.
	//    If we can't, then the last move in the queue must be part of a multi-segment move and GCodes has the rest. We must finish that move and then pause.
	//
	// So on return we need to signal one of the following to GCodes:
	// 1. We have skipped some moves in the queue. Pass back the file address of the first move we have skipped, the feed rate at the start of that move
	//    and the iobits at the start of that move, and return true.
	// 2. All moves in the queue need to be executed. Also any move held by GCodes needs to be completed it is it not the first segment.
	//    Update the restore point with the coordinates and iobits as at the end of the previous move and return false.
	//    The extruder position, file position and feed rate are not filled in.
	//
	// In general, we can pause after a move if it is the last segment and its end speed is slow enough.
	// We can pause before a move if it is the first segment in that move.
	// The caller should set up rp.feedrate to the default feed rate for the file gcode source before calling this.

	const DDA * const savedDdaRingAddPointer = ddaRingAddPointer;
	bool pauseOkHere;

	cpu_irq_disable();
	DDA *dda = currentDda;
	if (dda == nullptr)
	{
		pauseOkHere = true;								// no move was executing, so we have already paused here whether it was a good idea or not.
		dda = ddaRingGetPointer;
	}
	else
	{
		pauseOkHere = dda->CanPauseAfter();
		dda = dda->GetNext();
	}

	while (dda != savedDdaRingAddPointer)
	{
		if (pauseOkHere)
		{
			// We can pause before executing this move
			ddaRingAddPointer = dda;
			break;
		}
		pauseOkHere = dda->CanPauseAfter();
		dda = dda->GetNext();
	}

	cpu_irq_enable();

	// We may be going to skip some moves. Get the end coordinate of the previous move.
	DDA * const prevDda = ddaRingAddPointer->GetPrevious();
	const size_t numVisibleAxes = reprap.GetGCodes().GetVisibleAxes();
	for (size_t axis = 0; axis < numVisibleAxes; ++axis)
	{
		rp.moveCoords[axis] = prevDda->GetEndCoordinate(axis, false);
	}

	InverseAxisAndBedTransform(rp.moveCoords, prevDda->GetXAxes(), prevDda->GetYAxes());	// we assume that xAxes hasn't changed between the moves

#if SUPPORT_IOBITS
	rp.ioBits = dda->GetIoBits();
#endif

	if (ddaRingAddPointer == savedDdaRingAddPointer)
	{
		return false;									// we can't skip any moves
	}

	dda = ddaRingAddPointer;
	rp.proportionDone = dda->GetProportionDone(false);	// get the proportion of the current multi-segment move that has been completed
	if (dda->UsingStandardFeedrate())
	{
		rp.feedRate = dda->GetRequestedSpeed();
	}
	rp.virtualExtruderPosition = dda->GetVirtualExtruderPosition();
	rp.filePos = dda->GetFilePosition();

	// Free the DDAs for the moves we are going to skip
	do
	{
		(void)dda->Free();
		dda = dda->GetNext();
		scheduledMoves--;
	}
	while (dda != savedDdaRingAddPointer);

	return true;
}

#if HAS_VOLTAGE_MONITOR

// Pause the print immediately, returning true if we were able to skip or abort any moves and setting up to the move we aborted
bool Move::LowPowerPause(RestorePoint& rp)
{
	const DDA * const savedDdaRingAddPointer = ddaRingAddPointer;
	bool abortedMove = false;

	cpu_irq_disable();
	DDA *dda = currentDda;
	if (dda != nullptr && dda->GetFilePosition() != noFilePosition)
	{
		// We are executing a move that has a file address, so we can interrupt it
		Platform::DisableStepInterrupt();
		dda->MoveAborted();
		CurrentMoveCompleted();							// updates live endpoints, extrusion, ddaRingGetPointer, currentDda etc.
		--completedMoves;								// this move wasn't really completed
		abortedMove = true;
	}
	else
	{
		if (dda == nullptr)
		{
			// No move is being executed
			dda = ddaRingGetPointer;
		}
		while (dda != savedDdaRingAddPointer)
		{
			if (dda->GetFilePosition() != noFilePosition)
			{
				break;									// we can pause before executing this move
			}
			dda = dda->GetNext();
		}
	}

	cpu_irq_enable();

	if (dda == savedDdaRingAddPointer)
	{
		return false;									// we can't skip any moves
	}

	// We are going to skip some moves, or part of a move.
	// Store the parameters of the first move we are going to execute when we resume
	rp.feedRate = dda->GetRequestedSpeed();
	rp.virtualExtruderPosition = dda->GetVirtualExtruderPosition();
	rp.filePos = dda->GetFilePosition();
	rp.proportionDone = dda->GetProportionDone(abortedMove);	// store how much of the complete multi-segment move's extrusion has been done

#if SUPPORT_IOBITS
	rp.ioBits = dda->GetIoBits();
#endif

	ddaRingAddPointer = (abortedMove) ? dda->GetNext() : dda;

	// Get the end coordinates of the last move that was or will be completed, or the coordinates of the current move when we aborted it.
	DDA * const prevDda = ddaRingAddPointer->GetPrevious();
	const size_t numVisibleAxes = reprap.GetGCodes().GetVisibleAxes();
	for (size_t axis = 0; axis < numVisibleAxes; ++axis)
	{
		rp.moveCoords[axis] = prevDda->GetEndCoordinate(axis, false);
	}

	InverseAxisAndBedTransform(rp.moveCoords, prevDda->GetXAxes(), prevDda->GetYAxes());	// we assume that xAxes and yAxes have't changed between the moves

	// Free the DDAs for the moves we are going to skip
	for (dda = ddaRingAddPointer; dda != savedDdaRingAddPointer; dda = dda->GetNext())
	{
		(void)dda->Free();
		scheduledMoves--;
	}

	return true;
}

#endif

void Move::Diagnostics(MessageType mtype)
{
	Platform& p = reprap.GetPlatform();
	p.Message(mtype, "=== Move ===\n");
	p.MessageF(mtype, "Hiccups: %" PRIu32 ", StepErrors: %u, LaErrors: %u, FreeDm: %d, MinFreeDm: %d, MaxWait: %" PRIu32 "ms, Underruns: %u, %u\n",
						DDA::numHiccups, stepErrors, numLookaheadErrors, DriveMovement::NumFree(), DriveMovement::MinFree(), longestGcodeWaitInterval, numLookaheadUnderruns, numPrepareUnderruns);
	DDA::numHiccups = 0;
	numLookaheadUnderruns = numPrepareUnderruns = numLookaheadErrors = 0;
	longestGcodeWaitInterval = 0;
	DriveMovement::ResetMinFree();

	reprap.GetPlatform().MessageF(mtype, "Scheduled moves: %" PRIu32 ", completed moves: %" PRIu32 "\n", scheduledMoves, completedMoves);

#if defined(__ALLIGATOR__)
	// Motor Fault Diagnostic
	reprap.GetPlatform().MessageF(mtype, "Motor Fault status: %s\n", digitalRead(MotorFaultDetectPin) ? "none" : "FAULT detected!" );
#endif

	// Show the current probe position heights and type of bed compensation in use
	p.Message(mtype, "Bed compensation in use: ");
	if (usingMesh)
	{
		p.Message(mtype, "mesh\n");
	}
	else if (probePoints.GetNumBedCompensationPoints() != 0)
	{
		p.MessageF(mtype, "%d point\n", probePoints.GetNumBedCompensationPoints());
	}
	else
	{
		p.Message(mtype, "none\n");
	}

	p.Message(mtype, "Bed probe heights:");
	// To keep the response short so that it doesn't get truncated when sending it via HTTP, we only show the first 5 bed probe points
	for (size_t i = 0; i < 5; ++i)
	{
		p.MessageF(mtype, " %.3f", (double)probePoints.GetZHeight(i));
	}
	p.Message(mtype, "\n");

#if DDA_LOG_PROBE_CHANGES
	// Temporary code to print Z probe trigger positions
	p.Message(mtype, "Probe change coordinates:");
	char ch = ' ';
	for (size_t i = 0; i < DDA::numLoggedProbePositions; ++i)
	{
		float xyzPos[XYZ_AXES];
		MotorStepsToCartesian(DDA::loggedProbePositions + (XYZ_AXES * i), XYZ_AXES, XYZ_AXES, xyzPos);
		p.MessageF(mtype, "%c%.2f,%.2f", ch, xyzPos[X_AXIS], xyzPos[Y_AXIS]);
		ch = ',';
	}
	p.Message(mtype, "\n");
#endif
}

// Set the current position to be this
void Move::SetNewPosition(const float positionNow[DRIVES], bool doBedCompensation)
{
	float newPos[DRIVES];
	memcpy(newPos, positionNow, sizeof(newPos));			// copy to local storage because Transform modifies it
	AxisAndBedTransform(newPos, reprap.GetCurrentXAxes(), reprap.GetCurrentYAxes(), doBedCompensation);
	SetLiveCoordinates(newPos);
	SetPositions(newPos);
}

// These are the actual numbers we want in the positions, so don't transform them.
void Move::SetPositions(const float move[DRIVES])
{
	if (DDARingEmpty())
	{
		ddaRingAddPointer->GetPrevious()->SetPositions(move, DRIVES);
	}
	else
	{
		reprap.GetPlatform().Message(ErrorMessage, "SetPositions called when DDA ring not empty\n");
	}
}

void Move::EndPointToMachine(const float coords[], int32_t ep[], size_t numDrives) const
{
	if (CartesianToMotorSteps(coords, ep, true))
	{
		const size_t numAxes = reprap.GetGCodes().GetTotalAxes();
		for (size_t drive = numAxes; drive < numDrives; ++drive)
		{
			ep[drive] = MotorEndPointToMachine(drive, coords[drive]);
		}
	}
}

// Convert distance to steps for a particular drive
int32_t Move::MotorEndPointToMachine(size_t drive, float coord)
{
	return lrintf(coord * reprap.GetPlatform().DriveStepsPerUnit(drive));
}

// Convert motor coordinates to machine coordinates. Used after homing and after individual motor moves.
// This is computationally expensive on a delta or SCARA machine, so only call it when necessary, and never from the step ISR.
void Move::MotorStepsToCartesian(const int32_t motorPos[], size_t numVisibleAxes, size_t numTotalAxes, float machinePos[]) const
{
	kinematics->MotorStepsToCartesian(motorPos, reprap.GetPlatform().GetDriveStepsPerUnit(), numVisibleAxes, numTotalAxes, machinePos);
}

// Convert Cartesian coordinates to motor steps, axes only, returning true if successful.
// Used to perform movement and G92 commands.
bool Move::CartesianToMotorSteps(const float machinePos[MaxAxes], int32_t motorPos[MaxAxes], bool isCoordinated) const
{
	const bool b = kinematics->CartesianToMotorSteps(machinePos, reprap.GetPlatform().GetDriveStepsPerUnit(),
														reprap.GetGCodes().GetVisibleAxes(), reprap.GetGCodes().GetTotalAxes(), motorPos, isCoordinated);
	if (reprap.Debug(moduleMove) && reprap.Debug(moduleDda))
	{
		if (b)
		{
			debugPrintf("Transformed %.2f %.2f %.2f to %" PRIu32 " %" PRIu32 " %" PRIu32 "\n", (double)machinePos[0], (double)machinePos[1], (double)machinePos[2], motorPos[0], motorPos[1], motorPos[2]);
		}
		else
		{
			debugPrintf("Unable to transform %.2f %.2f %.2f\n", (double)machinePos[0], (double)machinePos[1], (double)machinePos[2]);
		}
	}
	return b;
}

void Move::AxisAndBedTransform(float xyzPoint[MaxAxes], AxesBitmap xAxes, AxesBitmap yAxes, bool useBedCompensation) const
{
	AxisTransform(xyzPoint, xAxes, yAxes);
	if (useBedCompensation)
	{
		BedTransform(xyzPoint, xAxes, yAxes);
	}
}

void Move::InverseAxisAndBedTransform(float xyzPoint[MaxAxes], AxesBitmap xAxes, AxesBitmap yAxes) const
{
	InverseBedTransform(xyzPoint, xAxes, yAxes);
	InverseAxisTransform(xyzPoint, xAxes, yAxes);
}

// Do the Axis transform BEFORE the bed transform
void Move::AxisTransform(float xyzPoint[MaxAxes], AxesBitmap xAxes, AxesBitmap yAxes) const
{
	// Identify the lowest Y axis
	const size_t NumVisibleAxes = reprap.GetGCodes().GetVisibleAxes();
	for (size_t yAxis = Y_AXIS; yAxis < NumVisibleAxes; ++yAxis)
	{
		if (IsBitSet(yAxes, yAxis))
		{
			// Found a Y axis. Use this one when correcting the X coordinate.
			for (size_t axis = 0; axis < NumVisibleAxes; ++axis)
			{
				if (IsBitSet(xAxes, axis))
				{
					xyzPoint[axis] += tanXY*xyzPoint[yAxis] + tanXZ*xyzPoint[Z_AXIS];
				}
				if (IsBitSet(yAxes, axis))
				{
					xyzPoint[axis] += tanYZ*xyzPoint[Z_AXIS];
				}
			}
			break;
		}
	}
}

// Get the height error at an XY position
float Move::GetInterpolatedHeightError(float xCoord, float yCoord) const
{
	return (usingMesh) ? heightMap.GetInterpolatedHeightError(xCoord, yCoord) : probePoints.GetInterpolatedHeightError(xCoord, yCoord);
}

// Invert the Axis transform AFTER the bed transform
void Move::InverseAxisTransform(float xyzPoint[MaxAxes], AxesBitmap xAxes, AxesBitmap yAxes) const
{
	// Identify the lowest Y axis
	const size_t NumVisibleAxes = reprap.GetGCodes().GetVisibleAxes();
	for (size_t yAxis = Y_AXIS; yAxis < NumVisibleAxes; ++yAxis)
	{
		if (IsBitSet(yAxes, yAxis))
		{
			// Found a Y axis. Use this one when correcting the X coordinate.
			for (size_t axis = 0; axis < NumVisibleAxes; ++axis)
			{
				if (IsBitSet(yAxes, axis))
				{
					xyzPoint[axis] -= tanYZ*xyzPoint[Z_AXIS];
				}
				if (IsBitSet(xAxes, axis))
				{
					xyzPoint[axis] -= (tanXY*xyzPoint[yAxis] + tanXZ*xyzPoint[Z_AXIS]);
				}
			}
			break;
		}
	}
}

// Do the bed transform AFTER the axis transform
void Move::BedTransform(float xyzPoint[MaxAxes], AxesBitmap xAxes, AxesBitmap yAxes) const
{
	if (!useTaper || xyzPoint[Z_AXIS] < taperHeight)
	{
		float zCorrection = 0.0;
		const size_t numAxes = reprap.GetGCodes().GetVisibleAxes();
		unsigned int numCorrections = 0;

		// Transform the Z coordinate based on the average correction for each axis used as an X axis.
		// We are assuming that the tool Y offsets are small enough to be ignored.
		for (uint32_t xAxis = 0; xAxis < numAxes; ++xAxis)
		{
			if (IsBitSet(xAxes, xAxis))
			{
				const float xCoord = xyzPoint[xAxis];
				for (uint32_t yAxis = 0; yAxis < numAxes; ++yAxis)
				{
					if (IsBitSet(yAxes, yAxis))
					{
						const float yCoord = xyzPoint[yAxis];
						zCorrection += GetInterpolatedHeightError(xCoord, yCoord);
						++numCorrections;
					}
				}
			}
		}

		if (numCorrections > 1)
		{
			zCorrection /= numCorrections;			// take an average
		}

		zCorrection += zShift;
		xyzPoint[Z_AXIS] += (useTaper) ? (taperHeight - xyzPoint[Z_AXIS]) * recipTaperHeight * zCorrection : zCorrection;
	}
}

// Invert the bed transform BEFORE the axis transform
void Move::InverseBedTransform(float xyzPoint[MaxAxes], AxesBitmap xAxes, AxesBitmap yAxes) const
{
	float zCorrection = 0.0;
	const size_t numAxes = reprap.GetGCodes().GetVisibleAxes();
	unsigned int numCorrections = 0;

	// Transform the Z coordinate based on the average correction for each axis used as an X axis.
	// We are assuming that the tool Y offsets are small enough to be ignored.
	for (uint32_t xAxis = 0; xAxis < numAxes; ++xAxis)
	{
		if (IsBitSet(xAxes, xAxis))
		{
			const float xCoord = xyzPoint[xAxis];
			for (uint32_t yAxis = 0; yAxis < numAxes; ++yAxis)
			{
				if (IsBitSet(yAxes, yAxis))
				{
					const float yCoord = xyzPoint[yAxis];
					zCorrection += GetInterpolatedHeightError(xCoord, yCoord);
					++numCorrections;
				}
			}
		}
	}

	if (numCorrections > 1)
	{
		zCorrection /= numCorrections;				// take an average
	}

	zCorrection += zShift;

	if (!useTaper || zCorrection >= taperHeight)	// need check on zCorrection to avoid possible divide by zero
	{
		xyzPoint[Z_AXIS] -= zCorrection;
	}
	else
	{
		const float zreq = (xyzPoint[Z_AXIS] - zCorrection)/(1.0 - (zCorrection * recipTaperHeight));
		if (zreq < taperHeight)
		{
			xyzPoint[Z_AXIS] = zreq;
		}
	}
}

// Normalise the bed transform to have zero height error at these coordinates
void Move::SetZeroHeightError(const float coords[MaxAxes])
{
	float tempCoords[MaxAxes];
	memcpy(tempCoords, coords, sizeof(tempCoords));
	AxisTransform(tempCoords, DefaultXAxisMapping, DefaultYAxisMapping);
	zShift = -GetInterpolatedHeightError(tempCoords[X_AXIS], tempCoords[Y_AXIS]);
}

void Move::SetIdentityTransform()
{
	probePoints.SetIdentity();
	heightMap.ClearGridHeights();
	heightMap.UseHeightMap(false);
	usingMesh = false;
	zShift = 0.0;
}

// Load the height map from file, returning true if an error occurred with the error reason appended to the buffer
bool Move::LoadHeightMapFromFile(FileStore *f, const StringRef& r)
{
	const bool ret = heightMap.LoadFromFile(f, r);
	if (ret)
	{
		heightMap.ClearGridHeights();							// make sure we don't end up with a partial height map
	}
	else
	{
		zShift = 0.0;
	}
	return ret;
}

// Save the height map to a file returning true if an error occurred
bool Move::SaveHeightMapToFile(FileStore *f) const
{
	return heightMap.SaveToFile(f, zShift);
}

float Move::GetTopSpeed() const
{
<<<<<<< HEAD
	const DDA *currDda = currentDda;
	return (currDda == nullptr) ? 0.0f : currDda->GetTopSpeed();
=======
	const DDA * const currDda = currentDda;
	return (currDda == nullptr) ? 0.0 : currDda->GetTopSpeed();
>>>>>>> a920aaeb
}

float Move::GetRequestedSpeed() const
{
<<<<<<< HEAD
	const DDA *currDda = currentDda;
	return (currDda == nullptr) ? 0.0f : currDda->GetRequestedSpeed();
=======
	const DDA * const currDda = currentDda;
	return (currDda == nullptr) ? 0.0 : currDda->GetRequestedSpeed();
>>>>>>> a920aaeb
}

void Move::SetTaperHeight(float h)
{
	useTaper = (h > 1.0);
	if (useTaper)
	{
		taperHeight = h;
		recipTaperHeight = 1.0/h;
	}
}

// Enable mesh bed compensation
bool Move::UseMesh(bool b)
{
	usingMesh = heightMap.UseHeightMap(b);
	return usingMesh;
}

float Move::AxisCompensation(unsigned int axis) const
{
	return (axis < ARRAY_SIZE(tangents)) ? tangents[axis] : 0.0;
}

void Move::SetAxisCompensation(unsigned int axis, float tangent)
{
	if (axis < ARRAY_SIZE(tangents))
	{
		tangents[axis] = tangent;
	}
}

// Calibrate or set the bed equation after probing, returning true if an error occurred
// sParam is the value of the S parameter in the G30 command that provoked this call.
// Caller already owns the GCode movement lock.
bool Move::FinishedBedProbing(int sParam, const StringRef& reply)
{
	bool error = false;
	const size_t numPoints = probePoints.NumberOfProbePoints();

	if (sParam < 0)
	{
		// A negative sParam just prints the probe heights
		probePoints.ReportProbeHeights(numPoints, reply);
	}
	else if (numPoints < (size_t)sParam)
	{
		reply.printf("Bed calibration : %d factor calibration requested but only %d points provided\n", sParam, numPoints);
		error = true;
	}
	else
	{
		if (reprap.Debug(moduleMove))
		{
			probePoints.DebugPrint(numPoints);
		}

		if (sParam == 0)
		{
			sParam = numPoints;
		}

		if (!probePoints.GoodProbePoints(numPoints))
		{
			reply.copy("Compensation or calibration cancelled due to probing errors");
			error = true;
		}
		else if (kinematics->SupportsAutoCalibration())
		{
			error = kinematics->DoAutoCalibration(sParam, probePoints, reply);
		}
		else
		{
			error = probePoints.SetProbedBedEquation(sParam, reply);
		}
	}

	// Clear out the Z heights so that we don't re-use old points.
	// This allows us to use different numbers of probe point on different occasions.
	probePoints.ClearProbeHeights();
	return error;
}

// Perform motor endpoint adjustment
void Move::AdjustMotorPositions(const float_t adjustment[], size_t numMotors)
{
	DDA * const lastQueuedMove = ddaRingAddPointer->GetPrevious();
	const int32_t * const endCoordinates = lastQueuedMove->DriveCoordinates();
	const float * const driveStepsPerUnit = reprap.GetPlatform().GetDriveStepsPerUnit();

	for (size_t drive = 0; drive < numMotors; ++drive)
	{
		const int32_t ep = endCoordinates[drive] + lrintf(adjustment[drive] * driveStepsPerUnit[drive]);
		lastQueuedMove->SetDriveCoordinate(ep, drive);
		liveEndPoints[drive] = ep;
	}

	liveCoordinatesValid = false;		// force the live XYZ position to be recalculated
}

// This is called from the step ISR when the current move has been completed
void Move::CurrentMoveCompleted()
{
	// Save the current motor coordinates, and the machine Cartesian coordinates if known
	liveCoordinatesValid = currentDda->FetchEndPosition(const_cast<int32_t*>(liveEndPoints), const_cast<float *>(liveCoordinates));
	const size_t numAxes = reprap.GetGCodes().GetTotalAxes();
	for (size_t drive = numAxes; drive < DRIVES; ++drive)
	{
		extrusionAccumulators[drive - numAxes] += currentDda->GetStepsTaken(drive);
		if (currentDda->IsNonPrintingExtruderMove(drive))
		{
			extruderNonPrinting[drive - numAxes] = true;
		}
	}
	currentDda = nullptr;

	ddaRingGetPointer = ddaRingGetPointer->GetNext();
	completedMoves++;
}

// Try to start another move. Must be called with interrupts disabled, to avoid a race condition.
bool Move::TryStartNextMove(uint32_t startTime)
{
	const DDA::DDAState st = ddaRingGetPointer->GetState();
	if (st == DDA::frozen)
	{
		return StartNextMove(startTime);
	}
	else
	{
		if (st == DDA::provisional)
		{
			// There are more moves available, but they are not prepared yet. Signal an underrun.
			++numPrepareUnderruns;
		}
		reprap.GetPlatform().ExtrudeOff();	// turn off ancilliary PWM
		return false;
	}
}

// Return the untransformed machine coordinates
void Move::GetCurrentMachinePosition(float m[MaxAxes], bool disableMotorMapping) const
{
	DDA * const lastQueuedMove = ddaRingAddPointer->GetPrevious();
	const size_t numAxes = reprap.GetGCodes().GetVisibleAxes();
	for (size_t i = 0; i < MaxAxes; i++)
	{
		if (i < numAxes)
		{
			m[i] = lastQueuedMove->GetEndCoordinate(i, disableMotorMapping);
		}
		else
		{
			m[i] = 0.0;
		}
	}
}

/*static*/ float Move::MotorEndpointToPosition(int32_t endpoint, size_t drive)
{
	return ((float)(endpoint))/reprap.GetPlatform().DriveStepsPerUnit(drive);
}

// Is filament being extruded?
bool Move::IsExtruding() const
{
	cpu_irq_disable();
	const bool rslt = currentDda != nullptr && currentDda->IsPrintingMove();
	cpu_irq_enable();
	return rslt;
}

// Return the transformed machine coordinates
void Move::GetCurrentUserPosition(float m[MaxAxes], uint8_t moveType, AxesBitmap xAxes, AxesBitmap yAxes) const
{
	GetCurrentMachinePosition(m, IsRawMotorMove(moveType));
	if (moveType == 0)
	{
		InverseAxisAndBedTransform(m, xAxes, yAxes);
	}
}

// Return the current live XYZ and extruder coordinates
// Interrupts are assumed enabled on entry
void Move::LiveCoordinates(float m[DRIVES], AxesBitmap xAxes, AxesBitmap yAxes)
{
	// The live coordinates and live endpoints are modified by the ISR, so be careful to get a self-consistent set of them
	const size_t numVisibleAxes = reprap.GetGCodes().GetVisibleAxes();		// do this before we disable interrupts
	const size_t numTotalAxes = reprap.GetGCodes().GetTotalAxes();			// do this before we disable interrupts
	cpu_irq_disable();
	if (liveCoordinatesValid)
	{
		// All coordinates are valid, so copy them across
		memcpy(m, const_cast<const float *>(liveCoordinates), sizeof(m[0]) * DRIVES);
		cpu_irq_enable();
	}
	else
	{
		// Only the extruder coordinates are valid, so we need to convert the motor endpoints to coordinates
		memcpy(m + numTotalAxes, const_cast<const float *>(liveCoordinates + numTotalAxes), sizeof(m[0]) * (DRIVES - numTotalAxes));
		int32_t tempEndPoints[MaxAxes];
		memcpy(tempEndPoints, const_cast<const int32_t*>(liveEndPoints), sizeof(tempEndPoints));
		cpu_irq_enable();

		MotorStepsToCartesian(tempEndPoints, numVisibleAxes, numTotalAxes, m);		// this is slow, so do it with interrupts enabled

		// If the ISR has not updated the endpoints, store the live coordinates back so that we don't need to do it again
		cpu_irq_disable();
		if (memcmp(tempEndPoints, const_cast<const int32_t*>(liveEndPoints), sizeof(tempEndPoints)) == 0)
		{
			memcpy(const_cast<float *>(liveCoordinates), m, sizeof(m[0]) * numVisibleAxes);
			liveCoordinatesValid = true;
		}
		cpu_irq_enable();
	}
	InverseAxisAndBedTransform(m, xAxes, yAxes);
}

// These are the actual numbers that we want to be the coordinates, so don't transform them.
// The caller must make sure that no moves are in progress or pending when calling this
void Move::SetLiveCoordinates(const float coords[DRIVES])
{
	for (size_t drive = 0; drive < DRIVES; drive++)
	{
		liveCoordinates[drive] = coords[drive];
	}
	liveCoordinatesValid = true;
	EndPointToMachine(coords, const_cast<int32_t *>(liveEndPoints), reprap.GetGCodes().GetVisibleAxes());
}

void Move::ResetExtruderPositions()
{
	cpu_irq_disable();
	for (size_t eDrive = reprap.GetGCodes().GetTotalAxes(); eDrive < DRIVES; eDrive++)
	{
		liveCoordinates[eDrive] = 0.0;
	}
	cpu_irq_enable();
}

// Get the accumulated extruder motor steps taken by an extruder since the last call. Used by the filament monitoring code.
// Returns the number of motor steps moves since the last call, and nonPrinting is true if we are currently executing an extruding but non-printing move
// or we completed one since the last call.
int32_t Move::GetAccumulatedExtrusion(size_t extruder, bool& nonPrinting)
{
	const size_t drive = extruder + reprap.GetGCodes().GetTotalAxes();
	if (drive < DRIVES)
	{
		const irqflags_t flags = cpu_irq_save();
		const int32_t ret = extrusionAccumulators[extruder];
		const DDA * const cdda = currentDda;						// capture volatile variable
		const int32_t adjustment = (cdda == nullptr) ? 0 : cdda->GetStepsTaken(drive);
		if (adjustment == 0)
		{
			// Either there is no current move, or we are at the very start of this move, or it doesn't involve this extruder e.g. a travel move
			nonPrinting = extruderNonPrinting[extruder];
		}
		else if (cdda->IsPrintingMove())
		{
			nonPrinting = extruderNonPrinting[extruder];
			extruderNonPrinting[extruder] = false;
		}
		else
		{
			nonPrinting = true;
		}
		extrusionAccumulators[extruder] = -adjustment;
		cpu_irq_restore(flags);
		return ret + adjustment;
	}

	nonPrinting = true;
	return 0.0;
}

void Move::SetXYBedProbePoint(size_t index, float x, float y)
{
	if (index >= MaxProbePoints)
	{
		reprap.GetPlatform().Message(ErrorMessage, "Z probe point index out of range.\n");
	}
	else
	{
		probePoints.SetXYBedProbePoint(index, x, y);
	}
}

void Move::SetZBedProbePoint(size_t index, float z, bool wasXyCorrected, bool wasError)
{
	if (index >= MaxProbePoints)
	{
		reprap.GetPlatform().Message(ErrorMessage, "Z probe point Z index out of range.\n");
	}
	else
	{
		probePoints.SetZBedProbePoint(index, z, wasXyCorrected, wasError);
	}
}

// This returns the (X, Y) points to probe the bed at probe point count.  When probing, it returns false.
// If called after probing has ended it returns true, and the Z coordinate probed is also returned.
// If 'wantNozzlePosition is true then we return the nozzle position when the point is probed, else we return the probe point itself
float Move::GetProbeCoordinates(int count, float& x, float& y, bool wantNozzlePosition) const
{
	x = probePoints.GetXCoord(count);
	y = probePoints.GetYCoord(count);
	if (wantNozzlePosition)
	{
		const ZProbe& rp = reprap.GetPlatform().GetCurrentZProbeParameters();
		x -= rp.xOffset;
		y -= rp.yOffset;
	}
	return probePoints.GetZHeight(count);
}

// Enter or leave simulation mode
void Move::Simulate(uint8_t simMode)
{
	simulationMode = simMode;
	if (simMode != 0)
	{
		simulationTime = 0.0;
	}
}

// Adjust the leadscrews
// This is only ever called after bed probing, so we can assume that no such move is already pending.
void Move::AdjustLeadscrews(const floatc_t corrections[])
{
	for (float& smc : specialMoveCoords)
	{
		smc = 0.0;
	}
	const AxisDriversConfig& config = reprap.GetPlatform().GetAxisDriversConfig(Z_AXIS);
	for (size_t i = 0; i < config.numDrivers; ++i)
	{
		specialMoveCoords[config.driverNumbers[i]] = corrections[i];
	}
	specialMoveAvailable = true;
}

// Return the idle timeout in seconds
float Move::IdleTimeout() const
{
	return (float)idleTimeout * 0.001;
}

// Set the idle timeout in seconds
void Move::SetIdleTimeout(float timeout)
{
	idleTimeout = (uint32_t)lrintf(timeout * 1000.0);
}

// Write settings for resuming the print
// The GCodes module deals with the head position so all we need worry about is the bed compensation
// We don't handle random probe point bed compensation, and we assume that if a height map is being used it is the default one.
bool Move::WriteResumeSettings(FileStore *f) const
{
	return kinematics->WriteResumeSettings(f) && (!usingMesh || f->Write("G29 S1\n"));
}

// For debugging
void Move::PrintCurrentDda() const
{
	if (currentDda != nullptr)
	{
		currentDda->DebugPrintAll();
	}
}

// End<|MERGE_RESOLUTION|>--- conflicted
+++ resolved
@@ -377,15 +377,12 @@
 	return probePoints.GetNumBedCompensationPoints();
 }
 
-<<<<<<< HEAD
 // Return the number of actually probed probe points
 unsigned int Move::GetNumProbedProbePoints() const
 {
 	return probePoints.NumberOfProbePoints();
 }
 
-=======
->>>>>>> a920aaeb
 // Try to push some babystepping through the lookahead queue
 float Move::PushBabyStepping(float amount)
 {
@@ -924,24 +921,14 @@
 
 float Move::GetTopSpeed() const
 {
-<<<<<<< HEAD
-	const DDA *currDda = currentDda;
-	return (currDda == nullptr) ? 0.0f : currDda->GetTopSpeed();
-=======
 	const DDA * const currDda = currentDda;
 	return (currDda == nullptr) ? 0.0 : currDda->GetTopSpeed();
->>>>>>> a920aaeb
 }
 
 float Move::GetRequestedSpeed() const
 {
-<<<<<<< HEAD
-	const DDA *currDda = currentDda;
-	return (currDda == nullptr) ? 0.0f : currDda->GetRequestedSpeed();
-=======
 	const DDA * const currDda = currentDda;
 	return (currDda == nullptr) ? 0.0 : currDda->GetRequestedSpeed();
->>>>>>> a920aaeb
 }
 
 void Move::SetTaperHeight(float h)
