--- conflicted
+++ resolved
@@ -13,16 +13,11 @@
 #include "MoveSegment.h"
 #include "ExtruderShaper.h"
 
-<<<<<<< HEAD
-#if USE_PHASE_STEPPING
+#if SUPPORT_PHASE_STEPPING
 #include <Movement/PhaseStep.h>
 #endif
 
-#define STEPS_DEBUG			(1)
-=======
 #define STEPS_DEBUG					(1)
-#define SUPPORT_PHASE_STEPPING		(0)				// temporarily define this here
->>>>>>> 5d75d053
 
 class PrepParams;
 
@@ -86,20 +81,12 @@
 	uint32_t GetStepInterval(uint32_t microstepShift) const noexcept;	// Get the current full step interval for this axis or extruder
 #endif
 
-<<<<<<< HEAD
-#if USE_PHASE_STEPPING
-=======
-#if SUPPORT_PHASE_STEPPING
->>>>>>> 5d75d053
+#if SUPPORT_PHASE_STEPPING
 	// Get the current position relative to the start of this move, speed and acceleration. Units are microsteps and step clocks.
 	// Return true if this drive is moving. Segments are advanced as necessary.
 	bool GetCurrentMotion(uint32_t when, MotionParameters& mParams) noexcept;
 #endif
 
-<<<<<<< HEAD
-
-=======
->>>>>>> 5d75d053
 	void ClearMovementPending() noexcept;
 
 	bool HasError() const noexcept { return state != DMState::idle && state < DMState::firstMotionState; }
@@ -145,14 +132,10 @@
 	int32_t netStepsThisSegment;						// the (signed) net number of steps in the current segment
 	int32_t segmentStepLimit;							// the first step number of the next phase, or the reverse start step if smaller
 	int32_t reverseStartStep;							// the step number for which we need to reverse direction due to pressure advance or delta movement
-<<<<<<< HEAD
-	motioncalc_t q, t0, p, u;							// the movement parameters of the current segment
-=======
 	motioncalc_t q, t0, p;								// the movement parameters of the current segment
 #if SUPPORT_PHASE_STEPPING
 	motioncalc_t u;										// the initial speed of this segment
 #endif
->>>>>>> 5d75d053
 	MovementFlags segmentFlags;							// whether this segment checks endstops etc.
 	motioncalc_t distanceCarriedForwards;				// the residual distance in microsteps (less than one) that was pending at the end of the previous segment
 
@@ -175,7 +158,7 @@
 
 	bool extruderPrinting;								// true if this is an extruder and the most recent segment started was a printing move
 
-#if USE_PHASE_STEPPING
+#if SUPPORT_PHASE_STEPPING
 	PhaseStep phaseStepControl;
 #endif
 };
@@ -211,7 +194,7 @@
 // Caller must disable interrupts before calling this
 inline int32_t DriveMovement::GetNetStepsTaken() const noexcept
 {
-#if USE_PHASE_STEPPING
+#if SUPPORT_PHASE_STEPPING
 	if (phaseStepControl.IsEnabled())
 	{
 		const MoveSegment *const seg = segments;
@@ -279,39 +262,20 @@
 
 #endif
 
-<<<<<<< HEAD
-#if USE_PHASE_STEPPING
-=======
-#if SUPPORT_PHASE_STEPPING
->>>>>>> 5d75d053
+#if SUPPORT_PHASE_STEPPING
 
 // Get the current position relative to the start of this segment, speed and acceleration. Units are microsteps and step clocks.
 // Return true if this drive is moving. Segments are advanced as necessary if we are in closed loop mode.
 // Inlined because it is only called from one place
 inline bool DriveMovement::GetCurrentMotion(uint32_t when, MotionParameters& mParams) noexcept
 {
-<<<<<<< HEAD
-	AtomicCriticalSectionLocker lock;			// we don't want 'segments' changing while we do this
-=======
 	AtomicCriticalSectionLocker lock;								// we don't want 'segments' changing while we do this
->>>>>>> 5d75d053
 	MoveSegment *seg = segments;
 	while (seg != nullptr)
 	{
 		int32_t timeSinceStart = (int32_t)(when - seg->GetStartTime());
 		if (timeSinceStart < 0)
 		{
-<<<<<<< HEAD
-			break;
-		}
-		if ((uint32_t)timeSinceStart >= seg->GetDuration())
-		{
-			if (phaseStepControl.IsEnabled())
-			{
-				currentMotorPosition += netStepsThisSegment;
-				MoveSegment *oldSeg = seg;
-				segments = seg = oldSeg->GetNext();
-=======
 			break;													// segment isn't due to start yet
 		}
 		if ((uint32_t)timeSinceStart >= seg->GetDuration())			// if segment should have finished by now
@@ -321,7 +285,6 @@
 				currentMotorPosition += netStepsThisSegment;
 				MoveSegment *oldSeg = seg;
 				segments = oldSeg->GetNext();
->>>>>>> 5d75d053
 				MoveSegment::Release(oldSeg);
 				seg = NewSegment(when);
 				continue;
@@ -341,10 +304,6 @@
 	return false;
 }
 
-<<<<<<< HEAD
-#endif
-=======
 #endif	// SUPPORT_CLOSED_LOOP
->>>>>>> 5d75d053
 
 #endif /* DRIVEMOVEMENT_H_ */