/*
 * DriveMovement.cpp
 *
 *  Created on: 17 Jan 2015
 *      Author: David
 */

#include "DriveMovement.h"
#include "MoveTiming.h"
#include "DDA.h"
#include "Move.h"
#include "MoveDebugFlags.h"
#include "StepTimer.h"
#include <Math/Isqrt.h>
#include <Platform/Platform.h>
#include <Platform/RepRap.h>
#include <GCodes/GCodes.h>

// Static members

int32_t DriveMovement::maxStepsLate = 0;
int32_t DriveMovement::minStepInterval = 0;

// Non static members

void DriveMovement::Init(size_t drv) noexcept
{
	drive = (uint8_t)drv;
	state = DMState::idle;
	stepErrorType = 0;
	distanceCarriedForwards = 0.0;
	currentMotorPosition = positionAtSegmentStart = 0;
	movementAccumulator = 0;
	extruderPrinting = false;
#if STEPS_DEBUG
	positionRequested = 0;
#endif
	driversNormallyUsed = driversCurrentlyUsed = 0;
	nextDM = nullptr;
	segments = nullptr;
	homingDda = nullptr;
	isExtruder = false;
	segmentFlags.Init();
}

void DriveMovement::DebugPrint() const noexcept
{
	const char c = (drive < reprap.GetGCodes().GetTotalAxes()) ? reprap.GetGCodes().GetAxisLetters()[drive] : (char)('0' + LogicalDriveToExtruder(drive));
	if (state != DMState::idle)
	{
		debugPrintf("DM%c state=%u err=%u dir=%c next=%" PRIi32 " rev=%" PRIi32 " ssl=%" PRIi32 " sns=%" PRIi32 " interval=%" PRIu32 " q=%.4e t0=%.4e p=%.4e dcf=%.2f\n",
						c, (unsigned int)state, (unsigned int)stepErrorType, (direction) ? 'F' : 'B',
							nextStep, reverseStartStep, segmentStepLimit, netStepsThisSegment, stepInterval,
								(double)q, (double)t0, (double)p, (double)distanceCarriedForwards);
	}
	else
	{
		debugPrintf("DM%c: not moving\n", c);
	}
}

// Set the position of a motor. Only call this when the motor is not moving.
void DriveMovement::SetMotorPosition(int32_t pos) noexcept
{
	if (reprap.GetDebugFlags(Module::Move).IsBitSet(MoveDebugFlags::PrintTransforms))
	{
		debugPrintf("Changing drive %u pos from %" PRIi32 " to %" PRIi32 "\n", drive, currentMotorPosition, pos);
	}
	currentMotorPosition = positionAtSegmentStart = pos;
#if STEPS_DEBUG
	positionRequested = (float)pos;
#endif
	ClearMovementPending();
	movementAccumulator.store(0);
	extruderPrinting = false;
}

// Calculate the initial speed given the duration, distance and acceleration
static inline motioncalc_t CalcInitialSpeed(uint32_t duration, motioncalc_t distance, motioncalc_t a) noexcept
{
	return distance/(motioncalc_t)duration - (motioncalc_t)0.5 * a * (motioncalc_t)duration;
}

uint32_t maxCriticalElapsedTime = 0;

// Add a segment into the list. If the list is not empty then the new segment may overlap segments already in the list but will never start earlier than the first existing one.
// The units of the input parameters are steps for distance and step clocks for time.
void DriveMovement::AddSegment(uint32_t startTime, uint32_t duration, motioncalc_t distance, motioncalc_t a, MovementFlags moveFlags) noexcept
{
	if ((int32_t)duration <= 0)
	{
		debugPrintf("Adding zero duration segment: d=%3e a=%.3e\n", (double)distance, (double)a);
	}
	// Adjust the distance (and implicitly the initial speed) to account for pressure advance
	if (isExtruder && !moveFlags.nonPrintingMove)
	{
		distance += a * (motioncalc_t)extruderShaper.GetKclocks() * (motioncalc_t)duration;
	}

#if !SEGMENT_DEBUG
	if (reprap.GetDebugFlags(Module::Move).IsBitSet(MoveDebugFlags::Segments))
#endif
	{
		debugPrintf("Add seg: dr=%u st=%" PRIu32 " t=%" PRIu32 " dist=%.2f u=%.3e a=%.3e f=%02" PRIx32 "\n", drive, startTime, duration, (double)distance, (double)CalcInitialSpeed(duration, distance, a), (double)a, moveFlags.all);
	}

	MoveSegment *prev = nullptr;

	// Shut out the step interrupt and task switching while we mess with the segments
	// TODO probably only need to shut out task switching here, or shut out the step interrupt but leave the UART interrupt enabled
	const uint32_t oldPrio = ChangeBasePriority(NvicPriorityStep);		// shut out the step interrupt
	const uint32_t criticalStartTime = StepTimer::GetTimerTicks();

	MoveSegment *seg = segments;

	if (seg != nullptr)
	{
		// Check that the segment we are adding does not start before the currently-executing segment ends, because we can't modify an executing segment
		int32_t offset = (int32_t)(startTime - seg->GetStartTime());
		if (seg->GetFlags().executing)
		{
			 const int32_t timeInHand = offset - (int32_t)seg->GetDuration();
			 if (timeInHand < 0)
			 {
				 const uint32_t now = StepTimer::GetMovementTimerTicks();
				 LogStepError(3);
				 RestoreBasePriority(oldPrio);
				 if (reprap.Debug(Module::Move))
				 {
					 debugPrintf("overlaps executing seg %" PRIi32 " while trying to add s=%" PRIu32 " t=%" PRIu32 " d=%.2f a=%.4e f=%02" PRIx32 " at time %" PRIu32 "\n",
						 	 	 	 -timeInHand, startTime, duration, (double)distance, (double)a, moveFlags.all, now);
					 MoveSegment::DebugPrintList(seg);
				 }
				 return;
			 }
		}

		// Loop until we find the earliest existing segment that the new one will come before (i.e. new one starts before existing one) or will overlap (i.e. the new one starts before the existing segment ends)
		while (true)
		{
			if (offset < 0)															// if the new segment starts before the existing one starts
			{
				if (offset + (int32_t)duration <= 0)
				{
					break;															// new segment fits entirely before the existing one
				}
				if (offset >= -MoveSegment::MinDuration && duration >= 10 * MoveSegment::MinDuration)	// if it starts only slightly earlier and we can reasonably shorten it
				{
					startTime = seg->GetStartTime();								// then just delay and shorten the new segment slightly, to avoid creating a tiny segment
#if SEGMENT_DEBUG
					debugPrintf("Adjusting(1) t=%" PRIu32 " a=%.4e", duration, (double)a);
#endif
					duration += offset;
#if SEGMENT_DEBUG
					debugPrintf(" to t=%" PRIu32 " a=%.4e\n", duration, (double)a);
#endif
				}
				else																// new segment starts before the existing one and can't be delayed/shortened so that it doesn't
				{
					// Insert part of the new segment before the existing one, then merge the rest
					const uint32_t firstDuration = -offset;
					const motioncalc_t firstDistance = (CalcInitialSpeed(duration, distance, a) + (motioncalc_t)0.5 * a * (motioncalc_t)firstDuration) * (motioncalc_t)firstDuration;
					seg = MoveSegment::Allocate(seg);
					seg->SetParameters(startTime, firstDuration, firstDistance, a, moveFlags);
					if (prev == nullptr)
					{
						segments = seg;
					}
					else
					{
						prev->SetNext(seg);
					}
#if CHECK_SEGMENTS
					CheckSegment(__LINE__, prev);
					CheckSegment(__LINE__, seg);
#endif
					duration -= firstDuration;
					startTime += firstDuration;
					distance -= firstDistance;
					prev = seg;
					seg = seg->GetNext();
				}
				offset = 0;
			}

			// At this point the new segment starts later or at the same time as the existing one (i.e. offset is non-negative)
			if (offset < (int32_t)seg->GetDuration())													// if new segment starts before the existing one ends
			{
				// If we get here then the new segment starts later or at the same time as the existing one
				if (offset != 0 && offset + MoveSegment::MinDuration >= (int32_t)seg->GetDuration() && duration >= 10 * MoveSegment::MinDuration)
				{
					// New segment starts just before the existing one ends, but we can delay and shorten it to start when the existing segment ends
#if SEGMENT_DEBUG
					debugPrintf("Adjusting(3) t=%" PRIu32 " a=%.4e", duration, (double)a);
#endif
					const uint32_t delay = seg->GetDuration() - (uint32_t)offset;
					startTime += delay;																	// postpone and shorten it a little
					duration -= delay;
#if SEGMENT_DEBUG
					debugPrintf(" to t=%" PRIu32 " a=%.4e\n", duration, (double)a);
#endif
					// Go round the loop again
				}
				else
				{
					// The new segment overlaps the existing one and can't be delayed so that it doesn't.
					// If the new segment starts later than the existing one does, split the existing one.
					if (offset != 0)
					{
						prev = seg;
						seg = seg->Split((uint32_t)offset);
#if CHECK_SEGMENTS
						CheckSegment(__LINE__, prev);
						CheckSegment(__LINE__, seg);
#endif
						offset = 0;
					}

					// The segment we wish to add now starts at the same time as 'seg' but it may end earlier or later than the one at 'seg' does.
					int32_t timeDifference = (int32_t)(duration - seg->GetDuration());
					if (timeDifference > 0 && timeDifference <= (int32_t)MoveSegment::MinDuration && duration >= 10 * MoveSegment::MinDuration)
					{
						// New segment is slightly longer then the old one but it can be shortened
#if SEGMENT_DEBUG
						debugPrintf("Adjusting(3) t=%" PRIu32 " a=%.4e", duration, (double)a);
#endif
						duration -= (uint32_t)timeDifference;
#if SEGMENT_DEBUG
						debugPrintf(" to t=%" PRIu32 " a=%.4e\n", duration, (double)a);
#endif
						timeDifference = 0;
					}

					if (timeDifference > 0)
					{
						// The existing segment is shorter in time than the new one, so add the new segment in two or more parts
						const motioncalc_t firstDistance = (CalcInitialSpeed(duration, distance, a) + (motioncalc_t)0.5 * a * (motioncalc_t)seg->GetDuration()) * (motioncalc_t)seg->GetDuration();	// distance moved by the first part of the new segment
#if SEGMENT_DEBUG
						debugPrintf("merge1: ");
#endif
						seg->Merge(firstDistance, a, moveFlags);
#if CHECK_SEGMENTS
						CheckSegment(__LINE__, prev);
						CheckSegment(__LINE__, seg);
#endif
						distance -= firstDistance;
						startTime += seg->GetDuration();
						duration = (uint32_t)timeDifference;
						// Now go round the loop again
					}
					else
					{
						// New segment ends earlier or at the same time as the old one
						if (timeDifference != 0)
						{
							// Split the existing segment in two
							seg->Split(duration);
#if CHECK_SEGMENTS
							CheckSegment(__LINE__, prev);
							CheckSegment(__LINE__, seg);
#endif
						}

						// The new segment and the existing one now have the same start time and duration, so merge them
#if SEGMENT_DEBUG
						debugPrintf("merge2: ");
#endif
						seg->Merge(distance, a, moveFlags);
						goto finished;								// ugly but saves some code
					}
				}
			}

			prev = seg;
			seg = seg->GetNext();
			if (seg == nullptr) break;
			offset = (int32_t)(startTime - seg->GetStartTime());
		}
	}

	// If we get here then the new segment (or what's left of it) needs to be added before 'seg' which may be null
	seg = MoveSegment::Allocate(seg);
	seg->SetParameters(startTime, duration, distance, a, moveFlags);
	if (prev == nullptr)
	{
		segments = seg;
	}
	else
	{
		prev->SetNext(seg);
	}

finished:
#if CHECK_SEGMENTS
	CheckSegment(__LINE__, prev);
	CheckSegment(__LINE__, seg);
#endif
#if SEGMENT_DEBUG
	MoveSegment::DebugPrintList(segments);
#endif
	const uint32_t elapsedTime = StepTimer::GetTimerTicks() - criticalStartTime;
	RestoreBasePriority(oldPrio);
	if (elapsedTime > maxCriticalElapsedTime) { maxCriticalElapsedTime = elapsedTime; }	//DEBUG
}

// Set up to schedule the first segment, returning true if an interrupt for this DM is needed
bool DriveMovement::ScheduleFirstSegment() noexcept
{
	directionChanged = true;						// force the direction to be set
	const uint32_t now = StepTimer::GetMovementTimerTicks();
	if (NewSegment(now) != nullptr)
	{
		if (state == DMState::starting)
		{
			return true;
		}
		return CalcNextStepTimeFull(now);
	}
	return false;
}

// This is called when we need to examine the segment list and prepare the head segment (if there is one) for execution.
// If there is no segment to execute, set our state to 'idle' and return nullptr.
// If there is a segment to execute but it isn't due to start for a while, set our state to 'starting', set nextStepTime to when the move is due to start or shortly before,
// set driversCurrentlyUsed to 0 to suppress the step pulse, and return the segment.
// If there is a segment ready to execute and it has steps, set up our movement parameters, copy the flags over, set the 'executing' flag in the segment, and return the segment.
// If there is a segment ready to execute but it involves zero steps, skip and free it and start again.
MoveSegment *DriveMovement::NewSegment(uint32_t now) noexcept
{
	positionAtSegmentStart = currentMotorPosition;

	while (true)
	{
		MoveSegment *seg = segments;				// capture volatile variable
		if (seg == nullptr)
		{
			segmentFlags.Init();
			state = DMState::idle;					// if we have been round this loop already then we will have changed the state, so reset it to idle
			return nullptr;
		}

		segmentFlags = seg->GetFlags();				// assume we are going to execute this segment, or at least generate an interrupt when it is due to begin

		if ((int32_t)(seg->GetStartTime() - now) > (int32_t)MoveTiming::MaximumMoveStartAdvanceClocks)
		{
			state = DMState::starting;				// the segment is not due to start for a while. To allow it to be changed meanwhile, generate an interrupt when it is due to start.
			driversCurrentlyUsed = 0;				// don't generate a step on that interrupt
			nextStepTime = seg->GetStartTime();		// this is when we want the interrupt
			return seg;
		}

		seg->SetExecuting();

		// Calculate the movement parameters
		netStepsThisSegment = (int32_t)(seg->GetLength() + distanceCarriedForwards);
		bool newDirection;
		int32_t multiplier;
		motioncalc_t rawP;

		// If netStepsThisSegment is zero then either this segment plus the distance carried forwards is less than one step, or it's a forwards-then-back move
		if (seg->NormaliseAndCheckLinear(distanceCarriedForwards, t0))
		{
			// Segment is linear
#if SUPPORT_PHASE_STEPPING
			u = seg->CalcLinearU();								// needed by GetCurrentMotion so pre-calculate it
#endif
			rawP = seg->CalcLinearRecipU();
			newDirection = !std::signbit(seg->GetLength());
<<<<<<< HEAD
			if (newDirection)
			{
				p = seg->CalcLinearRecipU();
				segmentStepLimit = netStepsThisSegment + 1;
			}
			else
			{
				p = -(seg->CalcLinearRecipU());
				segmentStepLimit = 1 - netStepsThisSegment;
			}
			reverseStartStep = segmentStepLimit;
			u = seg->CalcU();
			q = (motioncalc_t)0.0;											// to make the debug output consistent
=======
			multiplier = 2 * (int32_t)newDirection - 1;			// +1 or -1
			reverseStartStep = segmentStepLimit = 1 + netStepsThisSegment * multiplier;
			q = 0.0;											// to make the debug output consistent
>>>>>>> 5d75d053
			state = DMState::cartLinear;
		}
		else
		{
			// Segment has acceleration or deceleration
			// n = distanceCarriedForwards + u * t + 0.5 * a * t^2
			// Therefore 0.5 * t^2 + u * t/a + (distanceCarriedForwards - n)/a = 0
			// Therefore t = -u/a +/- sqrt((u/a)^2 - 2 * (distanceCarriedForwards - n)/a)
			// Calculate the t0, p and q coefficients for an accelerating or decelerating move such that t = t0 + sqrt(p*n + q) and set up the initial direction
<<<<<<< HEAD
			u = seg->CalcU();												// save for GetCurrentMotion()
			motioncalc_t multiplier = std::copysign((motioncalc_t)1.0, seg->GetA());
=======
#if SUPPORT_PHASE_STEPPING
			u = -seg->GetA() * t0;								// needed by GetCurrentMotion so pre-calculate it
#endif
>>>>>>> 5d75d053
			newDirection = !std::signbit(seg->GetA());			// assume accelerating motion
			multiplier = 2 * (int32_t)newDirection - 1;			// +1 or -1
			if (t0 <= (motioncalc_t)0.0)
			{
				// The direction reversal is in the past so the initial direction is the direction of the acceleration
				segmentStepLimit = reverseStartStep = 1 + netStepsThisSegment * multiplier;
				state = DMState::cartAccel;
			}
			else
			{
				// The initial direction is opposite to the acceleration
				newDirection = !newDirection;
				multiplier = -multiplier;
				const int32_t netStepsInInitialDirection = netStepsThisSegment * multiplier;

				if (t0 < (motioncalc_t)seg->GetDuration())
				{
					// Reversal is potentially in this segment, but it may be before the first step, or may be beyond the last step we are going to take
					// It can also happen that the target end speed is zero but due to FP rounding error, distanceToReverse was just below netStepsInInitialDirection and got rounded down
					// Note, t0 = -u/a therefore u = a*t0 therefore u*t0^2 + 0.5*a*t0^2 = -a*t0^2 + 0.5*a*t0^2 = -0.5*a*t0^2
					const motioncalc_t rawDistanceToReverse = (motioncalc_t)-0.5 * seg->GetA() * msquare(t0) + distanceCarriedForwards;
					const motioncalc_t distanceToReverse = rawDistanceToReverse * multiplier;
					const int32_t stepsBeforeReverse = (int32_t)(distanceToReverse - (motioncalc_t)0.2);			// don't step and immediately step back again
					// Note, stepsBeforeReverse may be negative at this point
					if (stepsBeforeReverse <= netStepsInInitialDirection && netStepsInInitialDirection >= 0)
					{
						segmentStepLimit = reverseStartStep = 1 + netStepsInInitialDirection;
						state = DMState::cartDecelNoReverse;
					}
					else if (stepsBeforeReverse <= 0)
					{
						// Reversal happens immediately
						newDirection = !newDirection;
						multiplier = -multiplier;
						segmentStepLimit = reverseStartStep = 1 - netStepsInInitialDirection;
						state = DMState::cartAccel;
					}
					else
					{
						reverseStartStep = stepsBeforeReverse + 1;
						segmentStepLimit = 2 * reverseStartStep - netStepsInInitialDirection - 1;
						state = DMState::cartDecelForwardsReversing;
					}
				}
				else
				{
					// Reversal doesn't occur until after the end of this segment
					segmentStepLimit = reverseStartStep = netStepsInInitialDirection + 1;
					state = DMState::cartDecelNoReverse;
				}
			}
			rawP = (motioncalc_t)2.0/seg->GetA();
			q = msquare(t0) - rawP * distanceCarriedForwards;
#if 0
			if (std::isinf(q))
			{
				debugPrintf("t0=%.1f mult=%.1f dcf=%.3e a=%.4e\n", (double)t0, (double)multiplier, (double)distanceCarriedForwards, (double)seg->GetA());
			}
#endif
		}

		p = rawP * multiplier;

		nextStep = 1;
		if (nextStep < segmentStepLimit)
		{
			if (newDirection != direction)
			{
				directionChanged = true;
			}
			direction = newDirection;					// we must ALWAYS store this even if the direction doesn't appear to have changed in case directionChanged has been set externally

			// Unless we're possibly in the middle of a homing move, re-enable all drivers for this axis
			if (!segmentFlags.checkEndstops)
			{
				driversCurrentlyUsed = driversNormallyUsed;
			}

			if (isExtruder)
			{
				if (segmentFlags.nonPrintingMove)
				{
					extruderPrinting = false;
				}
				else if (!extruderPrinting)
				{
					extruderPrintingSince = millis();
					extruderPrinting = true;
				}
			}

#if 0	//DEBUG
			debugPrintf("New cart seg: state %u q=%.4e t0=%.4e p=%.4e ns=%" PRIi32 " ssl=%" PRIi32 "\n",
							(unsigned int)state, (double)q, (double)t0, (double)p, nextStep, segmentStepLimit);
#endif
			return seg;
		}

#if 0
		if (netStepsThisSegment != 0)
		{
			debugPrintf("Calc error! dcf=%.2f seg: ", (double)distanceCarriedForwards);
			seg->DebugPrint();
		}
#endif

#if 0
		debugPrintf("skipping seg: state %u q=%.4e t0=%.4e p=%.4e ns=%" PRIi32 " ssl=%" PRIi32 "\n",
						(unsigned int)state, (double)q, (double)t0, (double)p, nextStep, segmentStepLimit);
		seg->DebugPrint();
#endif
		motioncalc_t newDcf = distanceCarriedForwards + seg->GetLength();
		if (fabsm(newDcf) > 1.0)
		{
			if (reprap.Debug(Module::Move))
			{
				debugPrintf("newDcf=%.3e\n", (double)newDcf);
			}
			LogStepError(7);
			newDcf = (motioncalc_t)0.0;							// to prevent the next segment erroring out
		}
		distanceCarriedForwards = newDcf;
		MoveSegment *oldSeg = seg;
		segments = seg = seg->GetNext();						// skip this segment
		MoveSegment::Release(oldSeg);
	}
}

// Version of fastSqrt that allows for slightly negative operands caused by rounding error
static inline motioncalc_t fastLimSqrtm(motioncalc_t f) noexcept
{
#if USE_DOUBLE_MOTIONCALC
	return (f >= (motioncalc_t)0.0) ? fastSqrtd(f) : (motioncalc_t)0.0;
#else
	return (f > 0.0) ? fastSqrtf(f) : 0.0;
#endif
}

// Tell the Move class that we had a step error. This always returns false so that CalcNextStepTimeFull can tail-chain to it.
bool DriveMovement::LogStepError(uint8_t type) noexcept
{
	state = DMState::stepError;
	stepErrorType = type;
	if (reprap.Debug(Module::Move))
	{
		debugPrintf("Step err %u on ", type);
		DebugPrint();
		MoveSegment::DebugPrintList(segments);
	}
	reprap.GetMove().LogStepError(type);
	return false;
}

// Calculate and store the time since the start of the move when the next step for the specified DriveMovement is due.
// We have already incremented nextStep and checked that it does not exceed totalSteps, so at least one more step is due
// Return true if all OK and there are more steps to do.
// If no more segments to execute, return false with state = DMState::idle.
// If a step error occurs, call LogStepError and return false with state set to the error state.
bool DriveMovement::CalcNextStepTimeFull(uint32_t now) noexcept
pre(stepsTillRecalc == 0; segments != nullptr)
{
	MoveSegment *currentSegment = segments;							// capture volatile variable
	uint32_t shiftFactor = 0;										// assume single stepping
	{
		int32_t stepsToLimit = segmentStepLimit - nextStep;
		// If there are no more steps left in this segment, skip to the next segment and use single stepping
		if (stepsToLimit <= 0)
		{
			distanceCarriedForwards += currentSegment->GetLength() - (motioncalc_t)netStepsThisSegment;
			if (distanceCarriedForwards > (motioncalc_t)1.0 || distanceCarriedForwards < (motioncalc_t)-1.0)
			{
				return LogStepError(5);
			}
			if (currentMotorPosition - positionAtSegmentStart != netStepsThisSegment)
			{
				return LogStepError(6);
			}
			if (isExtruder)
			{
				movementAccumulator += netStepsThisSegment;			// update the amount of extrusion
			}
			segments = currentSegment->GetNext();
			const uint32_t prevEndTime = currentSegment->GetStartTime() + currentSegment->GetDuration();
			MoveSegment::Release(currentSegment);
			currentSegment = NewSegment(now);
			if (currentSegment == nullptr)
			{
				return false;										// the call to NewSegment has already set the state to idle
			}

			if (state == DMState::starting)
			{
				return true;										// the call to NewSegment has already set up the interrupt time
			}

			if (unlikely((int32_t)(currentSegment->GetStartTime() - prevEndTime) < -10))
			{
				return LogStepError(1);
			}

			// Leave shiftFactor set to 0 so that we compute a single step time, because the interval will have changed
			stepsTakenThisSegment = 1;								// this will be the first step in this segment
		}
		else if (stepsTakenThisSegment < 2)
		{
			// Reasons why we always use single stepping until we are on the third step in a segment:
			// 1. On the very first step of a move we don't know what the step interval is, so we must use single stepping for the first step.
			// 2. For extruders the step interval calculated for the very first step may be very small because of overdue extrusion,
			//    so we don't have a reliable step interval until we have calculated 2 steps.
			// 3. When starting a subsequent segment there may be a discontinuity due to rounding error,
			//    so the step interval calculated after the first step in a subsequent phase is not reliable.
			++stepsTakenThisSegment;
		}
		else
		{
			if (reverseStartStep < segmentStepLimit && nextStep <= reverseStartStep)
			{
				stepsToLimit = reverseStartStep - nextStep;
			}

			if (stepsToLimit > 1 && stepInterval < MoveTiming::MinCalcInterval)
			{
				if (stepInterval < MoveTiming::MinCalcInterval/4 && stepsToLimit > 8)
				{
					shiftFactor = 3;							// octal stepping
				}
				else if (stepInterval < MoveTiming::MinCalcInterval/2 && stepsToLimit > 4)
				{
					shiftFactor = 2;							// quad stepping
				}
				else if (stepsToLimit > 2)
				{
					shiftFactor = 1;							// double stepping
				}
			}
		}
	}

	stepsTillRecalc = (1u << shiftFactor) - 1u;					// store number of additional steps to generate

	motioncalc_t nextCalcStepTime;

	// Work out the time of the step
	switch (state)
	{
	case DMState::cartLinear:									// linear steady speed
		nextCalcStepTime = (motioncalc_t)(nextStep + (int32_t)stepsTillRecalc) * p;
		break;

	case DMState::cartAccel:									// Cartesian accelerating
		nextCalcStepTime = fastLimSqrtm(q + p * (motioncalc_t)(nextStep + (int32_t)stepsTillRecalc));
		break;

	case DMState::cartDecelForwardsReversing:
		if (nextStep + (int32_t)stepsTillRecalc < reverseStartStep)
		{
			nextCalcStepTime = -fastLimSqrtm(q + p * (motioncalc_t)(nextStep + (int32_t)stepsTillRecalc));
			break;
		}

		direction = !direction;
		directionChanged = true;
		state = DMState::cartDecelReverse;
		// no break
	case DMState::cartDecelReverse:								// Cartesian decelerating, reverse motion. Convert the steps to int32_t because the net steps may be negative.
		{
			const int32_t netSteps = 2 * reverseStartStep - nextStep - 1;
			nextCalcStepTime = fastLimSqrtm(q + p * (motioncalc_t)(netSteps - (int32_t)stepsTillRecalc));
		}
		break;

	case DMState::cartDecelNoReverse:							// Cartesian decelerating with no reversal
		nextCalcStepTime = -fastLimSqrtm(q + p * (motioncalc_t)(nextStep + (int32_t)stepsTillRecalc));
		break;

	default:
#if SEGMENT_DEBUG
		debugPrintf("DMstate %u, quitting\n", (unsigned int)state);
#endif
		return LogStepError(4);
	}

	nextCalcStepTime += t0;

	if (unlikely(std::isnan(nextCalcStepTime) || nextCalcStepTime < (motioncalc_t)0.0))
	{
		if (reprap.Debug(Module::Move))
		{
			debugPrintf("nextCalcStepTime=%.3e\n", (double)nextCalcStepTime);
		}
		return LogStepError(2);
	}

	uint32_t iNextCalcStepTime = (uint32_t)nextCalcStepTime;

	if (iNextCalcStepTime > currentSegment->GetDuration())
	{
		// The calculation makes this step late.
		// When the end speed is very low, calculating the time of the last step is very sensitive to rounding error.
		// So if this is the last step and it is late, bring it forward to the expected finish time.
		// 2023-12-06: we now allow any step to be late but we record the maximum number.
		// 2024-040-5: we now allow steps to be late on any segment, not just the last one, because a segment may be 0 or 1 step long and on deltas the last 2 steps may be calculated late.
		iNextCalcStepTime = currentSegment->GetDuration();
		const int32_t nextCalcStep = nextStep + (int32_t)stepsTillRecalc;
		const int32_t stepsLate = segmentStepLimit - nextCalcStep;
		if (stepsLate > maxStepsLate) { maxStepsLate = stepsLate; }
	}

	iNextCalcStepTime += currentSegment->GetStartTime();
	if (nextStep == 1)
	{
		nextStepTime = iNextCalcStepTime;
	}
	else
	{
		// When crossing between movement phases with high microstepping, due to rounding errors the next step may appear to be due before the last one
		const int32_t interval = (int32_t)(iNextCalcStepTime - nextStepTime);
		if (interval > 0)
		{
			stepInterval = (uint32_t)interval >> shiftFactor;		// calculate the time per step, ready for next time
		}
		else
		{
			if (interval < minStepInterval) { minStepInterval = interval; }
			stepInterval = 0;
		}

#if 0	//DEBUG
		if (isExtruder && stepInterval < 20 /*&& nextStep + stepsTillRecalc + 1 < totalSteps*/)
		{
			state = DMState::stepError1;
			return LogStepError();
		}
#endif

		nextStepTime = iNextCalcStepTime - (stepsTillRecalc * stepInterval);
	}

	return true;
}

#if SUPPORT_CAN_EXPANSION

// This is called when the 'drive' (i.e. axis or extruder) concerned has no local drivers and we are not checking endstops or Z probe.
// Instead of generating an interrupt for each step of the remote drive, generate interrupts only occasionally and at the end of each segment, to keep the axis position fairly up to date.
// We must not call NewSegment significantly in advance of when the segment is due to start, to allow for segments being modified as new ones are added.
// To make sure this is the case we schedule an interrupt at the end of each segment, so that a segment cannot be started before the previous one has completed.
void DriveMovement::TakeStepsAndCalcStepTimeRarely(uint32_t clocksNow) noexcept
{
	MoveSegment *currentSegment = segments;				// capture volatile variable
	if (state == DMState::ending)
	{
		currentMotorPosition = positionAtSegmentStart + netStepsThisSegment;
		distanceCarriedForwards += currentSegment->GetLength() - (motioncalc_t)netStepsThisSegment;
		segments = currentSegment->GetNext();
		MoveSegment::Release(currentSegment);
		currentSegment = NewSegment(clocksNow);
		if (currentSegment == nullptr || state == DMState::starting)
		{
			return;
		}
	}

	// We may be invoked slightly before the move started, so allow for that
	const uint32_t timeFromStart = (uint32_t)max<int32_t>((int32_t)(clocksNow - currentSegment->GetStartTime()), 0);
	currentMotorPosition = positionAtSegmentStart + lrintf((currentSegment->CalcU() + ((motioncalc_t)0.5 * currentSegment->GetA() * (motioncalc_t)timeFromStart)) * (motioncalc_t)timeFromStart + distanceCarriedForwards);
	uint32_t targetTime;
	if (currentSegment->GetDuration() <= timeFromStart + MoveTiming::MaxRemoteDriverPositionUpdateInterval)
	{
		// Generate an interrupt at the end of this segment
		state = DMState::ending;								// this is just a flag to say we need a new segment next time
		targetTime = currentSegment->GetDuration();
	}
	else
	{
		targetTime = timeFromStart + MoveTiming::NominalRemoteDriverPositionUpdateInterval;
	}
	nextStepTime = targetTime + currentSegment->GetStartTime();
}

#endif

// If the driver is moving, stop it, update the position and pass back the net steps taken in the executing segment.
// Return true if the drive was moving.
bool DriveMovement::StopDriver(int32_t& netStepsTaken) noexcept
{
	AtomicCriticalSectionLocker lock;

	if (state != DMState::idle)
	{
		state = DMState::idle;
		reprap.GetMove().DeactivateDM(this);
		netStepsTaken = GetNetStepsTaken();
		MoveSegment *seg = nullptr;
		std::swap(seg, const_cast<MoveSegment*&>(segments));
		MoveSegment::ReleaseAll(seg);
		if (homingDda != nullptr)
		{
			homingDda->SetDriveCoordinate(currentMotorPosition, drive);
		}
#if STEPS_DEBUG
		positionRequested = currentMotorPosition;
#endif
		return true;
	}

	netStepsTaken = 0;
	return false;
}

#if CHECK_SEGMENTS

void DriveMovement::CheckSegment(unsigned int line, MoveSegment *seg) noexcept
{
	if (seg != nullptr)
	{
		if (   (int32_t)seg->GetDuration() <= 0
			|| (seg->GetNext() != nullptr && (int32_t)(seg->GetNext()->GetStartTime() - (seg->GetStartTime() + seg->GetDuration())) < 0)
		   )
		{
			debugPrintf("bad seg at %u: ", line);
			MoveSegment::DebugPrintList(seg);
		}
	}
}

#endif

#if SUPPORT_REMOTE_COMMANDS

void DriveMovement::StopDriverFromRemote() noexcept
{
	int32_t dummy;
	(void)StopDriver(dummy);
}

#endif

// End<|MERGE_RESOLUTION|>--- conflicted
+++ resolved
@@ -366,25 +366,9 @@
 #endif
 			rawP = seg->CalcLinearRecipU();
 			newDirection = !std::signbit(seg->GetLength());
-<<<<<<< HEAD
-			if (newDirection)
-			{
-				p = seg->CalcLinearRecipU();
-				segmentStepLimit = netStepsThisSegment + 1;
-			}
-			else
-			{
-				p = -(seg->CalcLinearRecipU());
-				segmentStepLimit = 1 - netStepsThisSegment;
-			}
-			reverseStartStep = segmentStepLimit;
-			u = seg->CalcU();
-			q = (motioncalc_t)0.0;											// to make the debug output consistent
-=======
 			multiplier = 2 * (int32_t)newDirection - 1;			// +1 or -1
 			reverseStartStep = segmentStepLimit = 1 + netStepsThisSegment * multiplier;
 			q = 0.0;											// to make the debug output consistent
->>>>>>> 5d75d053
 			state = DMState::cartLinear;
 		}
 		else
@@ -394,14 +378,9 @@
 			// Therefore 0.5 * t^2 + u * t/a + (distanceCarriedForwards - n)/a = 0
 			// Therefore t = -u/a +/- sqrt((u/a)^2 - 2 * (distanceCarriedForwards - n)/a)
 			// Calculate the t0, p and q coefficients for an accelerating or decelerating move such that t = t0 + sqrt(p*n + q) and set up the initial direction
-<<<<<<< HEAD
-			u = seg->CalcU();												// save for GetCurrentMotion()
-			motioncalc_t multiplier = std::copysign((motioncalc_t)1.0, seg->GetA());
-=======
 #if SUPPORT_PHASE_STEPPING
 			u = -seg->GetA() * t0;								// needed by GetCurrentMotion so pre-calculate it
 #endif
->>>>>>> 5d75d053
 			newDirection = !std::signbit(seg->GetA());			// assume accelerating motion
 			multiplier = 2 * (int32_t)newDirection - 1;			// +1 or -1
 			if (t0 <= (motioncalc_t)0.0)
