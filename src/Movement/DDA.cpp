/*
 * DDA.cpp
 *
 *  Created on: 7 Dec 2014
 *      Author: David
 */

#include "DDA.h"
#include <Platform/RepRap.h>
#include <Platform/Platform.h>
#include "Move.h"
#include "StepTimer.h"
#include <Endstops/EndstopsManager.h>
#include "Kinematics/LinearDeltaKinematics.h"
#include <Tools/Tool.h>

#if SUPPORT_CAN_EXPANSION
# include <CAN/CanMotion.h>
#endif

#ifdef DUET_NG
# define DDA_MOVE_DEBUG	(0)
#else
// On the wired Duets we don't have enough RAM to support this
# define DDA_MOVE_DEBUG	(0)
#endif

#if DDA_MOVE_DEBUG

// Structure to hold the essential parameters of a move, for debugging
struct MoveParameters
{
	float accelDistance;
	float steadyDistance;
	float decelDistance;
	float requestedSpeed;
	float startSpeed;
	float topSpeed;
	float endSpeed;
	float targetNextSpeed;
	uint32_t endstopChecks;
	uint16_t flags;

	MoveParameters() noexcept
	{
		accelDistance = steadyDistance = decelDistance = requestedSpeed = startSpeed = topSpeed = endSpeed = targetNextSpeed = 0.0;
		endstopChecks = 0;
		flags = 0;
	}

	void DebugPrint() const noexcept
	{
		reprap.GetPlatform().MessageF(DebugMessage, "%f,%f,%f,%f,%f,%f,%f,%f,%08" PRIX32 ",%04x\n",
								(double)accelDistance, (double)steadyDistance, (double)decelDistance, (double)requestedSpeed, (double)startSpeed, (double)topSpeed, (double)endSpeed,
								(double)targetNextSpeed, endstopChecks, flags);
	}

	static void PrintHeading() noexcept
	{
		reprap.GetPlatform().Message(DebugMessage,
									"accelDistance,steadyDistance,decelDistance,requestedSpeed,startSpeed,topSpeed,endSpeed,"
									"targetNextSpeed,endstopChecks,flags\n");
	}
};

const size_t NumSavedMoves = 128;

static MoveParameters savedMoves[NumSavedMoves];
static size_t savedMovePointer = 0;

// Print the saved moves in CSV format for analysis
/*static*/ void DDA::PrintMoves() noexcept
{
	// Print the saved moved in CSV format
	MoveParameters::PrintHeading();
	for (size_t i = 0; i < NumSavedMoves; ++i)
	{
		savedMoves[savedMovePointer].DebugPrint();
		savedMovePointer = (savedMovePointer + 1) % NumSavedMoves;
	}
}

#else

/*static*/ void DDA::PrintMoves() noexcept { }

#endif

#if DDA_LOG_PROBE_CHANGES

size_t DDA::numLoggedProbePositions = 0;
int32_t DDA::loggedProbePositions[XYZ_AXES * MaxLoggedProbePositions];
bool DDA::probeTriggered = false;

void DDA::LogProbePosition() noexcept
{
	if (numLoggedProbePositions < MaxLoggedProbePositions)
	{
		int32_t *p = loggedProbePositions + (numLoggedProbePositions * XYZ_AXES);
		for (size_t drive = 0; drive < XYZ_AXES; ++drive)
		{
			DriveMovement *dm = pddm[drive];
			if (dm != nullptr && dm->state == DMState::moving)
			{
				p[drive] = endPoint[drive] - dm->GetNetStepsLeft();
			}
			else
			{
				p[drive] = endPoint[drive];
			}
		}
		++numLoggedProbePositions;
	}
}

#endif

// Set up the parameters from the DDA, excluding steadyClocks because that may be affected by input shaping
void PrepParams::SetFromDDA(const DDA& dda) noexcept
{
	unshaped.decelStartDistance = dda.totalDistance - dda.beforePrepare.decelDistance;
	// Due to rounding error, for an accelerate-decelerate move we may have accelDistance+decelDistance slightly greater than totalDistance.
	// We need to make sure that accelDistance <= decelStartDistance for subsequent calculations to work.
	unshaped.accelDistance = min<float>(dda.beforePrepare.accelDistance, unshaped.decelStartDistance);
	unshaped.acceleration = dda.acceleration;
	unshaped.deceleration = dda.deceleration;
	unshaped.accelClocks = (dda.topSpeed - dda.startSpeed)/dda.acceleration;
	unshaped.decelClocks = (dda.topSpeed - dda.endSpeed)/dda.deceleration;

#if SUPPORT_CAN_EXPANSION
	initialSpeedFraction = dda.startSpeed/dda.topSpeed;
	finalSpeedFraction = dda.endSpeed/dda.topSpeed;
#endif
}

// Calculate the steady clocks and set the total clocks in the DDA
void PrepParams::PrepParamSet::Finalise(float topSpeed) noexcept
{
	const float steadyDistance = decelStartDistance - accelDistance;
	steadyClocks = (steadyDistance <= 0.0) ? 0.0 : steadyDistance/topSpeed;
}

DDA::DDA(DDA* n) noexcept : next(n), prev(nullptr), state(empty)
{
	activeDMs = completedDMs = nullptr;
	shapedSegments = unshapedSegments = nullptr;
	tool = nullptr;						// needed in case we pause before any moves have been done

	// Set the endpoints to zero, because Move will ask for them.
	// They will be wrong if we are on a delta. We take care of that when we process the M665 command in config.g.
	for (int32_t& ep : endPoint)
	{
		ep = 0;
	}

	flags.all = 0;						// in particular we need to set endCoordinatesValid and usePressureAdvance to false, also checkEndstops false for the ATE build
	virtualExtruderPosition = 0.0;
	filePos = noFilePosition;

#if SUPPORT_LASER || SUPPORT_IOBITS
	laserPwmOrIoBits.Clear();
#endif
}

void DDA::ReleaseDMs() noexcept
{
	// Normally there should be no active DMs, but release any that there may be
	for (DriveMovement* dm = activeDMs; dm != nullptr; )
	{
		DriveMovement* const dnext = dm->nextDM;
		DriveMovement::Release(dm);
		dm = dnext;
	}
	for (DriveMovement* dm = completedDMs; dm != nullptr; )
	{
		DriveMovement* const dnext = dm->nextDM;
		DriveMovement::Release(dm);
		dm = dnext;
	}
	activeDMs = completedDMs = nullptr;

	for (MoveSegment* seg = shapedSegments; seg != nullptr; )
	{
		MoveSegment* const nextSeg = seg->GetNext();
		MoveSegment::Release(seg);
		seg = nextSeg;
	}
	for (MoveSegment* seg = unshapedSegments; seg != nullptr; )
	{
		MoveSegment* const nextSeg = seg->GetNext();
		MoveSegment::Release(seg);
		seg = nextSeg;
	}
	shapedSegments = unshapedSegments = nullptr;
}

// Return the number of clocks this DDA still needs to execute.
// This could be slightly negative, if the move is overdue for completion.
int32_t DDA::GetTimeLeft() const noexcept
pre(state == executing || state == frozen || state == completed)
{
	return (state == completed) ? 0
			: (state == executing) ? (int32_t)(afterPrepare.moveStartTime + clocksNeeded - StepTimer::GetTimerTicks())
			: (int32_t)clocksNeeded;
}

// Insert the specified drive into the step list, in step time order.
// We insert the drive before any existing entries with the same step time for best performance. Now that we generate step pulses
// for multiple motors simultaneously, there is no need to preserve round-robin order.
inline void DDA::InsertDM(DriveMovement *dm) noexcept
{
	DriveMovement **dmp = &activeDMs;
	while (*dmp != nullptr && (*dmp)->nextStepTime < dm->nextStepTime)
	{
		dmp = &((*dmp)->nextDM);
	}
	dm->nextDM = *dmp;
	*dmp = dm;
}

// Remove this drive from the list of drives with steps due and put it in the completed list
// Called from the step ISR only.
void DDA::DeactivateDM(size_t drive) noexcept
{
	DriveMovement **dmp = &activeDMs;
	while (*dmp != nullptr)
	{
		DriveMovement * const dm = *dmp;
		if (dm->drive == drive)
		{
			(*dmp) = dm->nextDM;
			dm->state = DMState::idle;
			dm->nextDM = completedDMs;
			completedDMs = dm;
			break;
		}
		dmp = &(dm->nextDM);
	}
}

void DDA::DebugPrintVector(const char *name, const float *vec, size_t len) const noexcept
{
	debugPrintf("%s=", name);
	for (size_t i = 0; i < len; ++i)
	{
		debugPrintf("%c%f", ((i == 0) ? '[' : ' '), (double)vec[i]);
	}
	debugPrintf("]");
}

// Print the text followed by the DDA only
void DDA::DebugPrint(const char *tag) const noexcept
{
	const size_t numAxes = reprap.GetGCodes().GetTotalAxes();
	debugPrintf("%s %u ts=%" PRIu32 " DDA:", tag, (unsigned int)state, afterPrepare.moveStartTime);
	if (flags.endCoordinatesValid)
	{
		float startCoordinates[MaxAxes];
		for (size_t i = 0; i < numAxes; ++i)
		{
			startCoordinates[i] = endCoordinates[i] - (totalDistance * directionVector[i]);
		}
		DebugPrintVector(" start", startCoordinates, numAxes);
		DebugPrintVector(" end", endCoordinates, numAxes);
	}

	debugPrintf(" s=%.4e", (double)totalDistance);
	DebugPrintVector(" vec", directionVector, MaxAxesPlusExtruders);
	debugPrintf("\n" "a=%.4e d=%.4e reqv=%.4e startv=%.4e topv=%.4e endv=%.4e cks=%" PRIu32 " fp=%" PRIu32 " fl=%04x\n",
				(double)acceleration, (double)deceleration, (double)requestedSpeed, (double)startSpeed, (double)topSpeed, (double)endSpeed, clocksNeeded, (uint32_t)filePos, flags.all);
	for (const MoveSegment *segs = shapedSegments; segs != nullptr; segs = segs->GetNext())
	{
		segs->DebugPrint('S');
	}
	for (const MoveSegment *segs = unshapedSegments; segs != nullptr; segs = segs->GetNext())
	{
		segs->DebugPrint('U');
	}
}

// Print the DDA and active DMs
void DDA::DebugPrintAll(const char *tag) const noexcept
{
	DebugPrint(tag);
	for (DriveMovement* dm = activeDMs; dm != nullptr; dm = dm->nextDM)
	{
		dm->DebugPrint();
	}
	for (DriveMovement* dm = completedDMs; dm != nullptr; dm = dm->nextDM)
	{
		dm->DebugPrint();
	}
}

// Set up a real move. Return true if it represents real movement, else false.
// Either way, return the amount of extrusion we didn't do in the extruder coordinates of nextMove
bool DDA::InitStandardMove(DDARing& ring, const RawMove &nextMove, bool doMotorMapping) noexcept
{
	// 0. If there are more total axes than visible axes, then we must ignore any movement data in nextMove for the invisible axes.
	// The call to CartesianToMotorSteps may adjust the invisible axis endpoints for architectures such as CoreXYU and delta with >3 towers, so set them up here.
	const size_t numTotalAxes = reprap.GetGCodes().GetTotalAxes();
	const size_t numVisibleAxes = reprap.GetGCodes().GetVisibleAxes();
	const int32_t * const positionNow = prev->DriveCoordinates();
	for (size_t axis = numVisibleAxes; axis < numTotalAxes; ++axis)
	{
		endPoint[axis] = positionNow[axis];
	}

	flags.all = 0;														// set all flags false

	// 1. Compute the new endpoints and the movement vector
	const Move& move = reprap.GetMove();
	if (doMotorMapping)
	{
		if (!move.CartesianToMotorSteps(nextMove.coords, endPoint, nextMove.isCoordinated))		// transform the axis coordinates if on a delta or CoreXY printer
		{
			return false;												// throw away the move if it couldn't be transformed
		}
#if SUPPORT_LINEAR_DELTA
		flags.isDeltaMovement = move.IsDeltaMode()
							&& (endPoint[X_AXIS] != positionNow[X_AXIS] || endPoint[Y_AXIS] != positionNow[Y_AXIS] || endPoint[Z_AXIS] != positionNow[Z_AXIS]);
#endif
	}

	bool linearAxesMoving = false;
	bool rotationalAxesMoving = false;
	bool extrudersMoving = false;
	bool forwardExtruding = false;
	float accelerations[MaxAxesPlusExtruders];
	const float * const normalAccelerations = reprap.GetPlatform().Accelerations(nextMove.reduceAcceleration);

	for (size_t drive = 0; drive < MaxAxesPlusExtruders; drive++)
	{
		accelerations[drive] = normalAccelerations[drive];

		if (drive < numVisibleAxes)
		{

			int32_t delta;
			if (doMotorMapping)
			{
				endCoordinates[drive] = nextMove.coords[drive];
				delta = endPoint[drive] - positionNow[drive];
				const float positionDelta = endCoordinates[drive] - prev->GetEndCoordinate(drive, false);
				directionVector[drive] = positionDelta;
				if (positionDelta != 0.0)
				{
					if (reprap.GetPlatform().IsAxisRotational(drive))
					{
						rotationalAxesMoving = true;
					}
					else
					{
						linearAxesMoving = true;
					}
					if (Tool::GetXAxes(nextMove.movementTool).IsBitSet(drive) || Tool::GetYAxes(nextMove.movementTool).IsBitSet(drive))
					{
						flags.xyMoving = true;				// this move has XY movement in user space, before axis were mapped
					}
				}
			}
			else
			{
				// Raw motor move on a visible axis
				endPoint[drive] = Move::MotorMovementToSteps(drive, nextMove.coords[drive]);
				delta = endPoint[drive] - positionNow[drive];
				directionVector[drive] = (float)delta/reprap.GetPlatform().DriveStepsPerUnit(drive);
				if (delta != 0)
				{
					if (reprap.GetPlatform().IsAxisRotational(drive))
					{
						rotationalAxesMoving = true;
					}
					else
					{
						linearAxesMoving = true;
					}
				}
			}

#if 0	// debug only
			if (delta != 0)
			{
				stepsRequested[drive] += labs(delta);
			}
#endif
		}
		else if (LogicalDriveToExtruder(drive) < reprap.GetGCodes().GetNumExtruders())
		{
			// It's an extruder drive. We defer calculating the steps because they may be affected by nonlinear extrusion, which we can't calculate until we
			// know the speed of the move, and because extruder movement is relative so we need to accumulate fractions of a whole step between moves.
			const float movement = nextMove.coords[drive];
			endCoordinates[drive] = directionVector[drive] = movement;			// for an extruder, endCoordinates is the amount of movement
			if (movement != 0.0)
			{
				extrudersMoving = true;
				if (movement > 0.0)
				{
					forwardExtruding = true;
				}
				if (flags.xyMoving && nextMove.usePressureAdvance)
				{
					const float compensationClocks = reprap.GetMove().GetPressureAdvanceClocks(LogicalDriveToExtruder(drive));
					if (compensationClocks > 0.0)
					{
						// Compensation causes instant velocity changes equal to acceleration * k, so we may need to limit the acceleration
						accelerations[drive] = min<float>(accelerations[drive], reprap.GetPlatform().GetInstantDv(drive)/compensationClocks);
					}
				}
			}
		}
		else
		{
			directionVector[drive] = 0.0;
		}
	}

	// 2. Throw it away if there's no real movement.
	if (!(linearAxesMoving || rotationalAxesMoving || extrudersMoving))
	{
		// Update the end position in the previous move, so that on the next move we don't think there is XY movement when the user didn't ask for any
		if (doMotorMapping)
		{
			for (size_t drive = 0; drive < numTotalAxes; ++drive)
			{
				prev->endCoordinates[drive] = nextMove.coords[drive];
			}
		}
		return false;
	}

	// 3. Store some values
	tool = nextMove.movementTool;
	flags.checkEndstops = nextMove.checkEndstops;
	filePos = nextMove.filePos;
	virtualExtruderPosition = nextMove.moveStartVirtualExtruderPosition;
	proportionDone = nextMove.proportionDone;
	initialUserC0 = nextMove.initialUserC0;
	initialUserC1 = nextMove.initialUserC1;

	flags.canPauseAfter = nextMove.canPauseAfter;
	flags.usingStandardFeedrate = nextMove.usingStandardFeedrate;
	flags.isPrintingMove = flags.xyMoving && forwardExtruding;				// require forward extrusion so that wipe-while-retracting doesn't count
	flags.isNonPrintingExtruderMove = extrudersMoving && !flags.isPrintingMove;	// flag used by filament monitors - we can ignore Z movement
	flags.usePressureAdvance = nextMove.usePressureAdvance;
	flags.controlLaser = nextMove.isCoordinated && nextMove.checkEndstops == 0;

	// The end coordinates will be valid at the end of this move if it does not involve endstop checks and is not a raw motor move
	flags.endCoordinatesValid = !nextMove.checkEndstops && doMotorMapping;
	flags.continuousRotationShortcut = (nextMove.moveType == 0);

#if SUPPORT_LASER || SUPPORT_IOBITS
	if (flags.controlLaser)
	{
		laserPwmOrIoBits = nextMove.laserPwmOrIoBits;
	}
	else
	{
		laserPwmOrIoBits.Clear();
	}
#endif

	// 4. Normalise the direction vector and compute the amount of motion.
	// NIST standard section 2.1.2.5 rule A: if any of XYZ is moving then the feed rate specifies the linear XYZ movement
	// We treat additional linear axes the same as XYZ
	const Kinematics& k = move.GetKinematics();
	if (linearAxesMoving)
	{
		// There is some linear axis movement, so normalise the direction vector so that the total linear movement has unit length and 'totalDistance' is the linear distance moved.
		// This means that the user gets the feed rate that he asked for. It also makes the delta calculations simpler.
		// First do the bed tilt compensation for deltas.
		directionVector[Z_AXIS] += (directionVector[X_AXIS] * k.GetTiltCorrection(X_AXIS)) + (directionVector[Y_AXIS] * k.GetTiltCorrection(Y_AXIS));
		totalDistance = NormaliseLinearMotion(reprap.GetPlatform().GetLinearAxes());
	}
	else if (rotationalAxesMoving)
	{
		// Some axes are moving, but not axes that X or Y are mapped to. Normalise the movement to the vector sum of the axes that are moving.
		totalDistance = Normalise(directionVector, reprap.GetPlatform().GetRotationalAxes());
	}
	else
	{
		// Extruder-only movement. Normalise so that the magnitude is the total absolute movement. This gives the correct feed rate for mixing extruders.
		totalDistance = 0.0;
		for (size_t d = 0; d < MaxAxesPlusExtruders; d++)
		{
			totalDistance += fabsf(directionVector[d]);
		}
		if (totalDistance > 0.0)		// should always be true
		{
			Scale(directionVector, 1.0/totalDistance);
		}
	}

	// 5. Compute the maximum acceleration available
	float normalisedDirectionVector[MaxAxesPlusExtruders];			// used to hold a unit-length vector in the direction of motion
	memcpyf(normalisedDirectionVector, directionVector, ARRAY_SIZE(normalisedDirectionVector));
	Absolute(normalisedDirectionVector, MaxAxesPlusExtruders);
	acceleration = beforePrepare.maxAcceleration = VectorBoxIntersection(normalisedDirectionVector, accelerations);
	if (flags.xyMoving)											// apply M204 acceleration limits to XY moves
	{
		acceleration = min<float>(acceleration, (flags.isPrintingMove) ? nextMove.maxPrintingAcceleration : nextMove.maxTravelAcceleration);
	}
	deceleration = acceleration;

	// 6. Set the speed to the smaller of the requested and maximum speed.
	// Also enforce a minimum speed of 0.5mm/sec. We need a minimum speed to avoid overflow in the movement calculations.
	float reqSpeed = nextMove.feedRate;
	if (!doMotorMapping)
	{
		// Special case of a raw or homing move on a delta printer
		// We use the Cartesian motion system to implement these moves, so the feed rate will be interpreted in Cartesian coordinates.
		// This is wrong, we want the feed rate to apply to the drive that is moving the farthest.
		float maxDistance = 0.0;
		for (size_t axis = 0; axis < numTotalAxes; ++axis)
		{
			if (k.GetMotionType(axis) == MotionType::segmentFreeDelta && normalisedDirectionVector[axis] > maxDistance)
			{
				maxDistance = normalisedDirectionVector[axis];
			}
		}
		if (maxDistance != 0.0)				// should be true if we are homing a delta
		{
			reqSpeed /= maxDistance;		// because normalisedDirectionVector is unit-normalised
		}
	}

	// Don't use the constrain function in the following, because if we have a very small XY movement and a lot of extrusion, we may have to make the
	// speed lower than the configured minimum movement speed. We must apply the minimum speed first and then limit it if necessary after that.
	requestedSpeed = min<float>(max<float>(reqSpeed, reprap.GetPlatform().MinMovementSpeed()),
								VectorBoxIntersection(normalisedDirectionVector, reprap.GetPlatform().MaxFeedrates()));

	// On a Cartesian printer, it is OK to limit the X and Y speeds and accelerations independently, and in consequence to allow greater values
	// for diagonal moves. On other architectures, this is not OK and any movement in the XY plane should be limited on other ways.
	if (doMotorMapping)
	{
		k.LimitSpeedAndAcceleration(*this, normalisedDirectionVector, numVisibleAxes, flags.continuousRotationShortcut);	// give the kinematics the chance to further restrict the speed and acceleration
	}

	// 7. Calculate the provisional accelerate and decelerate distances and the top speed
	endSpeed = 0.0;							// until the next move asks us to adjust it

	if (prev->state == provisional && (move.GetJerkPolicy() != 0 || (flags.isPrintingMove == prev->flags.isPrintingMove && flags.xyMoving == prev->flags.xyMoving)))
	{
		// Try to meld this move to the previous move to avoid stop/start
		// Assuming that this move ends with zero speed, calculate the maximum possible starting speed: u^2 = v^2 - 2as
		prev->beforePrepare.targetNextSpeed = min<float>(fastSqrtf(deceleration * totalDistance * 2.0), requestedSpeed);
		DoLookahead(ring, prev);
		startSpeed = prev->endSpeed;
	}
	else
	{
		// There is no previous move that we can adjust, so start at zero speed.
		startSpeed = 0.0;
	}

	RecalculateMove(ring);
	state = provisional;
	return true;
}

// Set up a leadscrew motor move returning true if the move does anything
bool DDA::InitLeadscrewMove(DDARing& ring, float feedrate, const float adjustments[MaxDriversPerAxis]) noexcept
{
	// 1. Compute the new endpoints and the movement vector
	bool realMove = false;

	for (size_t drive = 0; drive < MaxAxesPlusExtruders; drive++)
	{
		endPoint[drive] = prev->endPoint[drive];				// adjusting leadscrews doesn't change the endpoint
		endCoordinates[drive] = prev->endCoordinates[drive];	// adjusting leadscrews doesn't change the position
		directionVector[drive] = 0.0;
	}

	for (size_t driver = 0; driver < MaxDriversPerAxis; ++driver)
	{
		directionVector[driver] = adjustments[driver];			// for leadscrew adjustment moves, store the adjustment needed in directionVector
		const int32_t delta = lrintf(adjustments[driver] * reprap.GetPlatform().DriveStepsPerUnit(Z_AXIS));
		if (delta != 0)
		{
			realMove = true;
		}
	}

	// 2. Throw it away if there's no real movement.
	if (!realMove)
	{
		return false;
	}

	// 3. Store some values
	flags.all = 0;
	flags.isLeadscrewAdjustmentMove = true;
	virtualExtruderPosition = prev->virtualExtruderPosition;
	tool = nullptr;
	filePos = prev->filePos;
	flags.endCoordinatesValid = prev->flags.endCoordinatesValid;
	acceleration = deceleration = reprap.GetPlatform().Acceleration(Z_AXIS);

#if SUPPORT_LASER && SUPPORT_IOBITS
	if (reprap.GetGCodes().GetMachineType() == MachineType::laser)
	{
		laserPwmOrIoBits.Clear();
	}
	else
	{
		laserPwmOrIoBits = prev->laserPwmOrIoBits;
	}
#elif SUPPORT_LASER
	laserPwmOrIoBits.Clear();
#elif SUPPORT_IOBITS
	laserPwmOrIoBits = prev->laserPwmOrIoBits;
#endif

	// 4. Normalise the direction vector and compute the amount of motion.
	// Currently we normalise the vector sum of all Z motor movement to unit length.
	totalDistance = Normalise(directionVector);

	// 6. Set the speed to the smaller of the requested and maximum speed.
	requestedSpeed = feedrate;

	// 7. Calculate the provisional accelerate and decelerate distances and the top speed
	startSpeed = endSpeed = 0.0;

	RecalculateMove(ring);
	state = provisional;
	return true;
}

# if SUPPORT_ASYNC_MOVES

// Set up an async motor move returning true if the move does anything.
// All async moves are relative and linear.
bool DDA::InitAsyncMove(DDARing& ring, const AsyncMove& nextMove) noexcept
{
	// 1. Compute the new endpoints and the movement vector
	bool realMove = false;

	for (size_t drive = 0; drive < MaxAxesPlusExtruders; drive++)
	{
		// Note, the correspondence between endCoordinates and endPoint will not be exact because of rounding error.
		// This doesn't matter for the current application because we don't use either of these fields.

		// If it's a delta then we can only do async tower moves in the Z direction and on any additional linear axes
		const size_t axisToUse = (reprap.GetMove().GetKinematics().GetMotionType(drive) == MotionType::segmentFreeDelta) ? Z_AXIS : drive;
		directionVector[drive] = nextMove.movements[axisToUse];
		const int32_t delta = lrintf(nextMove.movements[axisToUse] * reprap.GetPlatform().DriveStepsPerUnit(drive));
		endPoint[drive] = prev->endPoint[drive] + delta;
		endCoordinates[drive] = prev->endCoordinates[drive];
		if (delta != 0)
		{
			realMove = true;
		}
	}

	// 2. Throw it away if there's no real movement.
	if (!realMove)
	{
		return false;
	}

	// 3. Store some values
	flags.all = 0;
	virtualExtruderPosition = 0;
	tool = nullptr;
	filePos = noFilePosition;

	startSpeed = nextMove.startSpeed;
	endSpeed = nextMove.endSpeed;
	requestedSpeed = nextMove.requestedSpeed;
	acceleration = nextMove.acceleration;
	deceleration = nextMove.deceleration;

#if SUPPORT_LASER || SUPPORT_IOBITS
	laserPwmOrIoBits.Clear();
#endif

	// Currently we normalise the vector sum of all motor movements to unit length.
	totalDistance = Normalise(directionVector);

	RecalculateMove(ring);
	state = provisional;
	return true;
}

#endif

#if SUPPORT_REMOTE_COMMANDS

// Set up a remote move. Return true if it represents real movement, else false.
// All values have already been converted to step clocks and the total distance has been normalised to 1.0.
//TODO pass the input shaping plan in the message. For now we don't use input shaping.
# if USE_REMOTE_INPUT_SHAPING
bool DDA::InitShapedFromRemote(const CanMessageMovementLinearShaped& msg) noexcept
# else
bool DDA::InitFromRemote(const CanMessageMovementLinear& msg) noexcept
#endif
{
	afterPrepare.moveStartTime = StepTimer::ConvertToLocalTime(msg.whenToExecute);
	clocksNeeded = msg.accelerationClocks + msg.steadyClocks + msg.decelClocks;
	flags.all = 0;
	flags.isRemote = true;
# if !USE_REMOTE_INPUT_SHAPING
	flags.isPrintingMove = (msg.pressureAdvanceDrives != 0);
# endif

	// Normalise the move to unit distance and convert time units from step clocks to seconds
	totalDistance = 1.0;

	topSpeed = 2.0/(2 * msg.steadyClocks + (msg.initialSpeedFraction + 1.0) * msg.accelerationClocks + (msg.finalSpeedFraction + 1.0) * msg.decelClocks);
	startSpeed = topSpeed * msg.initialSpeedFraction;
	endSpeed = topSpeed * msg.finalSpeedFraction;

	acceleration = (msg.accelerationClocks == 0) ? 0.0 : (topSpeed * (1.0 - msg.initialSpeedFraction))/msg.accelerationClocks;
	deceleration = (msg.decelClocks == 0) ? 0.0 : (topSpeed * (1.0 - msg.finalSpeedFraction))/msg.decelClocks;

	PrepParams params;
	params.unshaped.accelDistance = topSpeed * (1.0 + msg.initialSpeedFraction) * msg.accelerationClocks * 0.5;
	const float decelDistance = topSpeed * (1.0 + msg.finalSpeedFraction) * msg.decelClocks * 0.5;
	params.unshaped.decelStartDistance = 1.0 - decelDistance;
	params.unshaped.accelClocks = msg.accelerationClocks;
	params.unshaped.steadyClocks = msg.steadyClocks;
	params.unshaped.decelClocks = msg.decelClocks;
	params.unshaped.acceleration = acceleration;
	params.unshaped.deceleration = deceleration;

	shapedSegments = unshapedSegments = nullptr;
	activeDMs = completedDMs = nullptr;
	afterPrepare.drivesMoving.Clear();

# if USE_REMOTE_INPUT_SHAPING
	const size_t numDrivers = min<size_t>(msg.numDriversMinusOne + 1, min<size_t>(NumDirectDrivers, MaxLinearDriversPerCanSlave));
# else
	const size_t numDrivers = min<size_t>(msg.numDrivers, min<size_t>(NumDirectDrivers, MaxLinearDriversPerCanSlave));
# endif
	for (size_t drive = 0; drive < numDrivers; drive++)
	{
		endPoint[drive] = prev->endPoint[drive];				// the steps for this move will be added later
# if USE_REMOTE_INPUT_SHAPING
		switch (msg.GetMoveType(drive))
		{
		case CanMessageMovementLinearShaped::shapedAxis:
			// Note, drivers that are not moving are set to shapedAxis, so we need to check that the driver really is moving
			{
				const int32_t delta = msg.perDrive[drive].iSteps;
				if (delta != 0)
				{
					if (shapedSegments == nullptr)
					{
						// Calculate the segments needed for axis movement
						//TODO the message will include input shaping info
						shapedSegments = AxisShaper::GetUnshapedSegments(*this, params);
					}

					DriveMovement* const pdm = DriveMovement::Allocate(drive, DMState::idle);
					pdm->totalSteps = labs(delta);				// for now this is the number of net steps, but gets adjusted later if there is a reverse in direction
					pdm->direction = (delta >= 0);				// for now this is the direction of net movement, but gets adjusted later if it is a delta movement

					reprap.GetPlatform().EnableDrivers(drive);
					const bool stepsToDo = pdm->PrepareCartesianAxis(*this, params);
					if (stepsToDo)
					{
						pdm->directionChanged = false;
						InsertDM(pdm);
						const uint32_t netSteps = (pdm->reverseStartStep < pdm->totalSteps) ? (2 * pdm->reverseStartStep) - pdm->totalSteps : pdm->totalSteps;
						if (pdm->direction)
						{
							endPoint[drive] += netSteps;
						}
						else
						{
							endPoint[drive] -= netSteps;
						}

						// Check for sensible values, print them if they look dubious
						if (reprap.Debug(moduleDda) && pdm->totalSteps > 1000000)
						{
							DebugPrintAll("rem");
						}
					}
					else
					{
						DriveMovement::Release(pdm);
					}
				}
			}
			break;

		case CanMessageMovementLinearShaped::shapedDelta:
			{
				if (shapedSegments == nullptr)
				{
					// Calculate the segments needed for axis movement
					//TODO the message will include input shaping info
					shapedSegments = AxisShaper::GetUnshapedSegments(*this, params);
				}

				//TODO
			}
			break;

		case CanMessageMovementLinearShaped::extruderWithPa:
			flags.usePressureAdvance = true;					// either all extruder use pressure advance, or none do
			// no break
		case CanMessageMovementLinearShaped::MoveType::extruderNoPa:
			{
				if (unshapedSegments != nullptr)
				{
					unshapedSegments = AxisShaper::GetUnshapedSegments(*this, params);
				}
				if (unshapedSegments != nullptr)
				{
					DriveMovement* const pdm = DriveMovement::Allocate(drive, DMState::idle);
					pdm->PrepareExtruder(*this, params);
					InsertDM(pdm);
				}
			}
			break;
		}
	}
# else
		const int32_t delta = msg.perDrive[drive].steps;
		if (delta != 0)
		{
			EnsureUnshapedSegments(params);				// there are no shaped segments, so set up the unshaped ones

			DriveMovement* const pdm = DriveMovement::Allocate(drive, DMState::idle);
			pdm->totalSteps = labs(delta);				// for now this is the number of net steps, but gets adjusted later if there is a reverse in direction
			pdm->direction = (delta >= 0);				// for now this is the direction of net movement, but gets adjusted later if it is a delta movement
			afterPrepare.drivesMoving.SetBit(drive);
			reprap.GetPlatform().EnableDrivers(drive, false);
			const bool stepsToDo = ((msg.pressureAdvanceDrives & (1u << drive)) != 0)
						? pdm->PrepareExtruder(*this, params)
							: pdm->PrepareCartesianAxis(*this, params);
			if (stepsToDo)
			{
				pdm->directionChanged = false;
				InsertDM(pdm);
				const uint32_t netSteps = (pdm->reverseStartStep < pdm->totalSteps) ? (2 * pdm->reverseStartStep) - pdm->totalSteps : pdm->totalSteps;
				if (pdm->direction)
				{
					endPoint[drive] += netSteps;
				}
				else
				{
					endPoint[drive] -= netSteps;
				}

				// Check for sensible values, print them if they look dubious
				if (reprap.Debug(moduleDda) && pdm->totalSteps > 1000000)
				{
					DebugPrintAll("rem");
				}
			}
			else
			{
				DriveMovement::Release(pdm);
			}
		}
	}
# endif

	// 2. Throw it away if there's no real movement.
	if (activeDMs == nullptr)
	{
		return false;
	}

	if (reprap.Debug(moduleDda) && reprap.Debug(moduleMove))	// temp show the prepared DDA if debug enabled for both modules
	{
		DebugPrintAll("rem");
	}

	state = frozen;												// must do this last so that the ISR doesn't start executing it before we have finished setting it up
	return true;
}

void DDA::StopDrivers(uint16_t whichDrives) noexcept
{
	if (state == executing)
	{
		for (size_t drive = 0; drive < NumDirectDrivers; ++drive)
		{
			if (whichDrives & (1u << drive))
			{
				StopDrive(drive);
			}
		}
	}
}

#endif	// SUPPORT_REMOTE_COMMANDS

// Return true if this move is or might have been intended to be a deceleration-only move
// A move planned as a deceleration-only move may have a short acceleration segment at the start because of rounding error
bool DDA::IsDecelerationMove() const noexcept
{
	return beforePrepare.decelDistance == totalDistance					// the simple case - is a deceleration-only move
			|| (topSpeed < requestedSpeed								// can't have been intended as deceleration-only if it reaches the requested speed
				&& beforePrepare.decelDistance > 0.98 * totalDistance	// rounding error can only go so far
			   );
}

// Return true if this move is or might have been intended to be a deceleration-only move
// A move planned as a deceleration-only move may have a short acceleration segment at the start because of rounding error
bool DDA::IsAccelerationMove() const noexcept
{
	return beforePrepare.accelDistance == totalDistance					// the simple case - is an acceleration-only move
			|| (topSpeed < requestedSpeed								// can't have been intended as deceleration-only if it reaches the requested speed
				&& beforePrepare.accelDistance > 0.98 * totalDistance	// rounding error can only go so far
			   );
}

#if 0
#define LA_DEBUG	do { if (fabsf(fsquare(laDDA->endSpeed) - fsquare(laDDA->startSpeed)) > 2.02 * laDDA->acceleration * laDDA->totalDistance \
								|| laDDA->topSpeed > laDDA->requestedSpeed) { \
							debugPrintf("%s(%d) ", __FILE__, __LINE__);		\
							laDDA->DebugPrint();	\
						}	\
					} while(false)
#else
#define LA_DEBUG	do { } while(false)
#endif

// Try to increase the ending speed of this move to allow the next move to start at targetNextSpeed.
// Only called if this move and the next one are both printing moves.
/*static*/ void DDA::DoLookahead(DDARing& ring, DDA *laDDA) noexcept
pre(state == provisional)
{
//	if (reprap.Debug(moduleDda)) debugPrintf("Adjusting, %f\n", laDDA->targetNextSpeed);
	unsigned int laDepth = 0;
	bool goingUp = true;

	for(;;)					// this loop is used to nest lookahead without making recursive calls
	{
		if (goingUp)
		{
			// We have been asked to adjust the end speed of this move to match the next move starting at targetNextSpeed
			if (laDDA->beforePrepare.targetNextSpeed > laDDA->requestedSpeed)
			{
				laDDA->beforePrepare.targetNextSpeed = laDDA->requestedSpeed;			// don't try for an end speed higher than our requested speed
			}
			if (laDDA->topSpeed >= laDDA->requestedSpeed)
			{
				// This move already reaches its top speed, so we just need to adjust the deceleration part
				laDDA->MatchSpeeds();													// adjust it if necessary
				goingUp = false;
			}
			else if (   laDDA->IsDecelerationMove()
					 && laDDA->prev->beforePrepare.decelDistance > 0.0					// if the previous move has no deceleration phase then no point in adjusting it
					)
			{
				const DDAState st = laDDA->prev->state;
				// This is a deceleration-only move, and the previous one has a deceleration phase. We may have to adjust the previous move as well to get optimum behaviour.
				if (   st == provisional
					&& (   reprap.GetMove().GetJerkPolicy() != 0
						|| (   laDDA->prev->flags.xyMoving == laDDA->flags.xyMoving
							&& (   laDDA->prev->flags.isPrintingMove == laDDA->flags.isPrintingMove
								|| (laDDA->prev->flags.isPrintingMove && laDDA->prev->requestedSpeed == laDDA->requestedSpeed)	// special case to support coast-to-end
							   )
						   )
					   )
				   )
				{
					laDDA->MatchSpeeds();
					const float maxStartSpeed = fastSqrtf(fsquare(laDDA->beforePrepare.targetNextSpeed) + (2 * laDDA->deceleration * laDDA->totalDistance));
					laDDA->prev->beforePrepare.targetNextSpeed = min<float>(maxStartSpeed, laDDA->requestedSpeed);
					// leave 'goingUp' true
				}
				else
				{
					// This move is a deceleration-only move but we can't adjust the previous one
					if (st == frozen || st == executing)
					{
						laDDA->flags.hadLookaheadUnderrun = true;
					}
					const float maxReachableSpeed = fastSqrtf(fsquare(laDDA->startSpeed) + (2 * laDDA->deceleration * laDDA->totalDistance));
					if (laDDA->beforePrepare.targetNextSpeed > maxReachableSpeed)
					{
						laDDA->beforePrepare.targetNextSpeed = maxReachableSpeed;
					}
					laDDA->MatchSpeeds();
					goingUp = false;
				}
			}
			else
			{
				// This move doesn't reach its requested speed, but it isn't a deceleration-only move
				// Set its end speed to the minimum of the requested speed and the highest we can reach
				const float maxReachableSpeed = fastSqrtf(fsquare(laDDA->startSpeed) + (2 * laDDA->acceleration * laDDA->totalDistance));
				if (laDDA->beforePrepare.targetNextSpeed > maxReachableSpeed)
				{
					// Looks like this is an acceleration segment, so to ensure smooth acceleration we should reduce targetNextSpeed to endSpeed as well
					laDDA->beforePrepare.targetNextSpeed = maxReachableSpeed;
				}
				laDDA->MatchSpeeds();
				goingUp = false;
			}
		}
		else
		{
			// Going back down the list
			// We have adjusted the end speed of the previous move as much as is possible. Adjust this move to match it.
			laDDA->startSpeed = laDDA->prev->endSpeed;
			const float maxEndSpeed = fastSqrtf(fsquare(laDDA->startSpeed) + (2 * laDDA->acceleration * laDDA->totalDistance));
			if (maxEndSpeed < laDDA->beforePrepare.targetNextSpeed)
			{
				laDDA->beforePrepare.targetNextSpeed = maxEndSpeed;
			}
		}

		if (goingUp)
		{
			// Still going up
			laDDA = laDDA->prev;
			++laDepth;
#if 0
			if (reprap.Debug(moduleDda))
			{
				debugPrintf("Recursion start %u\n", laDepth);
			}
#endif
		}
		else
		{
			// Either just stopped going up, or going down
			if (laDDA->beforePrepare.targetNextSpeed < laDDA->endSpeed)
			{
				// This situation should not normally happen except by a small amount because of rounding error.
				// Don't reduce the end speed of the current move, because that may make the move infeasible.
				// Report a lookahead error if the change is too large to be accounted for by rounding error.
				if (laDDA->beforePrepare.targetNextSpeed < laDDA->endSpeed * 0.99)
				{
					ring.RecordLookaheadError();
					if (reprap.Debug(moduleMove))
					{
						debugPrintf("DDA.cpp(%d) tn=%f ", __LINE__, (double)laDDA->beforePrepare.targetNextSpeed);
						laDDA->DebugPrint("la");
					}
				}
			}
			else
			{
				laDDA->endSpeed = laDDA->beforePrepare.targetNextSpeed;
			}
LA_DEBUG;
			laDDA->RecalculateMove(ring);

			if (laDepth == 0)
			{
#if 0
				if (reprap.Debug(moduleDda))
				{
					debugPrintf("Complete, %f\n", laDDA->targetNextSpeed);
				}
#endif
				return;
			}

			laDDA = laDDA->next;
			--laDepth;
		}
	}
}

// Try to push babystepping earlier in the move queue, returning the amount we pushed
// Caution! Thus is called with scheduling locked, therefore it must make no FreeRTOS calls, or call anything that makes them
//TODO this won't work for CoreXZ, rotary delta, Kappa, or SCARA with Z crosstalk
float DDA::AdvanceBabyStepping(DDARing& ring, size_t axis, float amount) noexcept
{
	if (axis != Z_AXIS)
	{
		return 0.0;				// only Z axis babystepping is supported at present
	}

	DDA *cdda = this;
	while (cdda->prev->state == DDAState::provisional)
	{
		cdda = cdda->prev;
	}

	// cdda addresses the earliest un-prepared move, which is the first one we can apply babystepping to
	// Allow babystepping Z speed up to 10% of the move top speed or up to half the Z jerk rate, whichever is lower
	float babySteppingDone = 0.0;
	while(cdda != this)
	{
		float babySteppingToDo = 0.0;
		if (amount != 0.0 && cdda->flags.xyMoving)
		{
			// Limit the babystepping Z speed to the lower of 0.1 times the original XYZ speed and 0.5 times the Z jerk
			Platform& platform = reprap.GetPlatform();
			const float maxBabySteppingAmount = cdda->totalDistance * min<float>(0.1, 0.5 * platform.GetInstantDv(Z_AXIS)/cdda->topSpeed);
			babySteppingToDo = constrain<float>(amount, -maxBabySteppingAmount, maxBabySteppingAmount);
			cdda->directionVector[Z_AXIS] += babySteppingToDo/cdda->totalDistance;
			cdda->totalDistance *= cdda->NormaliseLinearMotion(platform.GetLinearAxes());
			cdda->RecalculateMove(ring);
			babySteppingDone += babySteppingToDo;
			amount -= babySteppingToDo;
		}

		// Even if there is no babystepping to do this move, we may need to adjust the end coordinates
		cdda->endCoordinates[Z_AXIS] += babySteppingDone;
#if SUPPORT_LINEAR_DELTA
		if (cdda->flags.isDeltaMovement)
		{
			for (size_t motor = 0; motor < reprap.GetGCodes().GetTotalAxes(); ++motor)
			{
				if (reprap.GetMove().GetKinematics().GetMotionType(motor) == MotionType::segmentFreeDelta)
				{
					cdda->endPoint[motor] += (int32_t)(babySteppingDone * reprap.GetPlatform().DriveStepsPerUnit(motor));
				}
			}
		}
		else
#endif
		{
			cdda->endPoint[Z_AXIS] += (int32_t)(babySteppingDone * reprap.GetPlatform().DriveStepsPerUnit(Z_AXIS));
		}

		// Now do the next move
		cdda = cdda->next;
	}

	return babySteppingDone;
}

// Recalculate the top speed, acceleration distance and deceleration distance, and whether we can pause after this move
// This may cause a move that we intended to be a deceleration-only move to have a tiny acceleration segment at the start
void DDA::RecalculateMove(DDARing& ring) noexcept
{
	const float twoA = 2 * acceleration;
	const float twoD = 2 * deceleration;
	beforePrepare.accelDistance = (fsquare(requestedSpeed) - fsquare(startSpeed))/twoA;
	beforePrepare.decelDistance = (fsquare(requestedSpeed) - fsquare(endSpeed))/twoD;
	if (beforePrepare.accelDistance + beforePrepare.decelDistance < totalDistance)
	{
		// This move reaches its top speed
		topSpeed = requestedSpeed;
	}
	else
	{
		// This move has no steady-speed phase, so it's accelerate-decelerate or accelerate-only or decelerate-only move.
		// If V is the peak speed, then (V^2 - u^2)/2a + (V^2 - v^2)/2d = dist
		// So V^2(2a + 2d) = 2a.2d.dist + 2a.v^2 + 2d.u^2
		// So V^2 = (2a.2d.dist + 2a.v^2 + 2d.u^2)/(2a + 2d)
		const float vsquared = ((twoA * twoD * totalDistance) + (twoA * fsquare(endSpeed)) + twoD * fsquare(startSpeed))/(twoA + twoD);
		if (vsquared > fsquare(startSpeed) && vsquared > fsquare(endSpeed))
		{
			// It's an accelerate-decelerate move. Calculate accelerate distance from: V^2 = u^2 + 2as.
			beforePrepare.accelDistance = (vsquared - fsquare(startSpeed))/twoA;
			beforePrepare.decelDistance = (vsquared - fsquare(endSpeed))/twoD;
			topSpeed = fastSqrtf(vsquared);
		}
		else
		{
			// It's an accelerate-only or decelerate-only move.
			// Due to rounding errors and babystepping adjustments, we may have to adjust the acceleration or deceleration slightly.
			if (startSpeed < endSpeed)
			{
				beforePrepare.accelDistance = totalDistance;
				beforePrepare.decelDistance = 0.0;
				topSpeed = endSpeed;
				const float newAcceleration = (fsquare(endSpeed) - fsquare(startSpeed))/(2 * totalDistance);
				if (newAcceleration > 1.02 * acceleration)
				{
					// The acceleration increase is greater than we expect from rounding error, so record an error
					ring.RecordLookaheadError();
					if (reprap.Debug(moduleMove))
					{
						debugPrintf("DDA.cpp(%d) na=%f", __LINE__, (double)newAcceleration);
						DebugPrint("rm");
					}
				}
				acceleration = newAcceleration;
			}
			else
			{
				beforePrepare.accelDistance = 0.0;
				beforePrepare.decelDistance = totalDistance;
				topSpeed = startSpeed;
				const float newDeceleration = (fsquare(startSpeed) - fsquare(endSpeed))/(2 * totalDistance);
				if (newDeceleration > 1.02 * deceleration)
				{
					// The deceleration increase is greater than we expect from rounding error, so record an error
					ring.RecordLookaheadError();
					if (reprap.Debug(moduleMove))
					{
						debugPrintf("DDA.cpp(%d) nd=%f", __LINE__, (double)newDeceleration);
						DebugPrint("rm");
					}
				}
				deceleration = newDeceleration;
			}
		}
	}

	if (flags.canPauseAfter && endSpeed != 0.0)
	{
		const Platform& p = reprap.GetPlatform();
		for (size_t drive = 0; drive < MaxAxesPlusExtruders; ++drive)
		{
			if (endSpeed * fabsf(directionVector[drive]) > p.GetInstantDv(drive))
			{
				flags.canPauseAfter = false;
				break;
			}
		}
	}

	// We need to set the number of clocks needed here because we use it before the move has been frozen
	const float totalTime = (topSpeed - startSpeed)/acceleration
							+ (topSpeed - endSpeed)/deceleration
							+ (totalDistance - beforePrepare.accelDistance - beforePrepare.decelDistance)/topSpeed;
	clocksNeeded = (uint32_t)totalTime;
}

// Decide what speed we would really like this move to end at.
// On entry, targetNextSpeed is the speed we would like the next move after this one to start at and this one to end at
// On return, targetNextSpeed is the actual speed we can achieve without exceeding the jerk limits.
void DDA::MatchSpeeds() noexcept
{
	for (size_t drive = 0; drive < MaxAxesPlusExtruders; ++drive)
	{
		if (directionVector[drive] != 0.0 || next->directionVector[drive] != 0.0)
		{
			const float totalFraction = fabsf(directionVector[drive] - next->directionVector[drive]);
			const float jerk = totalFraction * beforePrepare.targetNextSpeed;
			const float allowedJerk = reprap.GetPlatform().GetInstantDv(drive);
			if (jerk > allowedJerk)
			{
				beforePrepare.targetNextSpeed = allowedJerk/totalFraction;
			}
		}
	}
}

// This is called by Move::CurrentMoveCompleted to update the live coordinates from the move that has just finished
bool DDA::FetchEndPosition(volatile int32_t ep[MaxAxesPlusExtruders], volatile float endCoords[MaxAxesPlusExtruders]) noexcept
{
	for (size_t drive = 0; drive < MaxAxesPlusExtruders; ++drive)
	{
		ep[drive] = endPoint[drive];
	}
	if (flags.endCoordinatesValid)
	{
		const size_t visibleAxes = reprap.GetGCodes().GetVisibleAxes();
		for (size_t axis = 0; axis < visibleAxes; ++axis)
		{
			endCoords[axis] = endCoordinates[axis];
		}
	}

	// Extrusion amounts are always valid
	const size_t numExtruders = reprap.GetGCodes().GetNumExtruders();
	for (size_t extruder = 0; extruder < numExtruders; ++extruder)
	{
		endCoords[ExtruderToLogicalDrive(extruder)] += endCoordinates[ExtruderToLogicalDrive(extruder)];
	}

	return flags.endCoordinatesValid;
}

// This may be called from an ISR, e.g. via Kinematics::OnHomingSwitchTriggered
void DDA::SetPositions(const float move[MaxAxesPlusExtruders]) noexcept
{
	(void)reprap.GetMove().CartesianToMotorSteps(move, endPoint, true);
	const size_t numAxes = reprap.GetGCodes().GetVisibleAxes();
	for (size_t axis = 0; axis < numAxes; ++axis)
	{
		endCoordinates[axis] = move[axis];
	}
	flags.endCoordinatesValid = true;
}

// Get a Cartesian end coordinate from this move
float DDA::GetEndCoordinate(size_t drive, bool disableMotorMapping) noexcept
pre(disableDeltaMapping || drive < MaxAxes)
{
	if (disableMotorMapping)
	{
		return Move::MotorStepsToMovement(drive, endPoint[drive]);
	}
	else
	{
		const size_t visibleAxes = reprap.GetGCodes().GetVisibleAxes();
		if (drive < visibleAxes && !flags.endCoordinatesValid)
		{
			reprap.GetMove().MotorStepsToCartesian(endPoint, visibleAxes, reprap.GetGCodes().GetTotalAxes(), endCoordinates);
			flags.endCoordinatesValid = true;
		}
		return endCoordinates[drive];
	}
}

// Set up unshapedSegments if we haven't done so already
void DDA::EnsureUnshapedSegments(const PrepParams& params) noexcept
{
	if (unshapedSegments == nullptr)
	{
		unshapedSegments = AxisShaper::GetUnshapedSegments(*this, params);
	}
}

// Prepare this DDA for execution.
// This must not be called with interrupts disabled, because it calls Platform::EnableDrive.
void DDA::Prepare(SimulationMode simMode) noexcept
{
	flags.wasAccelOnlyMove = IsAccelerationMove();			// save this for the next move to look at

#if SUPPORT_LASER
	if (topSpeed < requestedSpeed && reprap.GetGCodes().GetMachineType() == MachineType::laser)
	{
		// Scale back the laser power according to the actual speed
		laserPwmOrIoBits.laserPwm = (laserPwmOrIoBits.laserPwm * topSpeed)/requestedSpeed;
	}
#endif

	// Prepare for movement
	shapedSegments = unshapedSegments = nullptr;

	PrepParams params;										// the default constructor clears params.plan to 'no shaping'
	if (flags.xyMoving)
	{
		reprap.GetMove().GetAxisShaper().PlanShaping(*this, params, flags.xyMoving);	// this will set up shapedSegments if we are doing any shaping
	}
	else
	{
		params.SetFromDDA(*this);
		params.unshaped.Finalise(topSpeed);
		clocksNeeded = params.unshaped.TotalClocks();
	}

	// Copy the unshaped acceleration and deceleration back to the DDA because ManageLaserPower uses them
	//TODO change ManageLaserPower to work on the shaped segments instead
	acceleration = params.unshaped.acceleration;
	deceleration = params.unshaped.deceleration;

	if (simMode < SimulationMode::normal)
	{
#if SUPPORT_LINEAR_DELTA
		if (flags.isDeltaMovement)
		{
			// This code assumes that the previous move in the DDA ring is the previously-executed move, because it fetches the X and Y end coordinates from that move.
			// Therefore the Move code must not store a new move in that entry until this one has been prepared! (It took me ages to track this down.)
			// Ideally we would store the initial X and Y coordinates in the DDA, but we need to be economical with memory
			params.a2plusb2 = fsquare(directionVector[X_AXIS]) + fsquare(directionVector[Y_AXIS]);
			params.initialX = prev->GetEndCoordinate(X_AXIS, false);
			params.initialY = prev->GetEndCoordinate(Y_AXIS, false);
			params.dparams = static_cast<const LinearDeltaKinematics*>(&(reprap.GetMove().GetKinematics()));
# if SUPPORT_CAN_EXPANSION
			params.finalX = GetEndCoordinate(X_AXIS, false);
			params.finalY = GetEndCoordinate(Y_AXIS, false);
			params.zMovement = GetEndCoordinate(Z_AXIS, false) - prev->GetEndCoordinate(Z_AXIS, false);
# endif
		}
#endif

		activeDMs = completedDMs = nullptr;

#if SUPPORT_CAN_EXPANSION
		CanMotion::StartMovement();
#endif

		// Handle all drivers
		Platform& platform = reprap.GetPlatform();
		if (flags.isLeadscrewAdjustmentMove)
		{
			platform.EnableDrivers(Z_AXIS, false);			// ensure all Z motors are enabled
		}

		AxesBitmap additionalAxisMotorsToEnable, axisMotorsEnabled;
#if SUPPORT_CAN_EXPANSION
		afterPrepare.drivesMoving.Clear();
#endif
		for (size_t drive = 0; drive < MaxAxesPlusExtruders; ++drive)
		{
			if (flags.isLeadscrewAdjustmentMove)
			{
#if SUPPORT_CAN_EXPANSION
				afterPrepare.drivesMoving.SetBit(Z_AXIS);
#endif
				// For a leadscrew adjustment move, the first N elements of the direction vector are the adjustments to the N Z motors
				const AxisDriversConfig& config = platform.GetAxisDriversConfig(Z_AXIS);
				if (drive < config.numDrivers)
				{
					const int32_t delta = lrintf(directionVector[drive] * totalDistance * platform.DriveStepsPerUnit(Z_AXIS));
					const DriverId driver = config.driverNumbers[drive];
					if (delta != 0)
					{
#if SUPPORT_CAN_EXPANSION
						if (driver.IsRemote())
						{
							CanMotion::AddMovement(params, driver, delta, false);
						}
						else
#endif
						{
							EnsureUnshapedSegments(params);
							DriveMovement* const pdm = DriveMovement::Allocate(driver.localDriver + MaxAxesPlusExtruders, DMState::idle);
							pdm->direction = (delta >= 0);
							pdm->totalSteps = labs(delta);
							if (pdm->PrepareCartesianAxis(*this, params))
							{
								pdm->directionChanged = false;
								// Check for sensible values, print them if they look dubious
								if (reprap.Debug(moduleDda) && pdm->totalSteps > 1000000)
								{
									DebugPrintAll("pr_err1");
								}
								InsertDM(pdm);
							}
							else
							{
								pdm->state = DMState::idle;
								pdm->nextDM = completedDMs;
								completedDMs = pdm;
							}
						}
					}
				}
			}
#if SUPPORT_LINEAR_DELTA
			else if (flags.isDeltaMovement && reprap.GetMove().GetKinematics().GetMotionType(drive) == MotionType::segmentFreeDelta)
			{
				// On a delta we need to move all towers even if some of them have no net movement
				platform.EnableDrivers(drive, false);
				if (shapedSegments == nullptr)
				{
					EnsureUnshapedSegments(params);
				}

				const int32_t delta = endPoint[drive] - prev->endPoint[drive];
				if (platform.GetDriversBitmap(drive) != 0						// if any of the drives is local
#if SUPPORT_CAN_EXPANSION
						|| flags.checkEndstops									// if checking endstops, create a DM even if there are no local drives involved
#endif
				   )
				{
					DriveMovement* const pdm = DriveMovement::Allocate(drive, DMState::idle);
					pdm->direction = (delta >= 0);
					pdm->totalSteps = labs(delta);								// this is net steps for now
					if (pdm->PrepareDeltaAxis(*this, params))
					{
						pdm->directionChanged = false;
						// Check for sensible values, print them if they look dubious
						if (reprap.Debug(moduleDda) && pdm->totalSteps > 1000000)
						{
							DebugPrintAll("pr_err2");
						}
						InsertDM(pdm);
					}
					else
					{
						pdm->state = DMState::idle;
						pdm->nextDM = completedDMs;
						completedDMs = pdm;
					}
				}

# if SUPPORT_CAN_EXPANSION
				afterPrepare.drivesMoving.SetBit(drive);
				const AxisDriversConfig& config = platform.GetAxisDriversConfig(drive);
				for (size_t i = 0; i < config.numDrivers; ++i)
				{
					const DriverId driver = config.driverNumbers[i];
					if (driver.IsRemote())
					{
						CanMotion::AddMovement(params, driver, delta, false);
					}
				}
# endif
				axisMotorsEnabled.SetBit(drive);
			}
#endif
			else if (drive < reprap.GetGCodes().GetTotalAxes())
			{
				// It's a linear axis
				int32_t delta = endPoint[drive] - prev->endPoint[drive];
				if (delta != 0)
				{
					platform.EnableDrivers(drive, false);
					if (shapedSegments == nullptr)
					{
						EnsureUnshapedSegments(params);
					}
					if (flags.continuousRotationShortcut && reprap.GetMove().GetKinematics().IsContinuousRotationAxis(drive))
					{
						// This is a continuous rotation axis, so we may have adjusted the move to cross the 180 degrees position
						const int32_t stepsPerRotation = lrintf(360.0 * platform.DriveStepsPerUnit(drive));
						if (delta > stepsPerRotation/2)
						{
							delta -= stepsPerRotation;
						}
						else if (delta < -stepsPerRotation/2)
						{
							delta += stepsPerRotation;
						}
					}

					if (   platform.GetDriversBitmap(drive) != 0				// if any of the drives is local
#if SUPPORT_CAN_EXPANSION
						|| flags.checkEndstops									// if checking endstops, create a DM even if there are no local drives involved
#endif
					   )
					{
						DriveMovement* const pdm = DriveMovement::Allocate(drive, DMState::idle);
						pdm->direction = (delta >= 0);
						pdm->totalSteps = labs(delta);
						if (pdm->PrepareCartesianAxis(*this, params))
						{
							pdm->directionChanged = false;
							// Check for sensible values, print them if they look dubious
							if (reprap.Debug(moduleDda) && pdm->totalSteps > 1000000)
							{
								DebugPrintAll("pr_err3");
							}
							InsertDM(pdm);
						}
						else
						{
							pdm->state = DMState::idle;
							pdm->nextDM = completedDMs;
							completedDMs = pdm;
						}
					}

#if SUPPORT_CAN_EXPANSION
					afterPrepare.drivesMoving.SetBit(drive);
					const AxisDriversConfig& config = platform.GetAxisDriversConfig(drive);
					for (size_t i = 0; i < config.numDrivers; ++i)
					{
						const DriverId driver = config.driverNumbers[i];
						if (driver.IsRemote())
						{
							CanMotion::AddMovement(params, driver, delta, false);
						}
					}
#endif
					axisMotorsEnabled.SetBit(drive);
					additionalAxisMotorsToEnable |= reprap.GetMove().GetKinematics().GetConnectedAxes(drive);
				}
			}
			else
			{
				// It's an extruder drive
				if (directionVector[drive] != 0.0)
				{
					// Currently, we don't apply input shaping to extruders
					platform.EnableDrivers(drive, false);
					const size_t extruder = LogicalDriveToExtruder(drive);
#if SUPPORT_NONLINEAR_EXTRUSION
					// Add the nonlinear extrusion correction to totalExtrusion.
					// If we are given a stupidly short move to execute then clocksNeeded can be zero, which leads to NaNs in this code; so we need to guard against that.
					if (flags.isPrintingMove && clocksNeeded != 0)
					{
						const NonlinearExtrusion& nl = platform.GetExtrusionCoefficients(extruder);
						float& dv = directionVector[drive];
						const float averageExtrusionSpeed = (totalDistance * dv * StepClockRate)/clocksNeeded;			// need speed in mm/sec for nonlinear extrusion calculation
						const float factor = 1.0 + min<float>((averageExtrusionSpeed * nl.A) + (averageExtrusionSpeed * averageExtrusionSpeed * nl.B), nl.limit);
						dv *= factor;
					}
#endif

#if SUPPORT_CAN_EXPANSION
					afterPrepare.drivesMoving.SetBit(drive);
					const DriverId driver = platform.GetExtruderDriver(extruder);
					if (driver.IsRemote())
					{
						// This calculation isn't quite right when we use PA and fractional steps accumulate. I will fix it when I change the CAN protocol.
						// The MovementLinear message requires the raw step count not adjusted for PA to be passed. The remote board adds the PA.
						ExtruderShaper& shaper = reprap.GetMove().GetExtruderShaper(LogicalDriveToExtruder(drive));
						float netMovement = (totalDistance * directionVector[drive]) + shaper.GetExtrusionPending();
						const float stepsPerMm = platform.DriveStepsPerUnit(drive);
						const int32_t rawSteps = lrintf(netMovement * stepsPerMm);					// we round here instead of truncating to match the old code
						if (flags.usePressureAdvance)
						{
							netMovement += (endSpeed - startSpeed) * directionVector[drive] * shaper.GetKclocks();
						}
						if (rawSteps != 0)
						{
							CanMotion::AddMovement(params, driver, rawSteps, flags.usePressureAdvance);
							const int32_t netSteps = (flags.usePressureAdvance)
														? lrintf(netMovement * stepsPerMm)			// work out how many steps the remote extruder will take
															: rawSteps;
							netMovement -= (float)netSteps/stepsPerMm;
						}
						shaper.SetExtrusionPending(netMovement);
					}
					else
#endif
					{
						EnsureUnshapedSegments(params);
						DriveMovement* const pdm = DriveMovement::Allocate(drive, DMState::idle);
						pdm->direction = (directionVector[drive] >= 0);
						if (pdm->PrepareExtruder(*this, params))
						{
							pdm->directionChanged = false;
							if (reprap.Debug(moduleDda) && pdm->totalSteps > 1000000)
							{
								DebugPrintAll("pr_err4");
							}
							InsertDM(pdm);
						}
						else
						{
							pdm->state = DMState::idle;
							pdm->nextDM = completedDMs;
							completedDMs = pdm;
						}
					}
				}
			}
		}

		// On CoreXY and similar architectures, we also need to enable the motors controlling any connected axes
		additionalAxisMotorsToEnable &= ~axisMotorsEnabled;
		while (additionalAxisMotorsToEnable.IsNonEmpty())
		{
			const size_t drive = additionalAxisMotorsToEnable.LowestSetBit();
			additionalAxisMotorsToEnable.ClearBit(drive);
			platform.EnableDrivers(drive, false);
		}

		const DDAState st = prev->state;
		afterPrepare.moveStartTime = (st == DDAState::executing || st == DDAState::frozen)
						? prev->afterPrepare.moveStartTime + prev->clocksNeeded			// this move will follow the previous one, so calculate the start time assuming no more hiccups
							: StepTimer::GetTimerTicks() + AbsoluteMinimumPreparedTime;	// else this move is the first so start it after a short delay

		if (flags.checkEndstops)
		{
			// Before we send movement commands to remote drives, if any endstop switches we are monitoring are already set, make sure we don't start the motors concerned.
			// This is especially important when using CAN-connected motors or endstops, because we rely on receiving "endstop changed" messages.
			// Moves that check endstops are always run as isolated moves, so there can be no move in progress and the endstops must already be primed.
			platform.EnableAllSteppingDrivers();
			CheckEndstops(platform);									// this may modify pending CAN moves, and may set status 'completed'
		}

#if SUPPORT_CAN_EXPANSION
		const uint32_t canClocksNeeded = CanMotion::FinishMovement(*this, afterPrepare.moveStartTime, simMode != SimulationMode::off);
		if (canClocksNeeded > clocksNeeded)
		{
			// Due to rounding error in the calculations, we quite often calculate the CAN move as being longer than our previously-calculated value, normally by just one clock.
			// Extend our move time in this case so that the expansion boards don't need to catch up.
			clocksNeeded = canClocksNeeded;
		}
#endif

		if (reprap.Debug(moduleMove) && (reprap.Debug(moduleDda) || params.shapingPlan.debugPrint))		// show the prepared DDA if debug enabled for both modules
		{
			DebugPrintAll("pr");
		}

#if DDA_MOVE_DEBUG
		MoveParameters& m = savedMoves[savedMovePointer];
		m.accelDistance = accelDistance;
		m.decelDistance = decelDistance;
		m.steadyDistance = totalDistance - accelDistance - decelDistance;
		m.requestedSpeed = requestedSpeed;
		m.startSpeed = startSpeed;
		m.topSpeed = topSpeed;
		m.endSpeed = endSpeed;
		m.targetNextSpeed = targetNextSpeed;
		m.endstopChecks = endStopsToCheck;
		m.flags = flags;
		savedMovePointer = (savedMovePointer + 1) % NumSavedMoves;
#endif
	}

	if (state != completed)
	{
		state = frozen;					// must do this last so that the ISR doesn't start executing it before we have finished setting it up
	}
}

// Take a unit positive-hyperquadrant vector, and return the factor needed to obtain
// length of the vector as projected to touch box[].
/*static*/ float DDA::VectorBoxIntersection(const float v[], const float box[]) noexcept
{
	// Generate a vector length that is guaranteed to exceed the size of the box
	float magnitude = 0.0;
	for (size_t d = 0; d < MaxAxesPlusExtruders; d++)
	{
		magnitude += box[d];
	}

	// Now reduce the length until every axis fits
	for (size_t d = 0; d < MaxAxesPlusExtruders; d++)
	{
		if (magnitude * v[d] > box[d])
		{
			magnitude = box[d]/v[d];
		}
	}
	return magnitude;
}

// Get the magnitude measured over all axes and extruders
/*static*/ float DDA::Magnitude(const float v[]) noexcept
{
	float magnitudeSquared = 0.0;
	for (size_t d = 0; d < MaxAxesPlusExtruders; d++)
	{
		magnitudeSquared += fsquare(v[d]);
	}
	return fastSqrtf(magnitudeSquared);
}

// Normalise a vector with dim1 dimensions to unit length over the specified axes, and also return its previous magnitude in dim2 dimensions
/*static*/ float DDA::Normalise(float v[], AxesBitmap unitLengthAxes) noexcept
{
	const float magnitude = Magnitude(v, unitLengthAxes);
	if (magnitude <= 0.0)
	{
		return 0.0;
	}
	Scale(v, 1.0/magnitude);
	return magnitude;
}

// Normalise a vector to unit length over all axes
/*static*/ float DDA::Normalise(float v[]) noexcept
{
	const float magnitude = Magnitude(v);
	if (magnitude <= 0.0)
	{
		return 0.0;
	}
	Scale(v, 1.0/magnitude);
	return magnitude;
}

// Make the direction vector unit-normal in the linear axes, taking account of axis mapping, and return the previous magnitude
float DDA::NormaliseLinearMotion(AxesBitmap linearAxes) noexcept
{
	// First calculate the magnitude of the vector. If there is more than one X or Y axis, take an average of their movements (they should normally be equal).
	float xMagSquared = 0.0, yMagSquared = 0.0, magSquared = 0.0;
	unsigned int numXaxes = 0, numYaxes = 0;
	const AxesBitmap xAxes = Tool::GetXAxes(tool);
	const AxesBitmap yAxes = Tool::GetYAxes(tool);
	const float * const dv = directionVector;
	linearAxes.Iterate([&xMagSquared, &yMagSquared, &magSquared, &numXaxes, &numYaxes, xAxes, yAxes, dv](unsigned int axis, unsigned int count)
						{
							const float dv2 = fsquare(dv[axis]);
							if (xAxes.IsBitSet(axis))
							{
								xMagSquared += dv2;
								++numXaxes;
							}
							else if (yAxes.IsBitSet(axis))
							{
								yMagSquared += dv2;
								++numYaxes;
							}
							else
							{
								magSquared += dv2;
							}
						}
					  );
	if (numXaxes > 1)
	{
		xMagSquared /= numXaxes;
	}
	if (numYaxes > 1)
	{
		yMagSquared /= numYaxes;
	}
	const float magnitude = fastSqrtf(xMagSquared + yMagSquared + magSquared);
	if (magnitude <= 0.0)
	{
		return 0.0;
	}

	// Now normalise it
	Scale(directionVector, 1.0/magnitude);
	return magnitude;
}

// Return the magnitude of a vector over the specified orthogonal axes
/*static*/ float DDA::Magnitude(const float v[], AxesBitmap axes) noexcept
{
	float magnitude = 0.0;
	axes.Iterate([&magnitude, v](unsigned int axis, unsigned int count) { magnitude += fsquare(v[axis]); });
	return fastSqrtf(magnitude);
}

// Multiply a vector by a scalar
/*static*/ void DDA::Scale(float v[], float scale) noexcept
{
	for (size_t d = 0; d < MaxAxesPlusExtruders; d++)
	{
		v[d] *= scale;
	}
}

// Move a vector into the positive hyperquadrant
/*static*/ void DDA::Absolute(float v[], size_t dimensions) noexcept
{
	for (size_t d = 0; d < dimensions; d++)
	{
		v[d] = fabsf(v[d]);
	}
}

// Check the endstops, given that we know that this move checks endstops.
// Either this move is currently executing (DDARing.currentDDA == this) and the state is 'executing', or we have almost finished preparing it and the state is 'provisional'.
void DDA::CheckEndstops(Platform& platform) noexcept
{
	for (;;)
	{
		const EndstopHitDetails hitDetails = platform.GetEndstops().CheckEndstops();
		switch (hitDetails.GetAction())
		{
		case EndstopHitAction::stopAll:
			MoveAborted();											// set the state to completed and recalculate the endpoints
#if SUPPORT_CAN_EXPANSION
			CanMotion::StopAll(*this);
#endif
			if (hitDetails.isZProbe)
			{
				reprap.GetGCodes().MoveStoppedByZProbe();
			}
			else if (hitDetails.setAxisLow)
			{
				reprap.GetMove().GetKinematics().OnHomingSwitchTriggered(hitDetails.axis, false, platform.GetDriveStepsPerUnit(), *this);
				reprap.GetGCodes().SetAxisIsHomed(hitDetails.axis);
			}
			else if (hitDetails.setAxisHigh)
			{
				reprap.GetMove().GetKinematics().OnHomingSwitchTriggered(hitDetails.axis, true, platform.GetDriveStepsPerUnit(), *this);
				reprap.GetGCodes().SetAxisIsHomed(hitDetails.axis);
			}
			return;

		case EndstopHitAction::stopAxis:
			StopDrive(hitDetails.axis);								// we must stop the drive before we mess with its coordinates
#if SUPPORT_CAN_EXPANSION
			CanMotion::StopAxis(*this, hitDetails.axis);
#endif
			if (hitDetails.setAxisLow)
			{
				reprap.GetMove().GetKinematics().OnHomingSwitchTriggered(hitDetails.axis, false, platform.GetDriveStepsPerUnit(), *this);
				reprap.GetGCodes().SetAxisIsHomed(hitDetails.axis);
			}
			else if (hitDetails.setAxisHigh)
			{
				reprap.GetMove().GetKinematics().OnHomingSwitchTriggered(hitDetails.axis, true, platform.GetDriveStepsPerUnit(), *this);
				reprap.GetGCodes().SetAxisIsHomed(hitDetails.axis);
			}
			break;

		case EndstopHitAction::stopDriver:
#if SUPPORT_CAN_EXPANSION
			if (hitDetails.driver.IsRemote())
			{
				CanMotion::StopDriver(*this, hitDetails.axis, hitDetails.driver);
			}
			else
#endif
			{
				platform.DisableSteppingDriver(hitDetails.driver.localDriver);
			}
			if (hitDetails.setAxisLow)
			{
				reprap.GetMove().GetKinematics().OnHomingSwitchTriggered(hitDetails.axis, false, platform.GetDriveStepsPerUnit(), *this);
				reprap.GetGCodes().SetAxisIsHomed(hitDetails.axis);
			}
			else if (hitDetails.setAxisHigh)
			{
				reprap.GetMove().GetKinematics().OnHomingSwitchTriggered(hitDetails.axis, true, platform.GetDriveStepsPerUnit(), *this);
				reprap.GetGCodes().SetAxisIsHomed(hitDetails.axis);
			}
			break;

		default:
			return;
		}
	}
}

// Start executing this move. Must be called with interrupts disabled or basepri >= set interrupt priority, to avoid a race condition.
void DDA::Start(Platform& p, uint32_t tim) noexcept
pre(state == frozen)
{
	if ((int32_t)(tim - afterPrepare.moveStartTime ) > 25)
	{
		afterPrepare.moveStartTime = tim;			// this move is late starting, so record the actual start time
	}
	state = executing;

#if DDA_LOG_PROBE_CHANGES
	if ((endStopsToCheck & LogProbeChanges) != 0)
	{
		numLoggedProbePositions = 0;
		probeTriggered = false;
	}
#endif

	if (activeDMs != nullptr)
	{
		if (!flags.checkEndstops)
		{
			p.EnableAllSteppingDrivers();							// make sure that all drivers are enabled
		}

#if SUPPORT_REMOTE_COMMANDS
		if (flags.isRemote)
		{
			for (const DriveMovement* pdm = activeDMs; pdm != nullptr; pdm = pdm->nextDM)
			{
				p.SetDirection(pdm->drive, pdm->direction);
			}
		}
		else
#endif
		{
<<<<<<< HEAD
			// Check for trying to extrude or retract when the hot end temperature is too low
			const unsigned int prohibitedMovements = Tool::GetProhibitedExtruderMovements(extrusions, retractions, tool);
			for (DriveMovement **dmpp = &activeDMs; *dmpp != nullptr; )
=======
			const size_t numTotalAxes = reprap.GetGCodes().GetTotalAxes();
			unsigned int extrusions = 0, retractions = 0;				// bitmaps of extruding and retracting drives
			float extrusionFraction = 0.0;
			for (const DriveMovement* pdm = activeDMs; pdm != nullptr; pdm = pdm->nextDM)
>>>>>>> ae57311e
			{
				const size_t drive = pdm->drive;
				p.SetDirection(drive, pdm->direction);
				if (drive >= numTotalAxes && drive < MaxAxesPlusExtruders)	// if it's an extruder
				{
					const size_t extruder = LogicalDriveToExtruder(drive);
					if (pdm->direction == FORWARDS)
					{
						extrusions |= (1u << extruder);
						extrusionFraction += directionVector[drive];
					}
					else
					{
						retractions |= (1u << extruder);
					}
				}
			}

			bool extruding = false;
			if ((extrusions | retractions) != 0)
			{
				// Check for trying to extrude or retract when the hot end temperature is too low
				const unsigned int prohibitedMovements = reprap.GetProhibitedExtruderMovements(extrusions, retractions);
				for (DriveMovement **dmpp = &activeDMs; *dmpp != nullptr; )
				{
					DriveMovement* const dm = *dmpp;
					const size_t drive = dm->drive;
					if (drive >= numTotalAxes && drive < MaxAxesPlusExtruders)
					{
						if ((prohibitedMovements & (1u << LogicalDriveToExtruder(drive))) != 0)
						{
							*dmpp = dm->nextDM;
							dm->nextDM = completedDMs;
							completedDMs = dm;
						}
						else
						{
							extruding = true;
							dmpp = &(dm->nextDM);
						}
					}
					else
					{
						dmpp = &(dm->nextDM);
					}
				}
			}

			if (extruding)
			{
				p.ExtrudeOn();
				if (tool != nullptr)
				{
					// Pass the extrusion speed averaged over the whole move in mm/sec
					tool->ApplyFeedForward((extrusionFraction * totalDistance * (float)StepClockRate)/(float)clocksNeeded);
				}
			}
			else
			{
				p.ExtrudeOff();
				if (tool != nullptr)
				{
					tool->StopFeedForward();
				}
			}
		}
	}
}

#ifdef DUET3_MB6XD
volatile uint32_t DDA::lastStepHighTime = 0;
#else
volatile uint32_t DDA::lastStepLowTime = 0;
#endif
volatile uint32_t DDA::lastDirChangeTime = 0;

#if 0	// debug only
uint32_t DDA::stepsRequested[NumDirectDrivers];
uint32_t DDA::stepsDone[NumDirectDrivers];
#endif

#if 0	//debug
uint32_t lastDelay;
uint32_t maxDelay;
uint32_t maxDelayIncrease;
#endif

// Generate the step pulses of internal drivers used by this DDA
// Sets the status to 'completed' if the move is complete and the next move should be started
void DDA::StepDrivers(Platform& p, uint32_t now) noexcept
{
	// Check endstop switches and Z probe if asked. This is not speed critical because fast moves do not use endstops or the Z probe.
	if (flags.checkEndstops)		// if any homing switches or the Z probe is enabled in this move
	{
		CheckEndstops(p);			// call out to a separate function because this may help cache usage in the more common and time-critical case where we don't call it
		if (state == completed)		// we may have completed the move due to triggering an endstop switch or Z probe
		{
			return;
		}
	}

	uint32_t driversStepping = 0;
	DriveMovement* dm = activeDMs;
	const uint32_t elapsedTime = (now - afterPrepare.moveStartTime) + StepTimer::MinInterruptInterval;
#if 0	//DEBUG
	if (dm != nullptr && elapsedTime >= dm->nextStepTime)
	{
		const uint32_t delay = elapsedTime - dm->nextStepTime;
		if (dm->nextStep != 1)
		{
			if (delay > maxDelay) { maxDelay = delay; }
			if (delay > lastDelay && (delay - lastDelay) > maxDelayIncrease) { maxDelayIncrease = delay - lastDelay; }
		}
		lastDelay = delay;
	}
#endif	//END DEBUG
	while (dm != nullptr && elapsedTime >= dm->nextStepTime)		// if the next step is due
	{
		driversStepping |= p.GetDriversBitmap(dm->drive);
#if 0	// debug only
		++stepsDone[dm->drive];
#endif
		dm = dm->nextDM;
	}

	driversStepping &= p.GetSteppingEnabledDrivers();

#ifdef DUET3_MB6XD
	if (driversStepping != 0)
	{
		// Wait until step low and direction setup time have elapsed
		const uint32_t locLastStepPulseTime = lastStepHighTime;
		const uint32_t locLastDirChangeTime = lastDirChangeTime;
		while (now - locLastStepPulseTime < p.GetSlowDriverStepPeriodClocks() || now - locLastDirChangeTime < p.GetSlowDriverDirSetupClocks())
		{
			now = StepTimer::GetTimerTicks();
		}

		StepPins::StepDriversLow(StepPins::AllDriversBitmap & (~driversStepping));		// disable the step pins of the drivers we don't want to step
		StepPins::StepDriversHigh(driversStepping);										// set up the drivers that we do want to step

		// Trigger the TC so that it generates a step pulse
		STEP_GATE_TC->TC_CHANNEL[STEP_GATE_TC_CHAN].TC_CCR = TC_CCR_SWTRG;
		lastStepHighTime = StepTimer::GetTimerTicks();

		// Calculate the next step times
		for (DriveMovement *dm2 = activeDMs; dm2 != dm; dm2 = dm2->nextDM)
		{
			(void)dm2->CalcNextStepTime(*this);						// calculate next step times
		}
	}
#else
# if SUPPORT_SLOW_DRIVERS											// if supporting slow drivers
	if ((driversStepping & p.GetSlowDriversBitmap()) != 0)			// if using some slow drivers
	{
		// Wait until step low and direction setup time have elapsed
		uint32_t lastStepPulseTime = lastStepLowTime;
		while (now - lastStepPulseTime < p.GetSlowDriverStepLowClocks() || now - lastDirChangeTime < p.GetSlowDriverDirSetupClocks())
		{
			now = StepTimer::GetTimerTicks();
		}

		StepPins::StepDriversHigh(driversStepping);					// step drivers high
		lastStepPulseTime = StepTimer::GetTimerTicks();

		for (DriveMovement *dm2 = activeDMs; dm2 != dm; dm2 = dm2->nextDM)
		{
			(void)dm2->CalcNextStepTime(*this);						// calculate next step times
		}

		while (StepTimer::GetTimerTicks() - lastStepPulseTime < p.GetSlowDriverStepHighClocks()) {}
		StepPins::StepDriversLow(driversStepping);					// step drivers low
		lastStepLowTime = StepTimer::GetTimerTicks();
	}
	else
# endif
	{
		StepPins::StepDriversHigh(driversStepping);					// step drivers high
# if SAME70
		__DSB();													// without this the step pulse can be far too short
# endif
		for (DriveMovement *dm2 = activeDMs; dm2 != dm; dm2 = dm2->nextDM)
		{
			(void)dm2->CalcNextStepTime(*this);						// calculate next step times
		}

		StepPins::StepDriversLow(driversStepping);					// step drivers low
	}
#endif

	// Remove those drives from the list, update the direction pins where necessary, and re-insert them so as to keep the list in step-time order.
	DriveMovement *dmToInsert = activeDMs;							// head of the chain we need to re-insert
	activeDMs = dm;													// remove the chain from the list
	while (dmToInsert != dm)										// note that both of these may be nullptr
	{
		DriveMovement * const nextToInsert = dmToInsert->nextDM;
		if (dmToInsert->state >= DMState::firstMotionState)
		{
			InsertDM(dmToInsert);
			if (dmToInsert->directionChanged)
			{
				dmToInsert->directionChanged = false;
				p.SetDirection(dmToInsert->drive, dmToInsert->direction);
			}
		}
		else
		{
			dmToInsert->nextDM = completedDMs;
			completedDMs = dmToInsert;
		}
		dmToInsert = nextToInsert;
	}

	// If there are no more steps to do and the time for the move has nearly expired, flag the move as complete
	if (activeDMs == nullptr)
	{
		// We set a move as current up to MovementStartDelayClocks (about 10ms) before it is due to start.
		// We need to make sure it has really started, or we can get arithmetic wrap round in the case that there are no local drivers stepping.
		const uint32_t timeRunning = StepTimer::GetTimerTicks() - afterPrepare.moveStartTime;
		if (   timeRunning + WakeupTime >= clocksNeeded				// if it looks like the move has almost finished
			&& timeRunning < 0 - AbsoluteMinimumPreparedTime		// and it really has started
			)
		{
			state = completed;
		}
	}
}

// Simulate stepping the drivers, for debugging.
// This is basically a copy of DDA::SetDrivers except that instead of being called from the timer ISR and generating steps,
// it is called from the Move task and outputs info on the step timings. It ignores endstops.
void DDA::SimulateSteppingDrivers(Platform& p) noexcept
{
	static uint32_t lastStepTime;
	static bool checkTiming = false;

	DriveMovement* dm = activeDMs;
	if (dm != nullptr)
	{
		const uint32_t dueTime = dm->nextStepTime;
		while (dm != nullptr && dueTime >= dm->nextStepTime)			// if the next step is due
		{
			const uint32_t timeDiff = dm->nextStepTime - lastStepTime;
			const bool badTiming = checkTiming && (timeDiff < 10 || timeDiff > 100000000);
			debugPrintf("%10" PRIu32 " D%u %c%s", dm->nextStepTime, dm->drive, (dm->direction) ? 'F' : 'B', (badTiming) ? " *\n" : "\n");
			dm = dm->nextDM;
		}
		lastStepTime = dueTime;
		checkTiming = true;

		for (DriveMovement *dm2 = activeDMs; dm2 != dm; dm2 = dm2->nextDM)
		{
			(void)dm2->CalcNextStepTime(*this);							// calculate next step times
		}

		// Remove those drives from the list, update the direction pins where necessary, and re-insert them so as to keep the list in step-time order.
		DriveMovement *dmToInsert = activeDMs;							// head of the chain we need to re-insert
		activeDMs = dm;													// remove the chain from the list
		while (dmToInsert != dm)										// note that both of these may be nullptr
		{
			DriveMovement * const nextToInsert = dmToInsert->nextDM;
			if (dmToInsert->state >= DMState::firstMotionState)
			{
				InsertDM(dmToInsert);
				if (dmToInsert->directionChanged)
				{
					dmToInsert->directionChanged = false;
				}
			}
			else
			{
				dmToInsert->nextDM = completedDMs;
				completedDMs = dmToInsert;
			}
			dmToInsert = nextToInsert;
		}
	}

	// If there are no more steps to do and the time for the move has nearly expired, flag the move as complete
	if (activeDMs == nullptr)
	{
		checkTiming = false;		// don't check the timing of the first step in the next move
		state = completed;
	}
}

// Stop a drive and re-calculate the corresponding endpoint.
// For extruder drivers, we need to be able to calculate how much of the extrusion was completed after calling this.
void DDA::StopDrive(size_t drive) noexcept
{
	DriveMovement* const pdm = FindActiveDM(drive);
	if (pdm != nullptr)
	{
		if (drive < reprap.GetGCodes().GetTotalAxes())
		{
			endPoint[drive] -= pdm->GetNetStepsLeft();
			flags.endCoordinatesValid = false;			// the XYZ position is no longer valid
		}
		DeactivateDM(drive);

#if !SUPPORT_CAN_EXPANSION
		if (activeDMs == nullptr)
		{
			state = completed;
		}
#endif
	}

#if SUPPORT_CAN_EXPANSION
	afterPrepare.drivesMoving.ClearBit(drive);
	if (afterPrepare.drivesMoving.IsEmpty())
	{
		state = completed;
	}
#endif
}

// This is called when we abort a move because we have hit an endstop.
// It stops all drives and adjusts the end points of the current move to account for how far through the move we got.
// The caller must call MoveCompleted at some point after calling this.
void DDA::MoveAborted() noexcept
{
	if (state == executing)
	{
		for (size_t drive = 0; drive < MaxAxesPlusExtruders; ++drive)
		{
			StopDrive(drive);
		}
	}
	state = completed;
}

// Return the proportion of the complete multi-segment move that has already been done.
// The move was either not started or was aborted.
float DDA::GetProportionDone(bool moveWasAborted) const noexcept
{
	// Get the proportion of extrusion already done at the start of this segment
	float proportionDoneSoFar = (filePos != noFilePosition && filePos == prev->filePos)
									? prev->proportionDone
										: 0.0;
	if (moveWasAborted)
	{
		// The move was aborted, so subtract how much was done
		if (proportionDone > proportionDoneSoFar)
		{
			int32_t taken = 0, left = 0;
			for (size_t extruder = 0; extruder < reprap.GetGCodes().GetNumExtruders(); ++extruder)
			{
				const DriveMovement* const pdm = FindDM(ExtruderToLogicalDrive(extruder));
				if (pdm != nullptr)								// if this extruder is active
				{
					taken += pdm->GetNetStepsTaken();
					left += pdm->GetNetStepsLeft();
				}
			}
			const int32_t total = taken + left;
			if (total > 0)										// if the move has net extrusion
			{
				proportionDoneSoFar += (((proportionDone - proportionDoneSoFar) * taken) + (total/2)) / total;
			}
		}
	}
	return proportionDoneSoFar;
}

bool DDA::HasStepError() const noexcept
{
#if 0	//debug
	if (hadHiccup)
	{
		return true;			// temporary for debugging DAA
	}
#endif

	for (size_t drive = 0; drive < NumDirectDrivers; ++drive)
	{
		const DriveMovement* const pdm = FindDM(drive);
		if (pdm != nullptr && pdm->state == DMState::stepError)
		{
			return true;
		}
	}
	return false;
}

// Free up this DDA, returning true if the lookahead underrun flag was set
bool DDA::Free() noexcept
{
	ReleaseDMs();
	state = empty;
	return flags.hadLookaheadUnderrun;
}

void DDA::LimitSpeedAndAcceleration(float maxSpeed, float maxAcceleration) noexcept
{
	if (requestedSpeed > maxSpeed)
	{
		requestedSpeed = maxSpeed;
	}
	if (acceleration > maxAcceleration)
	{
		acceleration = maxAcceleration;
	}
	if (deceleration > maxAcceleration)
	{
		deceleration = maxAcceleration;
	}
}

// Update the movement accumulators to account for the move that has just finished.
// Only drives that correspond to extruders need to be updated, but it doesn't matter if we update them all.
// This is called with interrupts disabled.
void DDA::UpdateMovementAccumulators(volatile int32_t *accumulators) const noexcept
{
	// To identify all the extruder movement, we can either loop through extruder numbers and search both DM lists for a DM for that drive,
	// or we can iterate through both DM lists, checking whether the drive it is for is an extruder.
#if 1
	// Loop through DMs, checking whether each associated drive is an extruder and updating the movement accumulator if so.
	// We could omit the check that the drive is an accumulator so that we update all accumulators, but we would still need to check for leadscrew adjustment moves.
	const size_t numExtruders = reprap.GetGCodes().GetNumExtruders();
	if (numExtruders != 0)
	{
		const unsigned int firstExtruderDrive = ExtruderToLogicalDrive(numExtruders - 1);
		for (const DriveMovement* dm = activeDMs; dm != nullptr; )
		{
			const uint8_t drv = dm->drive;
			if (   drv >= firstExtruderDrive						// check that it's an extruder (to save the call to GetStepsTaken)
				&& drv < MaxAxesPlusExtruders						// check that it's not a direct leadscrew move
			   )
			{
				accumulators[drv] += dm->GetNetStepsTaken();
			}
			dm = dm->nextDM;
		}
		for (const DriveMovement* dm = completedDMs; dm != nullptr; )
		{
			const uint8_t drv = dm->drive;
			if (   drv >= firstExtruderDrive						// check that it's an extruder (to save the call to GetStepsTaken)
				&& drv < MaxAxesPlusExtruders						// check that it's not a direct leadscrew move
			   )
			{
				accumulators[drv] += dm->GetNetStepsTaken();
			}
			dm = dm->nextDM;
		}
	}
#else
	// Loop through extruders
	const size_t numExtruders = reprap.GetGCodes().GetNumExtruders();
	for (size_t extruder = 0; extruder < numExtruders; ++extruder)
	{
		const size_t drv = ExtruderToLogicalDrive(extruder);
		accumulators[drv] += GetStepsTaken(drv);
	}
#endif
}

#if SUPPORT_LASER

// Manage the laser power. Return the number of ticks until we should be called again, or 0 to be called at the start of the next move.
uint32_t DDA::ManageLaserPower() const noexcept
{
	Platform& platform = reprap.GetPlatform();
	if (!flags.controlLaser || laserPwmOrIoBits.laserPwm == 0)
	{
		platform.SetLaserPwm(0);
		return 0;
	}

	const uint32_t clocksMoving = StepTimer::GetTimerTicks() - afterPrepare.moveStartTime;
	if (clocksMoving >= clocksNeeded)			// this also covers the case of now < startTime
	{
		// Something has gone wrong with the timing. Set zero laser power, but try again soon.
		platform.SetLaserPwm(0);
		return LaserPwmIntervalMillis;
	}

	const float accelSpeed = startSpeed + acceleration * clocksMoving;
	if (accelSpeed < topSpeed)
	{
		// Acceleration phase
		const Pwm_t pwm = (Pwm_t)((accelSpeed/topSpeed) * laserPwmOrIoBits.laserPwm);
		platform.SetLaserPwm(pwm);
		return LaserPwmIntervalMillis;
	}

	const uint32_t clocksLeft = clocksNeeded - clocksMoving;
	const float decelSpeed = endSpeed + deceleration * clocksLeft;
	if (decelSpeed < topSpeed)
	{
		// Deceleration phase
		const Pwm_t pwm = (Pwm_t)((decelSpeed/topSpeed) * laserPwmOrIoBits.laserPwm);
		platform.SetLaserPwm(pwm);
		return LaserPwmIntervalMillis;
	}

	// We must be in the constant speed phase
	platform.SetLaserPwm(laserPwmOrIoBits.laserPwm);
	const uint32_t decelClocks = (topSpeed - endSpeed)/deceleration;
	if (clocksLeft <= decelClocks)
	{
		return LaserPwmIntervalMillis;
	}
	const uint32_t clocksToDecel = clocksLeft - decelClocks;
	return lrintf((float)clocksToDecel * StepClocksToMillis) + LaserPwmIntervalMillis;
}

#endif

// End<|MERGE_RESOLUTION|>--- conflicted
+++ resolved
@@ -1913,16 +1913,10 @@
 		else
 #endif
 		{
-<<<<<<< HEAD
-			// Check for trying to extrude or retract when the hot end temperature is too low
-			const unsigned int prohibitedMovements = Tool::GetProhibitedExtruderMovements(extrusions, retractions, tool);
-			for (DriveMovement **dmpp = &activeDMs; *dmpp != nullptr; )
-=======
 			const size_t numTotalAxes = reprap.GetGCodes().GetTotalAxes();
 			unsigned int extrusions = 0, retractions = 0;				// bitmaps of extruding and retracting drives
 			float extrusionFraction = 0.0;
 			for (const DriveMovement* pdm = activeDMs; pdm != nullptr; pdm = pdm->nextDM)
->>>>>>> ae57311e
 			{
 				const size_t drive = pdm->drive;
 				p.SetDirection(drive, pdm->direction);
