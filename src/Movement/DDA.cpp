/*
 * DDA.cpp
 *
 *  Created on: 7 Dec 2014
 *      Author: David
 */

#include "DDA.h"
#include "MoveDebugFlags.h"
#include <Platform/RepRap.h>
#include <Platform/Platform.h>
#include "Move.h"
#include "StepTimer.h"
#include <Endstops/EndstopsManager.h>
#include "Kinematics/LinearDeltaKinematics.h"
#include <Tools/Tool.h>
#include <GCodes/GCodes.h>

#if SUPPORT_CAN_EXPANSION
# include <CAN/CanMotion.h>
# include <CAN/CanInterface.h>
#endif

#ifdef DUET_NG
# define DDA_MOVE_DEBUG	(0)
#else
// On the wired Duets we don't have enough RAM to support this
# define DDA_MOVE_DEBUG	(0)
#endif

#if DDA_MOVE_DEBUG

// Structure to hold the essential parameters of a move, for debugging
struct MoveParameters
{
	float accelDistance;
	float steadyDistance;
	float decelDistance;
	float requestedSpeed;
	float startSpeed;
	float topSpeed;
	float endSpeed;
	float targetNextSpeed;
	uint32_t endstopChecks;
	uint16_t flags;

	MoveParameters() noexcept
	{
		accelDistance = steadyDistance = decelDistance = requestedSpeed = startSpeed = topSpeed = endSpeed = targetNextSpeed = 0.0;
		endstopChecks = 0;
		flags = 0;
	}

	void DebugPrint() const noexcept
	{
		reprap.GetPlatform().MessageF(DebugMessage, "%f,%f,%f,%f,%f,%f,%f,%f,%08" PRIX32 ",%04x\n",
								(double)accelDistance, (double)steadyDistance, (double)decelDistance, (double)requestedSpeed, (double)startSpeed, (double)topSpeed, (double)endSpeed,
								(double)targetNextSpeed, endstopChecks, flags);
	}

	static void PrintHeading() noexcept
	{
		reprap.GetPlatform().Message(DebugMessage,
									"accelDistance,steadyDistance,decelDistance,requestedSpeed,startSpeed,topSpeed,endSpeed,"
									"targetNextSpeed,endstopChecks,flags\n");
	}
};

const size_t NumSavedMoves = 128;

static MoveParameters savedMoves[NumSavedMoves];
static size_t savedMovePointer = 0;

// Print the saved moves in CSV format for analysis
/*static*/ void DDA::PrintMoves() noexcept
{
	// Print the saved moved in CSV format
	MoveParameters::PrintHeading();
	for (size_t i = 0; i < NumSavedMoves; ++i)
	{
		savedMoves[savedMovePointer].DebugPrint();
		savedMovePointer = (savedMovePointer + 1) % NumSavedMoves;
	}
}

#else

/*static*/ void DDA::PrintMoves() noexcept { }

#endif

#if DDA_LOG_PROBE_CHANGES

size_t DDA::numLoggedProbePositions = 0;
int32_t DDA::loggedProbePositions[XYZ_AXES * MaxLoggedProbePositions];
bool DDA::probeTriggered = false;

void DDA::LogProbePosition() noexcept
{
	if (numLoggedProbePositions < MaxLoggedProbePositions)
	{
		int32_t *p = loggedProbePositions + (numLoggedProbePositions * XYZ_AXES);
		for (size_t drive = 0; drive < XYZ_AXES; ++drive)
		{
			DriveMovement *dm = pddm[drive];
			if (dm != nullptr && dm->state == DMState::moving)
			{
				p[drive] = endPoint[drive] - dm->GetNetStepsLeft();
			}
			else
			{
				p[drive] = endPoint[drive];
			}
		}
		++numLoggedProbePositions;
	}
}

#endif

// Set up the parameters from the DDA, excluding steadyClocks because that may be affected by input shaping
void PrepParams::SetFromDDA(const DDA& dda) noexcept
{
	totalDistance = dda.totalDistance;
	decelStartDistance = dda.totalDistance - dda.beforePrepare.decelDistance;
	// Due to rounding error, for an accelerate-decelerate move we may have accelDistance+decelDistance slightly greater than totalDistance.
	// We need to make sure that accelDistance <= decelStartDistance for subsequent calculations to work.
	accelDistance = min<float>(dda.beforePrepare.accelDistance, decelStartDistance);
	acceleration = dda.acceleration;
	deceleration = dda.deceleration;
	accelClocks = (dda.topSpeed - dda.startSpeed)/dda.acceleration;
	decelClocks = (dda.topSpeed - dda.endSpeed)/dda.deceleration;
}

// Calculate the steady clocks and set the total clocks in the DDA
void PrepParams::Finalise(float topSpeed) noexcept
{
	const float steadyDistance = decelStartDistance - accelDistance;
	steadyClocks = (steadyDistance <= 0.0) ? 0.0 : steadyDistance/topSpeed;
}

DDA::DDA(DDA* n) noexcept : next(n), prev(nullptr), state(empty)
{
	tool = nullptr;						// needed in case we pause before any moves have been done

	// Set the endpoints to zero, because Move will ask for them.
	// They will be wrong if we are on a delta. We take care of that when we process the M665 command in config.g.
	for (int32_t& ep : endPoint)
	{
		ep = 0;
	}

	flags.all = 0;						// in particular we need to set endCoordinatesValid and usePressureAdvance to false, also checkEndstops false for the ATE build
	virtualExtruderPosition = 0.0;
	filePos = noFilePosition;

#if SUPPORT_LASER || SUPPORT_IOBITS
	laserPwmOrIoBits.Clear();
#endif
}

// Return the number of clocks this DDA still needs to execute.
uint32_t DDA::GetTimeLeft() const noexcept
pre(state == executing || state == frozen || state == completed)
{
	switch (state)
	{
	case provisional:
		return clocksNeeded;
	case committed:
		{
			const int32_t timeExecuting = (int32_t)(StepTimer::GetTimerTicks() - afterPrepare.moveStartTime);
			return (timeExecuting <= 0) ? clocksNeeded							// move has not started yet
					: ((uint32_t)timeExecuting > clocksNeeded) ? 0				// move has completed
						: clocksNeeded - (uint32_t)timeExecuting;				// move is part way through
		}
	default:
		return 0;
	}
}

void DDA::DebugPrintVector(const char *name, const float *vec, size_t len) const noexcept
{
	debugPrintf("%s=", name);
	for (size_t i = 0; i < len; ++i)
	{
		debugPrintf("%c%f", ((i == 0) ? '[' : ' '), (double)vec[i]);
	}
	debugPrintf("]");
}

// Print the text followed by the DDA only
void DDA::DebugPrint(const char *tag) const noexcept
{
	const size_t numAxes = reprap.GetGCodes().GetTotalAxes();
	debugPrintf("%s %u ts=%" PRIu32 " DDA:", tag, (unsigned int)state, afterPrepare.moveStartTime);
	if (flags.endCoordinatesValid)
	{
		float startCoordinates[MaxAxes];
		for (size_t i = 0; i < numAxes; ++i)
		{
			startCoordinates[i] = endCoordinates[i] - (totalDistance * directionVector[i]);
		}
		DebugPrintVector(" start", startCoordinates, numAxes);
		DebugPrintVector(" end", endCoordinates, numAxes);
	}

	debugPrintf(" s=%.4e", (double)totalDistance);
	DebugPrintVector(" vec", directionVector, MaxAxesPlusExtruders);
	debugPrintf("\n" "a=%.4e d=%.4e reqv=%.4e startv=%.4e topv=%.4e endv=%.4e cks=%" PRIu32 " fp=%" PRIu32 " fl=%04x\n",
				(double)acceleration, (double)deceleration, (double)requestedSpeed, (double)startSpeed, (double)topSpeed, (double)endSpeed, clocksNeeded, (uint32_t)filePos, flags.all);
}

// Set up a real move. Return true if it represents real movement, else false.
// Either way, return the amount of extrusion we didn't do in the extruder coordinates of nextMove
bool DDA::InitStandardMove(DDARing& ring, const RawMove &nextMove, bool doMotorMapping) noexcept
{
	// 0. If there are more total axes than visible axes, then we must ignore any movement data in nextMove for the invisible axes.
	// The call to CartesianToMotorSteps may adjust the invisible axis endpoints for architectures such as CoreXYU and delta with >3 towers, so set them up here.
	const size_t numTotalAxes = reprap.GetGCodes().GetTotalAxes();
	const size_t numVisibleAxes = reprap.GetGCodes().GetVisibleAxes();
	const int32_t * const positionNow = prev->DriveCoordinates();
	for (size_t axis = numVisibleAxes; axis < numTotalAxes; ++axis)
	{
		endPoint[axis] = positionNow[axis];
	}

	flags.all = 0;														// set all flags false

	// 1. Compute the new endpoints and the movement vector
	const Move& move = reprap.GetMove();
	if (doMotorMapping)
	{
		if (!move.CartesianToMotorSteps(nextMove.coords, endPoint, nextMove.isCoordinated))		// transform the axis coordinates if on a delta or CoreXY printer
		{
			return false;												// throw away the move if it couldn't be transformed
		}
#if SUPPORT_LINEAR_DELTA
		flags.isDeltaMovement = move.IsDeltaMode()
							&& (endPoint[X_AXIS] != positionNow[X_AXIS] || endPoint[Y_AXIS] != positionNow[Y_AXIS] || endPoint[Z_AXIS] != positionNow[Z_AXIS]);
#endif
	}

	bool linearAxesMoving = false;
	bool rotationalAxesMoving = false;
	bool extrudersMoving = false;
	bool forwardExtruding = false;
	float accelerations[MaxAxesPlusExtruders];

	for (size_t drive = 0; drive < MaxAxesPlusExtruders; drive++)
	{
		accelerations[drive] = reprap.GetPlatform().Acceleration(drive, nextMove.reduceAcceleration);

		if (drive < numVisibleAxes)
		{
			if (doMotorMapping)
			{
				endCoordinates[drive] = nextMove.coords[drive];
				const float positionDelta = endCoordinates[drive] - prev->GetEndCoordinate(drive, false);
				directionVector[drive] = positionDelta;
				if (positionDelta != 0.0)
				{
					if (reprap.GetPlatform().IsAxisRotational(drive) && nextMove.rotationalAxesMentioned)
					{
						rotationalAxesMoving = true;
					}
					else if (nextMove.linearAxesMentioned)
					{
						linearAxesMoving = true;
					}
					if (Tool::GetXAxes(nextMove.movementTool).IsBitSet(drive) || Tool::GetYAxes(nextMove.movementTool).IsBitSet(drive))
					{
						flags.xyMoving = true;				// this move has XY movement in user space, before axis were mapped
					}
				}
			}
			else
			{
				// Raw motor move on a visible axis
				endPoint[drive] = Move::MotorMovementToSteps(drive, nextMove.coords[drive]);
				const int32_t delta = endPoint[drive] - positionNow[drive];
				directionVector[drive] = (float)delta/reprap.GetPlatform().DriveStepsPerUnit(drive);
				if (delta != 0)
				{
					if (reprap.GetPlatform().IsAxisRotational(drive))
					{
						rotationalAxesMoving = true;
					}
					else
					{
						linearAxesMoving = true;
					}
				}
			}
		}
		else if (LogicalDriveToExtruder(drive) < reprap.GetGCodes().GetNumExtruders())
		{
			// It's an extruder drive. We defer calculating the steps because they may be affected by nonlinear extrusion, which we can't calculate until we
			// know the speed of the move, and because extruder movement is relative so we need to accumulate fractions of a whole step between moves.
			const float movement = nextMove.coords[drive];
			endCoordinates[drive] = directionVector[drive] = movement;			// for an extruder, endCoordinates is the amount of movement
			if (movement != 0.0)
			{
				extrudersMoving = true;
				if (movement > 0.0)
				{
					forwardExtruding = true;
				}
				if (flags.xyMoving && nextMove.usePressureAdvance)
				{
					const float compensationClocks = reprap.GetMove().GetPressureAdvanceClocksForLogicalDrive(drive);
					if (compensationClocks > 0.0)
					{
						// Compensation causes instant velocity changes equal to acceleration * k, so we may need to limit the acceleration
						accelerations[drive] = min<float>(accelerations[drive], reprap.GetPlatform().GetInstantDv(drive)/compensationClocks);
					}
				}
			}
		}
		else
		{
			directionVector[drive] = 0.0;
		}
	}

	// 2. Throw it away if there's no real movement.
	if (!(linearAxesMoving || rotationalAxesMoving || extrudersMoving))
	{
		// Update the end position in the previous move, so that on the next move we don't think there is XY movement when the user didn't ask for any
		if (doMotorMapping)
		{
			for (size_t drive = 0; drive < numTotalAxes; ++drive)
			{
				prev->endCoordinates[drive] = nextMove.coords[drive];
			}
		}
		return false;
	}

	// 3. Store some values
	tool = nextMove.movementTool;
	filePos = nextMove.filePos;
	virtualExtruderPosition = nextMove.moveStartVirtualExtruderPosition;
	proportionDone = nextMove.proportionDone;
	initialUserC0 = nextMove.initialUserC0;
	initialUserC1 = nextMove.initialUserC1;

	flags.checkEndstops = nextMove.checkEndstops;
	flags.canPauseAfter = nextMove.canPauseAfter;
	flags.usingStandardFeedrate = nextMove.usingStandardFeedrate;
	flags.isPrintingMove = flags.xyMoving && forwardExtruding;					// require forward extrusion so that wipe-while-retracting doesn't count
	flags.isNonPrintingExtruderMove = extrudersMoving && !flags.isPrintingMove;	// flag used by filament monitors - we can ignore Z movement
	flags.usePressureAdvance = nextMove.usePressureAdvance;
#if SUPPORT_SCANNING_PROBES
	flags.scanningProbeMove = nextMove.scanningProbeMove;
#endif
	flags.controlLaser = nextMove.isCoordinated && nextMove.checkEndstops == 0;

	// The end coordinates will be valid at the end of this move if it does not involve endstop checks and is not a raw motor move
	flags.endCoordinatesValid = !nextMove.checkEndstops && doMotorMapping;
	flags.continuousRotationShortcut = (nextMove.moveType == 0);

#if SUPPORT_LASER || SUPPORT_IOBITS
	if (flags.controlLaser)
	{
		laserPwmOrIoBits = nextMove.laserPwmOrIoBits;
	}
	else
	{
		laserPwmOrIoBits.Clear();
	}
#endif

	// 4. Normalise the direction vector and compute the amount of motion.
	// NIST standard section 2.1.2.5 rule A: if any of XYZ is moving then the feed rate specifies the linear XYZ movement
	// We treat additional linear axes the same as XYZ
	const Kinematics& k = move.GetKinematics();
	if (linearAxesMoving)
	{
		// There is some linear axis movement, so normalise the direction vector so that the total linear movement has unit length and 'totalDistance' is the linear distance moved.
		// This means that the user gets the feed rate that he asked for. It also makes the delta calculations simpler.
		// First do the bed tilt compensation for deltas.
		directionVector[Z_AXIS] += (directionVector[X_AXIS] * k.GetTiltCorrection(X_AXIS)) + (directionVector[Y_AXIS] * k.GetTiltCorrection(Y_AXIS));
		totalDistance = NormaliseLinearMotion(reprap.GetPlatform().GetLinearAxes());
	}
	else if (rotationalAxesMoving)
	{
		// Some axes are moving, but not axes that X or Y are mapped to. Normalise the movement to the vector sum of the axes that are moving.
		totalDistance = Normalise(directionVector, reprap.GetPlatform().GetRotationalAxes());
	}
	else
	{
		// Extruder-only movement. Normalise so that the magnitude is the total absolute movement. This gives the correct feed rate for mixing extruders.
		totalDistance = 0.0;
		for (size_t d = 0; d < MaxAxesPlusExtruders; d++)
		{
			totalDistance += fabsf(directionVector[d]);
		}
		if (totalDistance > 0.0)		// should always be true
		{
			Scale(directionVector, 1.0/totalDistance);
		}
	}

	// 5. Compute the maximum acceleration available
	float normalisedDirectionVector[MaxAxesPlusExtruders];			// used to hold a unit-length vector in the direction of motion
	memcpyf(normalisedDirectionVector, directionVector, ARRAY_SIZE(normalisedDirectionVector));
	Absolute(normalisedDirectionVector, MaxAxesPlusExtruders);
	acceleration = VectorBoxIntersection(normalisedDirectionVector, accelerations);
	if (flags.xyMoving)												// apply M204 acceleration limits to XY moves
	{
		acceleration = min<float>(acceleration, (flags.isPrintingMove) ? nextMove.maxPrintingAcceleration : nextMove.maxTravelAcceleration);
	}
	deceleration = acceleration;

	// 6. Set the speed to the smaller of the requested and maximum speed.
	// Also enforce a minimum speed of 0.5mm/sec. We need a minimum speed to avoid overflow in the movement calculations.
	float reqSpeed = (nextMove.inverseTimeMode) ? totalDistance/nextMove.feedRate : nextMove.feedRate;
	if (!doMotorMapping)
	{
		// Special case of a raw or homing move on a delta printer
		// We use the Cartesian motion system to implement these moves, so the feed rate will be interpreted in Cartesian coordinates.
		// This is wrong, we want the feed rate to apply to the drive that is moving the farthest.
		float maxDistance = 0.0;
		for (size_t axis = 0; axis < numTotalAxes; ++axis)
		{
			if (k.GetMotionType(axis) == MotionType::segmentFreeDelta && normalisedDirectionVector[axis] > maxDistance)
			{
				maxDistance = normalisedDirectionVector[axis];
			}
		}
		if (maxDistance != 0.0)				// should be true if we are homing a delta
		{
			reqSpeed /= maxDistance;		// because normalisedDirectionVector is unit-normalised
		}
	}

	// Don't use the constrain function in the following, because if we have a very small XY movement and a lot of extrusion, we may have to make the
	// speed lower than the configured minimum movement speed. We must apply the minimum speed first and then limit it if necessary after that.
	requestedSpeed = min<float>(max<float>(reqSpeed, reprap.GetPlatform().MinMovementSpeed()),
								VectorBoxIntersection(normalisedDirectionVector, reprap.GetPlatform().MaxFeedrates()));

	// On a Cartesian printer, it is OK to limit the X and Y speeds and accelerations independently, and in consequence to allow greater values
	// for diagonal moves. On other architectures, this is not OK and any movement in the XY plane should be limited on other ways.
	if (doMotorMapping)
	{
		k.LimitSpeedAndAcceleration(*this, normalisedDirectionVector, numVisibleAxes, flags.continuousRotationShortcut);	// give the kinematics the chance to further restrict the speed and acceleration
	}

	// 7. Calculate the provisional accelerate and decelerate distances and the top speed
	endSpeed = 0.0;							// until the next move asks us to adjust it

	if (prev->state == provisional && (move.GetJerkPolicy() != 0 || (flags.isPrintingMove == prev->flags.isPrintingMove && flags.xyMoving == prev->flags.xyMoving)))
	{
		// Try to meld this move to the previous move to avoid stop/start
		// Assuming that this move ends with zero speed, calculate the maximum possible starting speed: u^2 = v^2 - 2as
		prev->beforePrepare.targetNextSpeed = min<float>(fastSqrtf(deceleration * totalDistance * 2.0), requestedSpeed);
		DoLookahead(ring, prev);
		startSpeed = prev->endSpeed;
	}
	else
	{
		// There is no previous move that we can adjust, so start at zero speed.
		startSpeed = 0.0;
	}

	RecalculateMove(ring);
	state = provisional;
	return true;
}

// Set up a leadscrew motor move returning true if the move does anything
bool DDA::InitLeadscrewMove(DDARing& ring, float feedrate, const float adjustments[MaxDriversPerAxis]) noexcept
{
	// 1. Compute the new endpoints and the movement vector
	bool realMove = false;

	for (size_t drive = 0; drive < MaxAxesPlusExtruders; drive++)
	{
		endPoint[drive] = prev->endPoint[drive];				// adjusting leadscrews doesn't change the endpoint
		endCoordinates[drive] = prev->endCoordinates[drive];	// adjusting leadscrews doesn't change the position
		directionVector[drive] = 0.0;
	}

	for (size_t driver = 0; driver < MaxDriversPerAxis; ++driver)
	{
		directionVector[driver] = adjustments[driver];			// for leadscrew adjustment moves, store the adjustment needed in directionVector
		const int32_t delta = lrintf(adjustments[driver] * reprap.GetPlatform().DriveStepsPerUnit(Z_AXIS));
		if (delta != 0)
		{
			realMove = true;
		}
	}

	// 2. Throw it away if there's no real movement.
	if (!realMove)
	{
		return false;
	}

	// 3. Store some values
	flags.all = 0;
	flags.isLeadscrewAdjustmentMove = true;
	virtualExtruderPosition = prev->virtualExtruderPosition;
	tool = nullptr;
	filePos = prev->filePos;
	flags.endCoordinatesValid = prev->flags.endCoordinatesValid;
	acceleration = deceleration = reprap.GetPlatform().NormalAcceleration(Z_AXIS);

#if SUPPORT_LASER && SUPPORT_IOBITS
	if (reprap.GetGCodes().GetMachineType() == MachineType::laser)
	{
		laserPwmOrIoBits.Clear();
	}
	else
	{
		laserPwmOrIoBits = prev->laserPwmOrIoBits;
	}
#elif SUPPORT_LASER
	laserPwmOrIoBits.Clear();
#elif SUPPORT_IOBITS
	laserPwmOrIoBits = prev->laserPwmOrIoBits;
#endif

	// 4. Normalise the direction vector and compute the amount of motion.
	//    Currently we normalise the vector sum of all Z motor movement to unit length.
	totalDistance = Normalise(directionVector);

	// 6. Set the speed to requested feed rate, which the caller must ensure is no more than the maximum speed for the Z axis.
	requestedSpeed = feedrate;

	// 7. Calculate the provisional accelerate and decelerate distances and the top speed
	startSpeed = endSpeed = 0.0;

	RecalculateMove(ring);
	state = provisional;
	return true;
}

# if SUPPORT_ASYNC_MOVES

// Set up an async motor move returning true if the move does anything.
// All async moves are relative and linear.
bool DDA::InitAsyncMove(DDARing& ring, const AsyncMove& nextMove) noexcept
{
	// 1. Compute the new endpoints and the movement vector
	bool realMove = false;

	for (size_t drive = 0; drive < MaxAxesPlusExtruders; drive++)
	{
		// Note, the correspondence between endCoordinates and endPoint will not be exact because of rounding error.
		// This doesn't matter for the current application because we don't use either of these fields.

		// If it's a delta then we can only do async tower moves in the Z direction and on any additional linear axes
		const size_t axisToUse = (reprap.GetMove().GetKinematics().GetMotionType(drive) == MotionType::segmentFreeDelta) ? Z_AXIS : drive;
		directionVector[drive] = nextMove.movements[axisToUse];
		const int32_t delta = lrintf(nextMove.movements[axisToUse] * reprap.GetPlatform().DriveStepsPerUnit(drive));
		endPoint[drive] = prev->endPoint[drive] + delta;
		endCoordinates[drive] = prev->endCoordinates[drive];
		if (delta != 0)
		{
			realMove = true;
		}
	}

	// 2. Throw it away if there's no real movement.
	if (!realMove)
	{
		return false;
	}

	// 3. Store some values
	flags.all = 0;
	virtualExtruderPosition = 0;
	tool = nullptr;
	filePos = noFilePosition;

	startSpeed = nextMove.startSpeed;
	endSpeed = nextMove.endSpeed;
	requestedSpeed = nextMove.requestedSpeed;
	acceleration = nextMove.acceleration;
	deceleration = nextMove.deceleration;

# if SUPPORT_LASER || SUPPORT_IOBITS
	laserPwmOrIoBits.Clear();
# endif

	// Currently we normalise the vector sum of all motor movements to unit length.
	totalDistance = Normalise(directionVector);

	RecalculateMove(ring);
	state = provisional;
	return true;
}

#endif

#if SUPPORT_REMOTE_COMMANDS

// Set up a remote move. Return true if it represents real movement, else false.
// All values have already been converted to step clocks and the total distance has been normalised to 1.0.
// This version handles the new movement message that includes the input shaping plan and passes extruder movement as distance, not steps
bool DDA::InitFromRemote(const CanMessageMovementLinearShaped& msg) noexcept
{
	afterPrepare.moveStartTime = StepTimer::ConvertToLocalTime(msg.whenToExecute);
	flags.all = 0;
	flags.isRemote = true;
	flags.isPrintingMove = flags.usePressureAdvance = msg.usePressureAdvance;
	// TODO For now we treat any non-printing move as a non-printing extruder move. Better to pass a flag for it in the CAN message.
	flags.isNonPrintingExtruderMove = !flags.isPrintingMove;

	// Prepare for movement
	PrepParams params;

	// Normalise the move to unit distance
	params.totalDistance = totalDistance = 1.0;
	params.acceleration = acceleration = msg.acceleration;
	params.deceleration = deceleration = msg.deceleration;
	params.accelClocks = msg.accelerationClocks;
	params.steadyClocks = msg.steadyClocks;
	params.decelClocks = msg.decelClocks;
	clocksNeeded = msg.accelerationClocks + msg.steadyClocks + msg.decelClocks;

<<<<<<< HEAD
=======
	// We occasionally receive a message with zero clocks needed. This messes up the calculations, so add one steady clock in this case.
	if (clocksNeeded == 0)
	{
		clocksNeeded = params.steadyClocks = 1;
	}

	// Set up the plan
	segments = nullptr;
	reprap.GetMove().GetAxisShaper().GetRemoteSegments(*this, params);

	activeDMs = completedDMs = nullptr;
>>>>>>> 079adb70
	afterPrepare.drivesMoving.Clear();
	Move& move = reprap.GetMove();

	for (size_t drive = 0; drive < NumDirectDrivers; drive++)
	{
		endPoint[drive] = prev->endPoint[drive];						// the steps for this move will be added later
		if (drive >= msg.numDrivers)
		{
			directionVector[drive] = 0.0;
		}
		else if ((msg.extruderDrives & (1u << drive)) != 0)
		{
			// It's an extruder
			const float extrusionRequested = msg.perDrive[drive].extrusion;
			directionVector[drive] = extrusionRequested;
			if (extrusionRequested != 0.0)
			{
				move.AddLinearSegments(*this, drive, msg.whenToExecute, params, msg.perDrive[drive].steps, msg.useLateInputShaping, msg.usePressureAdvance);
				//TODO will Move do the following?
				reprap.GetPlatform().EnableDrivers(drive, false);
			}
		}
		else
		{
			const int32_t delta = msg.perDrive[drive].steps;
			directionVector[drive] = (float)delta;
			if (delta != 0)
			{
				move.AddLinearSegments(*this, drive, msg.whenToExecute, params, delta, msg.useLateInputShaping, false);
				afterPrepare.drivesMoving.SetBit(drive);
				//TODO will Move do the following?
				reprap.GetPlatform().EnableDrivers(drive, false);
			}
		}
	}

	if (reprap.GetDebugFlags(Module::Move).IsBitSet(MoveDebugFlags::PrintAllMoves))
	{
		DebugPrint("rems");
	}

	state = committed;
	return true;
}

#endif	// SUPPORT_REMOTE_COMMANDS

// Return true if this move is or might have been intended to be a deceleration-only move
// A move planned as a deceleration-only move may have a short acceleration segment at the start because of rounding error
bool DDA::IsDecelerationMove() const noexcept
{
	return beforePrepare.decelDistance == totalDistance					// the simple case - is a deceleration-only move
			|| (topSpeed < requestedSpeed								// can't have been intended as deceleration-only if it reaches the requested speed
				&& beforePrepare.decelDistance > 0.98 * totalDistance	// rounding error can only go so far
			   );
}

// Return true if this move is or might have been intended to be a deceleration-only move
// A move planned as a deceleration-only move may have a short acceleration segment at the start because of rounding error
bool DDA::IsAccelerationMove() const noexcept
{
	return beforePrepare.accelDistance == totalDistance					// the simple case - is an acceleration-only move
			|| (topSpeed < requestedSpeed								// can't have been intended as deceleration-only if it reaches the requested speed
				&& beforePrepare.accelDistance > 0.98 * totalDistance	// rounding error can only go so far
			   );
}

#if 0
#define LA_DEBUG	do { if (fabsf(fsquare(laDDA->endSpeed) - fsquare(laDDA->startSpeed)) > 2.02 * laDDA->acceleration * laDDA->totalDistance \
								|| laDDA->topSpeed > laDDA->requestedSpeed) { \
							debugPrintf("%s(%d) ", __FILE__, __LINE__);		\
							laDDA->DebugPrint();	\
						}	\
					} while(false)
#else
#define LA_DEBUG	do { } while(false)
#endif

// Try to increase the ending speed of this move to allow the next move to start at targetNextSpeed.
// Only called if this move and the next one are both printing moves.
/*static*/ void DDA::DoLookahead(DDARing& ring, DDA *laDDA) noexcept
pre(state == provisional)
{
//	if (reprap.Debug(moduleDda)) debugPrintf("Adjusting, %f\n", laDDA->targetNextSpeed);
	unsigned int laDepth = 0;
	bool goingUp = true;

	for(;;)					// this loop is used to nest lookahead without making recursive calls
	{
		if (goingUp)
		{
			// We have been asked to adjust the end speed of this move to match the next move starting at targetNextSpeed
			if (laDDA->beforePrepare.targetNextSpeed > laDDA->requestedSpeed)
			{
				laDDA->beforePrepare.targetNextSpeed = laDDA->requestedSpeed;			// don't try for an end speed higher than our requested speed
			}
			if (laDDA->topSpeed >= laDDA->requestedSpeed)
			{
				// This move already reaches its top speed, so we just need to adjust the deceleration part
				laDDA->MatchSpeeds();													// adjust it if necessary
				goingUp = false;
			}
			else if (   laDDA->IsDecelerationMove()
					 && laDDA->prev->beforePrepare.decelDistance > 0.0					// if the previous move has no deceleration phase then no point in adjusting it
					)
			{
				const DDAState st = laDDA->prev->state;
				// This is a deceleration-only move, and the previous one has a deceleration phase. We may have to adjust the previous move as well to get optimum behaviour.
				if (   st == provisional
					&& (   reprap.GetMove().GetJerkPolicy() != 0
						|| (   laDDA->prev->flags.xyMoving == laDDA->flags.xyMoving
							&& (   laDDA->prev->flags.isPrintingMove == laDDA->flags.isPrintingMove
								|| (laDDA->prev->flags.isPrintingMove && laDDA->prev->requestedSpeed == laDDA->requestedSpeed)	// special case to support coast-to-end
							   )
						   )
					   )
				   )
				{
					laDDA->MatchSpeeds();
					const float maxStartSpeed = fastSqrtf(fsquare(laDDA->beforePrepare.targetNextSpeed) + (2 * laDDA->deceleration * laDDA->totalDistance));
					laDDA->prev->beforePrepare.targetNextSpeed = min<float>(maxStartSpeed, laDDA->requestedSpeed);
					// leave 'goingUp' true
				}
				else
				{
					// This move is a deceleration-only move but we can't adjust the previous one
					if (st == committed)
					{
						laDDA->flags.hadLookaheadUnderrun = true;
					}
					const float maxReachableSpeed = fastSqrtf(fsquare(laDDA->startSpeed) + (2 * laDDA->deceleration * laDDA->totalDistance));
					if (laDDA->beforePrepare.targetNextSpeed > maxReachableSpeed)
					{
						laDDA->beforePrepare.targetNextSpeed = maxReachableSpeed;
					}
					laDDA->MatchSpeeds();
					goingUp = false;
				}
			}
			else
			{
				// This move doesn't reach its requested speed, but it isn't a deceleration-only move
				// Set its end speed to the minimum of the requested speed and the highest we can reach
				const float maxReachableSpeed = fastSqrtf(fsquare(laDDA->startSpeed) + (2 * laDDA->acceleration * laDDA->totalDistance));
				if (laDDA->beforePrepare.targetNextSpeed > maxReachableSpeed)
				{
					// Looks like this is an acceleration segment, so to ensure smooth acceleration we should reduce targetNextSpeed to endSpeed as well
					laDDA->beforePrepare.targetNextSpeed = maxReachableSpeed;
				}
				laDDA->MatchSpeeds();
				goingUp = false;
			}
		}
		else
		{
			// Going back down the list
			// We have adjusted the end speed of the previous move as much as is possible. Adjust this move to match it.
			laDDA->startSpeed = laDDA->prev->endSpeed;
			const float maxEndSpeed = fastSqrtf(fsquare(laDDA->startSpeed) + (2 * laDDA->acceleration * laDDA->totalDistance));
			if (maxEndSpeed < laDDA->beforePrepare.targetNextSpeed)
			{
				laDDA->beforePrepare.targetNextSpeed = maxEndSpeed;
			}
		}

		if (goingUp)
		{
			// Still going up
			laDDA = laDDA->prev;
			++laDepth;
#if 0
			if (reprap.Debug(moduleDda))
			{
				debugPrintf("Recursion start %u\n", laDepth);
			}
#endif
		}
		else
		{
			// Either just stopped going up, or going down
			if (laDDA->beforePrepare.targetNextSpeed < laDDA->endSpeed)
			{
				// This situation should not normally happen except by a small amount because of rounding error.
				// Don't reduce the end speed of the current move, because that may make the move infeasible.
				// Report a lookahead error if the change is too large to be accounted for by rounding error.
				if (laDDA->beforePrepare.targetNextSpeed < laDDA->endSpeed * 0.99)
				{
					ring.RecordLookaheadError();
					if (reprap.GetDebugFlags(Module::Move).IsBitSet(MoveDebugFlags::Lookahead))
					{
						debugPrintf("DDA.cpp(%d) tn=%f ", __LINE__, (double)laDDA->beforePrepare.targetNextSpeed);
						laDDA->DebugPrint("la");
					}
				}
			}
			else
			{
				laDDA->endSpeed = laDDA->beforePrepare.targetNextSpeed;
			}
LA_DEBUG;
			laDDA->RecalculateMove(ring);

			if (laDepth == 0)
			{
#if 0
				if (reprap.Debug(moduleDda))
				{
					debugPrintf("Complete, %f\n", laDDA->targetNextSpeed);
				}
#endif
				return;
			}

			laDDA = laDDA->next;
			--laDepth;
		}
	}
}

// Try to push babystepping earlier in the move queue, returning the amount we pushed
// Caution! Thus is called with scheduling locked, therefore it must make no FreeRTOS calls, or call anything that makes them
//TODO this won't work for CoreXZ, rotary delta, Kappa, or SCARA with Z crosstalk
float DDA::AdvanceBabyStepping(DDARing& ring, size_t axis, float amount) noexcept
{
	if (axis != Z_AXIS)
	{
		return 0.0;				// only Z axis babystepping is supported at present
	}

	DDA *cdda = this;
	while (cdda->prev->state == DDAState::provisional)
	{
		cdda = cdda->prev;
	}

	// cdda addresses the earliest un-prepared move, which is the first one we can apply babystepping to
	// Allow babystepping Z speed up to 10% of the move top speed or up to half the Z jerk rate, whichever is lower
	float babySteppingDone = 0.0;
	while(cdda != this)
	{
		float babySteppingToDo = 0.0;
		if (amount != 0.0 && cdda->flags.xyMoving)
		{
			// Limit the babystepping Z speed to the lower of 0.1 times the original XYZ speed and 0.5 times the Z jerk
			Platform& platform = reprap.GetPlatform();
			const float maxBabySteppingAmount = cdda->totalDistance * min<float>(0.1, 0.5 * platform.GetInstantDv(Z_AXIS)/cdda->topSpeed);
			babySteppingToDo = constrain<float>(amount, -maxBabySteppingAmount, maxBabySteppingAmount);
			cdda->directionVector[Z_AXIS] += babySteppingToDo/cdda->totalDistance;
			cdda->totalDistance *= cdda->NormaliseLinearMotion(platform.GetLinearAxes());
			cdda->RecalculateMove(ring);
			babySteppingDone += babySteppingToDo;
			amount -= babySteppingToDo;
		}

		// Even if there is no babystepping to do this move, we may need to adjust the end coordinates
		cdda->endCoordinates[Z_AXIS] += babySteppingDone;
#if SUPPORT_LINEAR_DELTA
		if (cdda->flags.isDeltaMovement)
		{
			for (size_t motor = 0; motor < reprap.GetGCodes().GetTotalAxes(); ++motor)
			{
				if (reprap.GetMove().GetKinematics().GetMotionType(motor) == MotionType::segmentFreeDelta)
				{
					cdda->endPoint[motor] += (int32_t)(babySteppingDone * reprap.GetPlatform().DriveStepsPerUnit(motor));
				}
			}
		}
		else
#endif
		{
			cdda->endPoint[Z_AXIS] += (int32_t)(babySteppingDone * reprap.GetPlatform().DriveStepsPerUnit(Z_AXIS));
		}

		// Now do the next move
		cdda = cdda->next;
	}

	return babySteppingDone;
}

// Recalculate the top speed, acceleration distance and deceleration distance, and whether we can pause after this move
// This may cause a move that we intended to be a deceleration-only move to have a tiny acceleration segment at the start
void DDA::RecalculateMove(DDARing& ring) noexcept
{
	const float twoA = 2 * acceleration;
	const float twoD = 2 * deceleration;
	beforePrepare.accelDistance = (fsquare(requestedSpeed) - fsquare(startSpeed))/twoA;
	beforePrepare.decelDistance = (fsquare(requestedSpeed) - fsquare(endSpeed))/twoD;
	if (beforePrepare.accelDistance + beforePrepare.decelDistance < totalDistance)
	{
		// This move reaches its top speed
		// It sometimes happens that we get a very short acceleration or deceleration segment. Remove any such segments by reducing the top speed to the start or end speed.
		if (startSpeed >= endSpeed)
		{
			if (startSpeed + acceleration * MinimumAccelOrDecelClocks > requestedSpeed)
			{
				topSpeed = startSpeed;
				beforePrepare.accelDistance = 0.0;
			}
			else
			{
				topSpeed = requestedSpeed;
			}
		}
		else
		{
			if (endSpeed + deceleration * MinimumAccelOrDecelClocks > requestedSpeed)
			{
				topSpeed = endSpeed;
				beforePrepare.decelDistance = 0.0;
			}
			else
			{
				topSpeed = requestedSpeed;
			}
		}
	}
	else
	{
		// This move has no steady-speed phase, so it's accelerate-decelerate or accelerate-only or decelerate-only move.
		// If V is the peak speed, then (V^2 - u^2)/2a + (V^2 - v^2)/2d = dist
		// So V^2(2a + 2d) = 2a.2d.dist + 2a.v^2 + 2d.u^2
		// So V^2 = (2a.2d.dist + 2a.v^2 + 2d.u^2)/(2a + 2d)
		const float vsquared = ((twoA * twoD * totalDistance) + (twoA * fsquare(endSpeed)) + twoD * fsquare(startSpeed))/(twoA + twoD);
		if (vsquared > fsquare(startSpeed) && vsquared > fsquare(endSpeed))
		{
			// It's an accelerate-decelerate move. Calculate accelerate distance from: V^2 = u^2 + 2as.
			beforePrepare.accelDistance = (vsquared - fsquare(startSpeed))/twoA;
			beforePrepare.decelDistance = (vsquared - fsquare(endSpeed))/twoD;
			topSpeed = fastSqrtf(vsquared);
		}
		else
		{
			// It's an accelerate-only or decelerate-only move.
			// Due to rounding errors and babystepping adjustments, we may have to adjust the acceleration or deceleration slightly.
			if (startSpeed < endSpeed)
			{
				beforePrepare.accelDistance = totalDistance;
				beforePrepare.decelDistance = 0.0;
				topSpeed = endSpeed;
				const float newAcceleration = (fsquare(endSpeed) - fsquare(startSpeed))/(2 * totalDistance);
				if (newAcceleration > 1.02 * acceleration)
				{
					// The acceleration increase is greater than we expect from rounding error, so record an error
					ring.RecordLookaheadError();
					if (reprap.GetDebugFlags(Module::Move).IsBitSet(MoveDebugFlags::Lookahead))
					{
						debugPrintf("DDA.cpp(%d) na=%f", __LINE__, (double)newAcceleration);
						DebugPrint("rm");
					}
				}
				acceleration = newAcceleration;
			}
			else
			{
				beforePrepare.accelDistance = 0.0;
				beforePrepare.decelDistance = totalDistance;
				topSpeed = startSpeed;
				const float newDeceleration = (fsquare(startSpeed) - fsquare(endSpeed))/(2 * totalDistance);
				if (newDeceleration > 1.02 * deceleration)
				{
					// The deceleration increase is greater than we expect from rounding error, so record an error
					ring.RecordLookaheadError();
					if (reprap.GetDebugFlags(Module::Move).IsBitSet(MoveDebugFlags::Lookahead))
					{
						debugPrintf("DDA.cpp(%d) nd=%f", __LINE__, (double)newDeceleration);
						DebugPrint("rm");
					}
				}
				deceleration = newDeceleration;
			}
		}
	}

	if (flags.canPauseAfter && endSpeed != 0.0)
	{
		const Platform& p = reprap.GetPlatform();
		for (size_t drive = 0; drive < MaxAxesPlusExtruders; ++drive)
		{
			if (endSpeed * fabsf(directionVector[drive]) > p.GetInstantDv(drive))
			{
				flags.canPauseAfter = false;
				break;
			}
		}
	}

	// We need to set the number of clocks needed here because we use it before the move has been frozen
	const float totalTime = (topSpeed - startSpeed)/acceleration
							+ (topSpeed - endSpeed)/deceleration
							+ (totalDistance - beforePrepare.accelDistance - beforePrepare.decelDistance)/topSpeed;
	clocksNeeded = (uint32_t)totalTime;
}

// Decide what speed we would really like this move to end at.
// On entry, targetNextSpeed is the speed we would like the next move after this one to start at and this one to end at
// On return, targetNextSpeed is the actual speed we can achieve without exceeding the jerk limits.
void DDA::MatchSpeeds() noexcept
{
	for (size_t drive = 0; drive < MaxAxesPlusExtruders; ++drive)
	{
		if (directionVector[drive] != 0.0 || next->directionVector[drive] != 0.0)
		{
			const float totalFraction = fabsf(directionVector[drive] - next->directionVector[drive]);
			const float jerk = totalFraction * beforePrepare.targetNextSpeed;
			const float allowedJerk = reprap.GetPlatform().GetInstantDv(drive);
			if (jerk > allowedJerk)
			{
				beforePrepare.targetNextSpeed = allowedJerk/totalFraction;
			}
		}
	}
}

// This may be called from an ISR, e.g. via Kinematics::OnHomingSwitchTriggered
void DDA::SetPositions(const float move[MaxAxesPlusExtruders]) noexcept
{
	(void)reprap.GetMove().CartesianToMotorSteps(move, endPoint, true);
	const size_t numAxes = reprap.GetGCodes().GetVisibleAxes();
	for (size_t axis = 0; axis < numAxes; ++axis)
	{
		endCoordinates[axis] = move[axis];
	}
	flags.endCoordinatesValid = true;
}

// Get a Cartesian end coordinate from this move
float DDA::GetEndCoordinate(size_t drive, bool disableMotorMapping) noexcept
pre(disableDeltaMapping || drive < MaxAxes)
{
	if (disableMotorMapping)
	{
		return Move::MotorStepsToMovement(drive, endPoint[drive]);
	}
	else
	{
		const size_t visibleAxes = reprap.GetGCodes().GetVisibleAxes();
		if (drive < visibleAxes && !flags.endCoordinatesValid)
		{
			reprap.GetMove().MotorStepsToCartesian(endPoint, visibleAxes, reprap.GetGCodes().GetTotalAxes(), endCoordinates);
			flags.endCoordinatesValid = true;
		}
		return endCoordinates[drive];
	}
}

// Dispatch this DDA to the move segment queue for execution.
// This must not be called with interrupts disabled, because it calls Platform::EnableDrive.
void DDA::Prepare(DDARing& ring, SimulationMode simMode) noexcept
{
	flags.wasAccelOnlyMove = IsAccelerationMove();			// save this for the next move to look at

#if SUPPORT_LASER
	if (topSpeed < requestedSpeed && reprap.GetGCodes().GetMachineType() == MachineType::laser)
	{
		// Scale back the laser power according to the actual speed
		laserPwmOrIoBits.laserPwm = (laserPwmOrIoBits.laserPwm * topSpeed)/requestedSpeed;
	}
#endif

	// Prepare for movement
	PrepParams params;
	params.SetFromDDA(*this);
	params.Finalise(topSpeed);
	clocksNeeded = params.TotalClocks();

	// Copy the unshaped acceleration and deceleration back to the DDA because ManageLaserPower uses them
	acceleration = params.acceleration;
	deceleration = params.deceleration;

	const uint32_t now = StepTimer::GetTimerTicks();
	afterPrepare.moveStartTime =  (prev->state == committed && (int32_t)(prev->afterPrepare.moveStartTime + prev->clocksNeeded - now) >= 0)
									? prev->afterPrepare.moveStartTime + prev->clocksNeeded		// this move follows directly after the previous one
									: now + MoveTiming::AbsoluteMinimumPreparedTime;			// else this move is the first so start it after a short delay

	if (simMode < SimulationMode::normal)
	{
#if SUPPORT_LINEAR_DELTA
		if (flags.isDeltaMovement)
		{
			// This code assumes that the previous move in the DDA ring is the previously-executed move, because it fetches the X and Y end coordinates from that move.
			// Therefore the Move code must not store a new move in that entry until this one has been prepared! (It took me ages to track this down.)
			// Ideally we would store the initial X and Y coordinates in the DDA, but we need to be economical with memory
			params.a2plusb2 = fsquare(directionVector[X_AXIS]) + fsquare(directionVector[Y_AXIS]);
			params.initialX = prev->GetEndCoordinate(X_AXIS, false);
			params.initialY = prev->GetEndCoordinate(Y_AXIS, false);
			params.dparams = static_cast<const LinearDeltaKinematics*>(&(reprap.GetMove().GetKinematics()));
# if SUPPORT_CAN_EXPANSION
			params.finalX = GetEndCoordinate(X_AXIS, false);
			params.finalY = GetEndCoordinate(Y_AXIS, false);
			params.zMovement = GetEndCoordinate(Z_AXIS, false) - prev->GetEndCoordinate(Z_AXIS, false);
# endif
		}
#endif

#if SUPPORT_CAN_EXPANSION
		CanMotion::StartMovement();
#endif
		// Handle all drivers
		Platform& platform = reprap.GetPlatform();
		if (flags.isLeadscrewAdjustmentMove)
		{
			platform.EnableDrivers(Z_AXIS, false);			// ensure all Z motors are enabled
		}

		float extrusionFraction = 0.0;
		AxesBitmap additionalAxisMotorsToEnable, axisMotorsEnabled;
#if SUPPORT_CAN_EXPANSION
		afterPrepare.drivesMoving.Clear();
#endif
		Move& move = reprap.GetMove();
		for (size_t drive = 0; drive < MaxAxesPlusExtruders; ++drive)
		{
			if (flags.isLeadscrewAdjustmentMove)
			{
#if SUPPORT_CAN_EXPANSION
				afterPrepare.drivesMoving.SetBit(Z_AXIS);
#endif
				// For a leadscrew adjustment move, the first N elements of the direction vector are the adjustments to the N Z motors
				const AxisDriversConfig& config = platform.GetAxisDriversConfig(Z_AXIS);
				if (drive < config.numDrivers)
				{
					const int32_t delta = lrintf(directionVector[drive] * totalDistance * platform.DriveStepsPerUnit(Z_AXIS));
					const DriverId driver = config.driverNumbers[drive];
					if (delta != 0)
					{
#if SUPPORT_CAN_EXPANSION
						if (driver.IsRemote())
						{
							CanMotion::AddLinearAxisMovement(params, driver, delta);
						}
						else
#endif
						{
							move.AddLinearSegments(*this, driver.localDriver + MaxAxesPlusExtruders, afterPrepare.moveStartTime, params, delta, false, false);
						}
					}
				}
			}
#if SUPPORT_LINEAR_DELTA
			else if (flags.isDeltaMovement && reprap.GetMove().GetKinematics().GetMotionType(drive) == MotionType::segmentFreeDelta)
			{
				// On a delta we need to move all towers even if some of them have no net movement
				platform.EnableDrivers(drive, false);
				const int32_t delta = endPoint[drive] - prev->endPoint[drive];
<<<<<<< HEAD
				if (platform.GetDriversBitmap(drive) != 0)						// if any of the drives is local
=======
# if DDA_DEBUG_STEP_COUNT
				stepsRequested[drive] += delta;
# endif
				if (platform.GetDriversBitmap(drive) != 0						// if any of the drives is local
# if SUPPORT_CAN_EXPANSION
						|| flags.checkEndstops									// if checking endstops, create a DM even if there are no local drives involved
# endif
				   )
>>>>>>> 079adb70
				{
					move.AddDeltaSegments(*this, drive, afterPrepare.moveStartTime, params, delta, true);
				}

# if SUPPORT_CAN_EXPANSION
				afterPrepare.drivesMoving.SetBit(drive);
				const AxisDriversConfig& config = platform.GetAxisDriversConfig(drive);
				for (size_t i = 0; i < config.numDrivers; ++i)
				{
					const DriverId driver = config.driverNumbers[i];
					if (driver.IsRemote())
					{
						CanMotion::AddDeltaAxisMovement(params, driver, delta);
					}
				}
# endif
				axisMotorsEnabled.SetBit(drive);
			}
#endif	// SUPPORT_LINEAR_DELTA
			else if (drive < reprap.GetGCodes().GetTotalAxes())
			{
				// It's a linear axis
				int32_t delta = endPoint[drive] - prev->endPoint[drive];
				if (delta != 0)
				{
#if DDA_DEBUG_STEP_COUNT
					stepsRequested[drive] += delta;
#endif
					platform.EnableDrivers(drive, false);
					if (flags.continuousRotationShortcut && reprap.GetMove().GetKinematics().IsContinuousRotationAxis(drive))
					{
						// This is a continuous rotation axis, so we may have adjusted the move to cross the 180 degrees position
						const int32_t stepsPerRotation = lrintf(360.0 * platform.DriveStepsPerUnit(drive));
						if (delta > stepsPerRotation/2)
						{
							delta -= stepsPerRotation;
						}
						else if (delta < -stepsPerRotation/2)
						{
							delta += stepsPerRotation;
						}
					}

					delta = platform.ApplyBacklashCompensation(drive, delta);

					if (platform.GetDriversBitmap(drive) != 0)				// if any of the drives is local
					{
						move.AddLinearSegments(*this, drive, afterPrepare.moveStartTime, params, delta, flags.xyMoving && !flags.checkEndstops, false);
					}

#if SUPPORT_CAN_EXPANSION
					afterPrepare.drivesMoving.SetBit(drive);
					const AxisDriversConfig& config = platform.GetAxisDriversConfig(drive);
					for (size_t i = 0; i < config.numDrivers; ++i)
					{
						const DriverId driver = config.driverNumbers[i];
						if (driver.IsRemote())
						{
							CanMotion::AddLinearAxisMovement(params, driver, delta);
						}
					}
#endif
					axisMotorsEnabled.SetBit(drive);
					additionalAxisMotorsToEnable |= reprap.GetMove().GetKinematics().GetConnectedAxes(drive);
				}
			}
			else
			{
				// It's an extruder drive
				if (directionVector[drive] != 0.0)
				{
					const size_t extruder = LogicalDriveToExtruder(drive);

					// Check for cold extrusion/retraction. Do this now because we can't read temperatures from within the step ISR, also this works for CAN-connected extruders.
					// Don't check if it is a special move (indicated by flags.checkEndstops) because the 'tool' variable isn't valid for those moves
					if (flags.checkEndstops || Tool::ExtruderMovementAllowed(tool, directionVector[drive] > 0, extruder))
					{
						platform.EnableDrivers(drive, false);

						if (directionVector[drive] > 0.0)
						{
							extrusionFraction += directionVector[drive];			// accumulate the total extrusion fraction
						}

#if SUPPORT_NONLINEAR_EXTRUSION
						// Add the nonlinear extrusion correction to totalExtrusion.
						// If we are given a stupidly short move to execute then clocksNeeded can be zero, which leads to NaNs in this code; so we need to guard against that.
						if (flags.isPrintingMove && clocksNeeded != 0)
						{
							const NonlinearExtrusion& nl = platform.GetExtrusionCoefficients(extruder);
							float& dv = directionVector[drive];
							const float averageExtrusionSpeed = (totalDistance * dv * StepClockRate)/clocksNeeded;		// need speed in mm/sec for nonlinear extrusion calculation
							const float factor = 1.0 + min<float>((averageExtrusionSpeed * nl.A) + (averageExtrusionSpeed * averageExtrusionSpeed * nl.B), nl.limit);
							dv *= factor;
						}
#endif

#if SUPPORT_CAN_EXPANSION
						afterPrepare.drivesMoving.SetBit(drive);
						const DriverId driver = platform.GetExtruderDriver(extruder);
						const float delta = totalDistance * directionVector[drive] * platform.DriveStepsPerUnit(drive);
						if (driver.IsRemote())
						{
							// The MovementLinearShaped message requires the extrusion amount in steps to be passed as a float. The remote board adds the PA and handles fractional steps.
							CanMotion::AddExtruderMovement(params, driver, delta, flags.usePressureAdvance);
						}
						else
#endif
						{
							move.AddLinearSegments(*this, drive, afterPrepare.moveStartTime, params, delta, flags.xyMoving && !flags.checkEndstops, flags.usePressureAdvance);
						}
					}
				}
			}
		}

		// On CoreXY and similar architectures, we also need to enable the motors controlling any connected axes
		additionalAxisMotorsToEnable &= ~axisMotorsEnabled;
		while (additionalAxisMotorsToEnable.IsNonEmpty())
		{
			const size_t drive = additionalAxisMotorsToEnable.LowestSetBit();
			additionalAxisMotorsToEnable.ClearBit(drive);
			platform.EnableDrivers(drive, false);
		}

		if (flags.checkEndstops)
		{
			// Before we send movement commands to remote drives, if any endstop switches we are monitoring are already set, make sure we don't start the motors concerned.
			// This is especially important when using CAN-connected motors or endstops, because we rely on receiving "endstop changed" messages.
			// Moves that check endstops are always run as isolated moves, so there can be no move in progress and the endstops must already be primed.
			platform.EnableAllSteppingDrivers();
			(void)move.CheckEndstops(platform, false);									// this may modify pending CAN moves, and may set status 'completed'
		}

#if SUPPORT_CAN_EXPANSION
		const uint32_t canClocksNeeded = CanMotion::FinishMovement(*this, afterPrepare.moveStartTime, simMode != SimulationMode::off);
		if (canClocksNeeded > clocksNeeded)
		{
			// Due to rounding error in the calculations, we quite often calculate the CAN move as being longer than our previously-calculated value, normally by just one clock.
			// Extend our move time in this case so that the expansion boards don't need to catch up.
			clocksNeeded = canClocksNeeded;
		}
#endif

		afterPrepare.averageExtrusionSpeed = (extrusionFraction * totalDistance * (float)StepClockRate)/(float)clocksNeeded;

		if (reprap.GetDebugFlags(Module::Move).IsBitSet(MoveDebugFlags::PrintAllMoves))		// show the prepared DDA if debug enabled for both modules
		{
			DebugPrint("pr");
		}

#if DDA_MOVE_DEBUG
		MoveParameters& m = savedMoves[savedMovePointer];
		m.accelDistance = accelDistance;
		m.decelDistance = decelDistance;
		m.steadyDistance = totalDistance - accelDistance - decelDistance;
		m.requestedSpeed = requestedSpeed;
		m.startSpeed = startSpeed;
		m.topSpeed = topSpeed;
		m.endSpeed = endSpeed;
		m.targetNextSpeed = targetNextSpeed;
		m.endstopChecks = endStopsToCheck;
		m.flags = flags;
		savedMovePointer = (savedMovePointer + 1) % NumSavedMoves;
#endif
	}

	if (state != completed)
	{
		state = committed;					// must do this last so that the ISR doesn't start executing it before we have finished setting it up
	}
}

// Take a unit positive-hyperquadrant vector, and return the factor needed to obtain
// length of the vector as projected to touch box[].
/*static*/ float DDA::VectorBoxIntersection(const float v[], const float box[]) noexcept
{
	// Generate a vector length that is guaranteed to exceed the size of the box
	float magnitude = 0.0;
	for (size_t d = 0; d < MaxAxesPlusExtruders; d++)
	{
		magnitude += box[d];
	}

	// Now reduce the length until every axis fits
	for (size_t d = 0; d < MaxAxesPlusExtruders; d++)
	{
		if (magnitude * v[d] > box[d])
		{
			magnitude = box[d]/v[d];
		}
	}
	return magnitude;
}

// Get the magnitude measured over all axes and extruders
/*static*/ float DDA::Magnitude(const float v[]) noexcept
{
	float magnitudeSquared = 0.0;
	for (size_t d = 0; d < MaxAxesPlusExtruders; d++)
	{
		magnitudeSquared += fsquare(v[d]);
	}
	return fastSqrtf(magnitudeSquared);
}

// Normalise a vector with dim1 dimensions to unit length over the specified axes, and also return its previous magnitude in dim2 dimensions
/*static*/ float DDA::Normalise(float v[], AxesBitmap unitLengthAxes) noexcept
{
	const float magnitude = Magnitude(v, unitLengthAxes);
	if (magnitude <= 0.0)
	{
		return 0.0;
	}
	Scale(v, 1.0/magnitude);
	return magnitude;
}

// Normalise a vector to unit length over all axes
/*static*/ float DDA::Normalise(float v[]) noexcept
{
	const float magnitude = Magnitude(v);
	if (magnitude <= 0.0)
	{
		return 0.0;
	}
	Scale(v, 1.0/magnitude);
	return magnitude;
}

// Make the direction vector unit-normal in the linear axes, taking account of axis mapping, and return the previous magnitude
float DDA::NormaliseLinearMotion(AxesBitmap linearAxes) noexcept
{
	// First calculate the magnitude of the vector. If there is more than one X or Y axis, take an average of their movements (they should normally be equal).
	float xMagSquared = 0.0, yMagSquared = 0.0, magSquared = 0.0;
	unsigned int numXaxes = 0, numYaxes = 0;
	const AxesBitmap xAxes = Tool::GetXAxes(tool);
	const AxesBitmap yAxes = Tool::GetYAxes(tool);
	const float * const dv = directionVector;
	linearAxes.Iterate([&xMagSquared, &yMagSquared, &magSquared, &numXaxes, &numYaxes, xAxes, yAxes, dv](unsigned int axis, unsigned int count)
						{
							const float dv2 = fsquare(dv[axis]);
							if (xAxes.IsBitSet(axis))
							{
								xMagSquared += dv2;
								++numXaxes;
							}
							else if (yAxes.IsBitSet(axis))
							{
								yMagSquared += dv2;
								++numYaxes;
							}
							else
							{
								magSquared += dv2;
							}
						}
					  );
	if (numXaxes > 1)
	{
		xMagSquared /= numXaxes;
	}
	if (numYaxes > 1)
	{
		yMagSquared /= numYaxes;
	}
	const float magnitude = fastSqrtf(xMagSquared + yMagSquared + magSquared);
	if (magnitude <= 0.0)
	{
		return 0.0;
	}

	// Now normalise it
	Scale(directionVector, 1.0/magnitude);
	return magnitude;
}

// Return the magnitude of a vector over the specified orthogonal axes
/*static*/ float DDA::Magnitude(const float v[], AxesBitmap axes) noexcept
{
	float magnitude = 0.0;
	axes.Iterate([&magnitude, v](unsigned int axis, unsigned int count) { magnitude += fsquare(v[axis]); });
	return fastSqrtf(magnitude);
}

// Multiply a vector by a scalar
/*static*/ void DDA::Scale(float v[], float scale) noexcept
{
	for (size_t d = 0; d < MaxAxesPlusExtruders; d++)
	{
		v[d] *= scale;
	}
}

// Move a vector into the positive hyperquadrant
/*static*/ void DDA::Absolute(float v[], size_t dimensions) noexcept
{
	for (size_t d = 0; d < dimensions; d++)
	{
		v[d] = fabsf(v[d]);
	}
}

<<<<<<< HEAD
=======
// Check the endstops, given that we know that this move checks endstops.
// Either this move is currently executing (DDARing.currentDDA == this) and the state is 'executing', or we have almost finished preparing it and the state is 'provisional'.
// In the first case we may be called from the step ISR or from EndstopsManager::OnEndstopOrZProbeStatesChanged
#if SUPPORT_CAN_EXPANSION
// Returns true if the caller needs to wake the async sender task because CAN-connected drivers need to be stopped
bool DDA::CheckEndstops(Platform& platform) noexcept
#else
void DDA::CheckEndstops(Platform& platform) noexcept
#endif
{
#if SUPPORT_CAN_EXPANSION
	bool wakeAsyncSender = false;
#endif
	while (true)
	{
		const EndstopHitDetails hitDetails = platform.GetEndstops().CheckEndstops();
		switch (hitDetails.GetAction())
		{
		case EndstopHitAction::stopAll:
			MoveAborted();											// set the state to completed and recalculate the endpoints
#if SUPPORT_CAN_EXPANSION
			if (CanMotion::StopAll(*this)) { wakeAsyncSender = true; }
#endif
			if (hitDetails.isZProbe)
			{
				reprap.GetGCodes().MoveStoppedByZProbe();
			}
			else if (hitDetails.setAxisLow)
			{
				reprap.GetMove().GetKinematics().OnHomingSwitchTriggered(hitDetails.axis, false, platform.GetDriveStepsPerUnit(), *this);
				reprap.GetGCodes().SetAxisIsHomed(hitDetails.axis);
			}
			else if (hitDetails.setAxisHigh)
			{
				reprap.GetMove().GetKinematics().OnHomingSwitchTriggered(hitDetails.axis, true, platform.GetDriveStepsPerUnit(), *this);
				reprap.GetGCodes().SetAxisIsHomed(hitDetails.axis);
			}
#if SUPPORT_CAN_EXPANSION
			return wakeAsyncSender;
#else
			return;
#endif

		case EndstopHitAction::stopAxis:
			StopDrive(hitDetails.axis);								// we must stop the drive before we mess with its coordinates
#if SUPPORT_CAN_EXPANSION
			if (CanMotion::StopAxis(*this, hitDetails.axis)) { wakeAsyncSender = true; }
#endif
			if (hitDetails.setAxisLow)
			{
				reprap.GetMove().GetKinematics().OnHomingSwitchTriggered(hitDetails.axis, false, platform.GetDriveStepsPerUnit(), *this);
				reprap.GetGCodes().SetAxisIsHomed(hitDetails.axis);
			}
			else if (hitDetails.setAxisHigh)
			{
				reprap.GetMove().GetKinematics().OnHomingSwitchTriggered(hitDetails.axis, true, platform.GetDriveStepsPerUnit(), *this);
				reprap.GetGCodes().SetAxisIsHomed(hitDetails.axis);
			}
			break;

		case EndstopHitAction::stopDriver:
#if SUPPORT_CAN_EXPANSION
			if (hitDetails.driver.IsRemote())
			{
				if (CanMotion::StopDriver(*this, hitDetails.axis, hitDetails.driver)) { wakeAsyncSender = true; }
			}
			else
#endif
			{
				platform.DisableSteppingDriver(hitDetails.driver.localDriver);
			}
			if (hitDetails.setAxisLow)
			{
				reprap.GetMove().GetKinematics().OnHomingSwitchTriggered(hitDetails.axis, false, platform.GetDriveStepsPerUnit(), *this);
				reprap.GetGCodes().SetAxisIsHomed(hitDetails.axis);
			}
			else if (hitDetails.setAxisHigh)
			{
				reprap.GetMove().GetKinematics().OnHomingSwitchTriggered(hitDetails.axis, true, platform.GetDriveStepsPerUnit(), *this);
				reprap.GetGCodes().SetAxisIsHomed(hitDetails.axis);
			}
			break;

		default:
#if SUPPORT_CAN_EXPANSION
			return wakeAsyncSender;
#else
			return;
#endif
		}
	}
}

// Start executing this move. Must be called with interrupts disabled or basepri >= set interrupt priority, to avoid a race condition.
void DDA::Start(Platform& p, uint32_t tim) noexcept
pre(state == frozen)
{
	if ((int32_t)(tim - afterPrepare.moveStartTime ) > 25)
	{
		afterPrepare.moveStartTime = tim;			// this move is late starting, so record the actual start time
	}
	state = executing;

#if DDA_LOG_PROBE_CHANGES
	if ((endStopsToCheck & LogProbeChanges) != 0)
	{
		numLoggedProbePositions = 0;
		probeTriggered = false;
	}
#endif

	if (activeDMs != nullptr)
	{
		if (!flags.checkEndstops)
		{
			p.EnableAllSteppingDrivers();							// make sure that all drivers are enabled
		}

		for (const DriveMovement* pdm = activeDMs; pdm != nullptr; pdm = pdm->nextDM)
		{
			p.SetDirection(pdm->drive, pdm->direction);
		}

#if SUPPORT_REMOTE_COMMANDS
		if (!flags.isRemote)
#endif
		{
			if (afterPrepare.averageExtrusionSpeed != 0.0)
			{
				p.ExtrudeOn();
				if (tool != nullptr)
				{
					// Pass the extrusion speed averaged over the whole move in mm/sec
					tool->ApplyFeedForward(afterPrepare.averageExtrusionSpeed);
				}
			}
			else
			{
				p.ExtrudeOff();
				if (tool != nullptr)
				{
					tool->StopFeedForward();
				}
			}
		}
	}
}

#ifdef DUET3_MB6XD
volatile uint32_t DDA::lastStepHighTime = 0;
#else
volatile uint32_t DDA::lastStepLowTime = 0;
#endif
volatile uint32_t DDA::lastDirChangeTime = 0;

#if DDA_DEBUG_STEP_COUNT
int32_t DDA::stepsRequested[NumDirectDrivers];
int32_t DDA::stepsDone[NumDirectDrivers];
#endif

#if 0	//debug
uint32_t lastDelay;
uint32_t maxDelay;
uint32_t maxDelayIncrease;
#endif

// Generate the step pulses of internal drivers used by this DDA
// Sets the status to 'completed' if the move is complete and the next move should be started
void DDA::StepDrivers(Platform& p, uint32_t now) noexcept
{
	// Check endstop switches and Z probe if asked. This is not speed critical because fast moves do not use endstops or the Z probe.
	if (flags.checkEndstops)		// if any homing switches or the Z probe is enabled in this move
	{
#if SUPPORT_CAN_EXPANSION
		if (CheckEndstops(p)) { CanInterface::WakeAsyncSender(); }
#else
		CheckEndstops(p);			// call out to a separate function because this may help cache usage in the more common and time-critical case where we don't call it
#endif
		if (state == completed)		// we may have completed the move due to triggering an endstop switch or Z probe
		{
			return;
		}
	}

	uint32_t driversStepping = 0;
	DriveMovement* dm = activeDMs;
	const uint32_t elapsedTime = (now - afterPrepare.moveStartTime) + StepTimer::MinInterruptInterval;
#if 0	//DEBUG
	if (dm != nullptr && elapsedTime >= dm->nextStepTime)
	{
		const uint32_t delay = elapsedTime - dm->nextStepTime;
		if (dm->nextStep != 1)
		{
			if (delay > maxDelay) { maxDelay = delay; }
			if (delay > lastDelay && (delay - lastDelay) > maxDelayIncrease) { maxDelayIncrease = delay - lastDelay; }
		}
		lastDelay = delay;
	}
#endif	//END DEBUG
	while (dm != nullptr && elapsedTime >= dm->nextStepTime)		// if the next step is due
	{
		driversStepping |= p.GetDriversBitmap(dm->drive);
#if DDA_DEBUG_STEP_COUNT
		stepsDone[dm->drive] += (dm->direction) ? 1 : -1;
#endif
		dm = dm->nextDM;
	}

	driversStepping &= p.GetSteppingEnabledDrivers();

#ifdef DUET3_MB6XD
	if (driversStepping != 0)
	{
		// Wait until step low and direction setup time have elapsed
		const uint32_t locLastStepPulseTime = lastStepHighTime;
		const uint32_t locLastDirChangeTime = lastDirChangeTime;
		while (now - locLastStepPulseTime < p.GetSlowDriverStepPeriodClocks() || now - locLastDirChangeTime < p.GetSlowDriverDirSetupClocks())
		{
			now = StepTimer::GetTimerTicks();
		}

		StepPins::StepDriversLow(StepPins::AllDriversBitmap & (~driversStepping));		// disable the step pins of the drivers we don't want to step
		StepPins::StepDriversHigh(driversStepping);										// set up the drivers that we do want to step

		// Trigger the TC so that it generates a step pulse
		STEP_GATE_TC->TC_CHANNEL[STEP_GATE_TC_CHAN].TC_CCR = TC_CCR_SWTRG;
		lastStepHighTime = StepTimer::GetTimerTicks();
	}

	// Calculate the next step times. We must do this even if no local drivers are stepping in case endstops or Z probes are active.
	for (DriveMovement *dm2 = activeDMs; dm2 != dm; dm2 = dm2->nextDM)
	{
		(void)dm2->CalcNextStepTime(*this);							// calculate next step times
	}
#else
# if SUPPORT_SLOW_DRIVERS											// if supporting slow drivers
	if ((driversStepping & p.GetSlowDriversBitmap()) != 0)			// if using some slow drivers
	{
		// Wait until step low and direction setup time have elapsed
		uint32_t lastStepPulseTime = lastStepLowTime;
		while (now - lastStepPulseTime < p.GetSlowDriverStepLowClocks() || now - lastDirChangeTime < p.GetSlowDriverDirSetupClocks())
		{
			now = StepTimer::GetTimerTicks();
		}

		StepPins::StepDriversHigh(driversStepping);					// step drivers high
		lastStepPulseTime = StepTimer::GetTimerTicks();

		for (DriveMovement *dm2 = activeDMs; dm2 != dm; dm2 = dm2->nextDM)
		{
			(void)dm2->CalcNextStepTime(*this);						// calculate next step times
		}

		while (StepTimer::GetTimerTicks() - lastStepPulseTime < p.GetSlowDriverStepHighClocks()) {}
		StepPins::StepDriversLow(driversStepping);					// step drivers low
		lastStepLowTime = StepTimer::GetTimerTicks();
	}
	else
# endif
	{
		StepPins::StepDriversHigh(driversStepping);					// step drivers high
# if SAME70
		__DSB();													// without this the step pulse can be far too short
# endif
		for (DriveMovement *dm2 = activeDMs; dm2 != dm; dm2 = dm2->nextDM)
		{
			(void)dm2->CalcNextStepTime(*this);						// calculate next step times
		}

		StepPins::StepDriversLow(driversStepping);					// step drivers low
	}
#endif

	// Remove those drives from the list, update the direction pins where necessary, and re-insert them so as to keep the list in step-time order.
	DriveMovement *dmToInsert = activeDMs;							// head of the chain we need to re-insert
	activeDMs = dm;													// remove the chain from the list
	while (dmToInsert != dm)										// note that both of these may be nullptr
	{
		DriveMovement * const nextToInsert = dmToInsert->nextDM;
		if (dmToInsert->state >= DMState::firstMotionState)
		{
			if (dmToInsert->directionChanged)
			{
				dmToInsert->directionChanged = false;
				p.SetDirection(dmToInsert->drive, dmToInsert->direction);
			}
			InsertDM(dmToInsert);
		}
		else
		{
			dmToInsert->nextDM = completedDMs;
			completedDMs = dmToInsert;
		}
		dmToInsert = nextToInsert;
	}

	// If there are no more steps to do and the time for the move has nearly expired, flag the move as complete
	if (activeDMs == nullptr)
	{
		// We set a move as current up to MovementStartDelayClocks (about 10ms) before it is due to start.
		// We need to make sure it has really started, or we can get arithmetic wrap round in the case that there are no local drivers stepping.
		const uint32_t timeRunning = StepTimer::GetTimerTicks() - afterPrepare.moveStartTime;
		if (   timeRunning + WakeupTime >= clocksNeeded				// if it looks like the move has almost finished
			&& timeRunning < 0 - AbsoluteMinimumPreparedTime		// and it really has started
			)
		{
			state = completed;
		}
	}
}

// Simulate stepping the drivers, for debugging.
// This is basically a copy of DDA::StepDrivers except that instead of being called from the timer ISR and generating steps,
// it is called from the Move task and outputs info on the step timings. It ignores endstops.
void DDA::SimulateSteppingDrivers(Platform& p) noexcept
{
	static uint32_t lastStepTime;
	static bool checkTiming = false;
	static uint8_t lastDrive = 0;

	DriveMovement* dm = activeDMs;
	if (dm != nullptr)
	{
		const uint32_t dueTime = dm->nextStepTime;
		while (dm != nullptr && dueTime >= dm->nextStepTime)			// if the next step is due
		{
			const int32_t timeDiff = (int32_t)(dm->nextStepTime - lastStepTime);
			const bool badTiming = checkTiming && dm->drive == lastDrive && (timeDiff < 10 || timeDiff > 100000000);
			debugPrintf("%10" PRIu32 " D%u %c%s", dm->nextStepTime, dm->drive, (dm->direction) ? 'F' : 'B', (badTiming) ? " *\n" : "\n");
			lastDrive = dm->drive;
			dm = dm->nextDM;
		}
		lastStepTime = dueTime;
		checkTiming = true;

		for (DriveMovement *dm2 = activeDMs; dm2 != dm; dm2 = dm2->nextDM)
		{
			(void)dm2->CalcNextStepTime(*this);							// calculate next step times
		}

		// Remove those drives from the list, update the direction pins where necessary, and re-insert them so as to keep the list in step-time order.
		DriveMovement *dmToInsert = activeDMs;							// head of the chain we need to re-insert
		activeDMs = dm;													// remove the chain from the list
		while (dmToInsert != dm)										// note that both of these may be nullptr
		{
			DriveMovement * const nextToInsert = dmToInsert->nextDM;
			if (dmToInsert->state >= DMState::firstMotionState)
			{
				dmToInsert->directionChanged = false;
				InsertDM(dmToInsert);
			}
			else
			{
				dmToInsert->nextDM = completedDMs;
				completedDMs = dmToInsert;
			}
			dmToInsert = nextToInsert;
		}
	}

	// If there are no more steps to do, flag the move as complete
	if (activeDMs == nullptr)
	{
		checkTiming = false;		// don't check the timing of the first step in the next move
		state = completed;
	}
}

// Stop a drive and re-calculate the corresponding endpoint.
// For extruder drivers, we need to be able to calculate how much of the extrusion was completed after calling this.
void DDA::StopDrive(size_t drive) noexcept
{
	DriveMovement* const pdm = FindActiveDM(drive);
	if (pdm != nullptr)
	{
		if (drive < reprap.GetGCodes().GetTotalAxes())
		{
			endPoint[drive] = prev->endPoint[drive] + pdm->GetNetStepsTaken();
			flags.endCoordinatesValid = false;			// the XYZ position is no longer valid
		}
		DeactivateDM(drive);

#if !SUPPORT_CAN_EXPANSION
		if (activeDMs == nullptr)
		{
			state = completed;
		}
#endif
	}

#if SUPPORT_CAN_EXPANSION
	afterPrepare.drivesMoving.ClearBit(drive);
	if (afterPrepare.drivesMoving.IsEmpty())
	{
		state = completed;
	}
#endif
}

// This is called when we abort a move because we have hit an endstop.
// It stops all drives and adjusts the end points of the current move to account for how far through the move we got.
// The caller must call MoveCompleted at some point after calling this.
void DDA::MoveAborted() noexcept
{
	if (state == executing)
	{
		for (size_t drive = 0; drive < MaxAxesPlusExtruders; ++drive)
		{
			StopDrive(drive);
		}
	}
	state = completed;
}

>>>>>>> 079adb70
// Return the proportion of the extrusion in the complete multi-segment move that has already been done.
// The move was either not started or was aborted.
float DDA::GetProportionDone() const noexcept
{
	// Get the proportion of extrusion already done at the start of this segment
	return (filePos != noFilePosition && filePos == prev->filePos)
									? prev->proportionDone
										: 0.0;
}

// Free up this DDA, returning true if the lookahead underrun flag was set
bool DDA::Free() noexcept
{
	state = empty;
	return flags.hadLookaheadUnderrun;
}

void DDA::LimitSpeedAndAcceleration(float maxSpeed, float maxAcceleration) noexcept
{
	if (requestedSpeed > maxSpeed)
	{
		requestedSpeed = maxSpeed;
	}
	if (acceleration > maxAcceleration)
	{
		acceleration = maxAcceleration;
	}
	if (deceleration > maxAcceleration)
	{
		deceleration = maxAcceleration;
	}
}

float DDA::GetTotalExtrusionRate() const noexcept
{
	float fraction = 0.0;
	for (size_t i = MaxAxesPlusExtruders - reprap.GetGCodes().GetNumExtruders(); i < MaxAxesPlusExtruders; ++i)
	{
		fraction += directionVector[i];
	}
	return fraction * InverseConvertSpeedToMmPerSec(topSpeed);
}

#if SUPPORT_LASER

// Manage the laser power. Return the number of ticks until we should be called again, or 0 to be called at the start of the next move.
uint32_t DDA::ManageLaserPower() const noexcept
{
	Platform& platform = reprap.GetPlatform();
	if (!flags.controlLaser || laserPwmOrIoBits.laserPwm == 0)
	{
		platform.SetLaserPwm(0);
		return 0;
	}

	const uint32_t clocksMoving = StepTimer::GetTimerTicks() - afterPrepare.moveStartTime;
	if (clocksMoving >= clocksNeeded)			// this also covers the case of now < startTime
	{
		// Something has gone wrong with the timing. Set zero laser power, but try again soon.
		platform.SetLaserPwm(0);
		return LaserPwmIntervalMillis;
	}

	const float accelSpeed = startSpeed + acceleration * clocksMoving;
	if (accelSpeed < topSpeed)
	{
		// Acceleration phase
		const Pwm_t pwm = (Pwm_t)((accelSpeed/topSpeed) * laserPwmOrIoBits.laserPwm);
		platform.SetLaserPwm(pwm);
		return LaserPwmIntervalMillis;
	}

	const uint32_t clocksLeft = clocksNeeded - clocksMoving;
	const float decelSpeed = endSpeed + deceleration * clocksLeft;
	if (decelSpeed < topSpeed)
	{
		// Deceleration phase
		const Pwm_t pwm = (Pwm_t)((decelSpeed/topSpeed) * laserPwmOrIoBits.laserPwm);
		platform.SetLaserPwm(pwm);
		return LaserPwmIntervalMillis;
	}

	// We must be in the constant speed phase
	platform.SetLaserPwm(laserPwmOrIoBits.laserPwm);
	const uint32_t decelClocks = (topSpeed - endSpeed)/deceleration;
	if (clocksLeft <= decelClocks)
	{
		return LaserPwmIntervalMillis;
	}
	const uint32_t clocksToDecel = clocksLeft - decelClocks;
	return lrintf((float)clocksToDecel * StepClocksToMillis) + LaserPwmIntervalMillis;
}

#endif

// End<|MERGE_RESOLUTION|>--- conflicted
+++ resolved
@@ -621,8 +621,6 @@
 	params.decelClocks = msg.decelClocks;
 	clocksNeeded = msg.accelerationClocks + msg.steadyClocks + msg.decelClocks;
 
-<<<<<<< HEAD
-=======
 	// We occasionally receive a message with zero clocks needed. This messes up the calculations, so add one steady clock in this case.
 	if (clocksNeeded == 0)
 	{
@@ -634,7 +632,6 @@
 	reprap.GetMove().GetAxisShaper().GetRemoteSegments(*this, params);
 
 	activeDMs = completedDMs = nullptr;
->>>>>>> 079adb70
 	afterPrepare.drivesMoving.Clear();
 	Move& move = reprap.GetMove();
 
@@ -1180,9 +1177,6 @@
 				// On a delta we need to move all towers even if some of them have no net movement
 				platform.EnableDrivers(drive, false);
 				const int32_t delta = endPoint[drive] - prev->endPoint[drive];
-<<<<<<< HEAD
-				if (platform.GetDriversBitmap(drive) != 0)						// if any of the drives is local
-=======
 # if DDA_DEBUG_STEP_COUNT
 				stepsRequested[drive] += delta;
 # endif
@@ -1191,7 +1185,6 @@
 						|| flags.checkEndstops									// if checking endstops, create a DM even if there are no local drives involved
 # endif
 				   )
->>>>>>> 079adb70
 				{
 					move.AddDeltaSegments(*this, drive, afterPrepare.moveStartTime, params, delta, true);
 				}
@@ -1495,423 +1488,6 @@
 	}
 }
 
-<<<<<<< HEAD
-=======
-// Check the endstops, given that we know that this move checks endstops.
-// Either this move is currently executing (DDARing.currentDDA == this) and the state is 'executing', or we have almost finished preparing it and the state is 'provisional'.
-// In the first case we may be called from the step ISR or from EndstopsManager::OnEndstopOrZProbeStatesChanged
-#if SUPPORT_CAN_EXPANSION
-// Returns true if the caller needs to wake the async sender task because CAN-connected drivers need to be stopped
-bool DDA::CheckEndstops(Platform& platform) noexcept
-#else
-void DDA::CheckEndstops(Platform& platform) noexcept
-#endif
-{
-#if SUPPORT_CAN_EXPANSION
-	bool wakeAsyncSender = false;
-#endif
-	while (true)
-	{
-		const EndstopHitDetails hitDetails = platform.GetEndstops().CheckEndstops();
-		switch (hitDetails.GetAction())
-		{
-		case EndstopHitAction::stopAll:
-			MoveAborted();											// set the state to completed and recalculate the endpoints
-#if SUPPORT_CAN_EXPANSION
-			if (CanMotion::StopAll(*this)) { wakeAsyncSender = true; }
-#endif
-			if (hitDetails.isZProbe)
-			{
-				reprap.GetGCodes().MoveStoppedByZProbe();
-			}
-			else if (hitDetails.setAxisLow)
-			{
-				reprap.GetMove().GetKinematics().OnHomingSwitchTriggered(hitDetails.axis, false, platform.GetDriveStepsPerUnit(), *this);
-				reprap.GetGCodes().SetAxisIsHomed(hitDetails.axis);
-			}
-			else if (hitDetails.setAxisHigh)
-			{
-				reprap.GetMove().GetKinematics().OnHomingSwitchTriggered(hitDetails.axis, true, platform.GetDriveStepsPerUnit(), *this);
-				reprap.GetGCodes().SetAxisIsHomed(hitDetails.axis);
-			}
-#if SUPPORT_CAN_EXPANSION
-			return wakeAsyncSender;
-#else
-			return;
-#endif
-
-		case EndstopHitAction::stopAxis:
-			StopDrive(hitDetails.axis);								// we must stop the drive before we mess with its coordinates
-#if SUPPORT_CAN_EXPANSION
-			if (CanMotion::StopAxis(*this, hitDetails.axis)) { wakeAsyncSender = true; }
-#endif
-			if (hitDetails.setAxisLow)
-			{
-				reprap.GetMove().GetKinematics().OnHomingSwitchTriggered(hitDetails.axis, false, platform.GetDriveStepsPerUnit(), *this);
-				reprap.GetGCodes().SetAxisIsHomed(hitDetails.axis);
-			}
-			else if (hitDetails.setAxisHigh)
-			{
-				reprap.GetMove().GetKinematics().OnHomingSwitchTriggered(hitDetails.axis, true, platform.GetDriveStepsPerUnit(), *this);
-				reprap.GetGCodes().SetAxisIsHomed(hitDetails.axis);
-			}
-			break;
-
-		case EndstopHitAction::stopDriver:
-#if SUPPORT_CAN_EXPANSION
-			if (hitDetails.driver.IsRemote())
-			{
-				if (CanMotion::StopDriver(*this, hitDetails.axis, hitDetails.driver)) { wakeAsyncSender = true; }
-			}
-			else
-#endif
-			{
-				platform.DisableSteppingDriver(hitDetails.driver.localDriver);
-			}
-			if (hitDetails.setAxisLow)
-			{
-				reprap.GetMove().GetKinematics().OnHomingSwitchTriggered(hitDetails.axis, false, platform.GetDriveStepsPerUnit(), *this);
-				reprap.GetGCodes().SetAxisIsHomed(hitDetails.axis);
-			}
-			else if (hitDetails.setAxisHigh)
-			{
-				reprap.GetMove().GetKinematics().OnHomingSwitchTriggered(hitDetails.axis, true, platform.GetDriveStepsPerUnit(), *this);
-				reprap.GetGCodes().SetAxisIsHomed(hitDetails.axis);
-			}
-			break;
-
-		default:
-#if SUPPORT_CAN_EXPANSION
-			return wakeAsyncSender;
-#else
-			return;
-#endif
-		}
-	}
-}
-
-// Start executing this move. Must be called with interrupts disabled or basepri >= set interrupt priority, to avoid a race condition.
-void DDA::Start(Platform& p, uint32_t tim) noexcept
-pre(state == frozen)
-{
-	if ((int32_t)(tim - afterPrepare.moveStartTime ) > 25)
-	{
-		afterPrepare.moveStartTime = tim;			// this move is late starting, so record the actual start time
-	}
-	state = executing;
-
-#if DDA_LOG_PROBE_CHANGES
-	if ((endStopsToCheck & LogProbeChanges) != 0)
-	{
-		numLoggedProbePositions = 0;
-		probeTriggered = false;
-	}
-#endif
-
-	if (activeDMs != nullptr)
-	{
-		if (!flags.checkEndstops)
-		{
-			p.EnableAllSteppingDrivers();							// make sure that all drivers are enabled
-		}
-
-		for (const DriveMovement* pdm = activeDMs; pdm != nullptr; pdm = pdm->nextDM)
-		{
-			p.SetDirection(pdm->drive, pdm->direction);
-		}
-
-#if SUPPORT_REMOTE_COMMANDS
-		if (!flags.isRemote)
-#endif
-		{
-			if (afterPrepare.averageExtrusionSpeed != 0.0)
-			{
-				p.ExtrudeOn();
-				if (tool != nullptr)
-				{
-					// Pass the extrusion speed averaged over the whole move in mm/sec
-					tool->ApplyFeedForward(afterPrepare.averageExtrusionSpeed);
-				}
-			}
-			else
-			{
-				p.ExtrudeOff();
-				if (tool != nullptr)
-				{
-					tool->StopFeedForward();
-				}
-			}
-		}
-	}
-}
-
-#ifdef DUET3_MB6XD
-volatile uint32_t DDA::lastStepHighTime = 0;
-#else
-volatile uint32_t DDA::lastStepLowTime = 0;
-#endif
-volatile uint32_t DDA::lastDirChangeTime = 0;
-
-#if DDA_DEBUG_STEP_COUNT
-int32_t DDA::stepsRequested[NumDirectDrivers];
-int32_t DDA::stepsDone[NumDirectDrivers];
-#endif
-
-#if 0	//debug
-uint32_t lastDelay;
-uint32_t maxDelay;
-uint32_t maxDelayIncrease;
-#endif
-
-// Generate the step pulses of internal drivers used by this DDA
-// Sets the status to 'completed' if the move is complete and the next move should be started
-void DDA::StepDrivers(Platform& p, uint32_t now) noexcept
-{
-	// Check endstop switches and Z probe if asked. This is not speed critical because fast moves do not use endstops or the Z probe.
-	if (flags.checkEndstops)		// if any homing switches or the Z probe is enabled in this move
-	{
-#if SUPPORT_CAN_EXPANSION
-		if (CheckEndstops(p)) { CanInterface::WakeAsyncSender(); }
-#else
-		CheckEndstops(p);			// call out to a separate function because this may help cache usage in the more common and time-critical case where we don't call it
-#endif
-		if (state == completed)		// we may have completed the move due to triggering an endstop switch or Z probe
-		{
-			return;
-		}
-	}
-
-	uint32_t driversStepping = 0;
-	DriveMovement* dm = activeDMs;
-	const uint32_t elapsedTime = (now - afterPrepare.moveStartTime) + StepTimer::MinInterruptInterval;
-#if 0	//DEBUG
-	if (dm != nullptr && elapsedTime >= dm->nextStepTime)
-	{
-		const uint32_t delay = elapsedTime - dm->nextStepTime;
-		if (dm->nextStep != 1)
-		{
-			if (delay > maxDelay) { maxDelay = delay; }
-			if (delay > lastDelay && (delay - lastDelay) > maxDelayIncrease) { maxDelayIncrease = delay - lastDelay; }
-		}
-		lastDelay = delay;
-	}
-#endif	//END DEBUG
-	while (dm != nullptr && elapsedTime >= dm->nextStepTime)		// if the next step is due
-	{
-		driversStepping |= p.GetDriversBitmap(dm->drive);
-#if DDA_DEBUG_STEP_COUNT
-		stepsDone[dm->drive] += (dm->direction) ? 1 : -1;
-#endif
-		dm = dm->nextDM;
-	}
-
-	driversStepping &= p.GetSteppingEnabledDrivers();
-
-#ifdef DUET3_MB6XD
-	if (driversStepping != 0)
-	{
-		// Wait until step low and direction setup time have elapsed
-		const uint32_t locLastStepPulseTime = lastStepHighTime;
-		const uint32_t locLastDirChangeTime = lastDirChangeTime;
-		while (now - locLastStepPulseTime < p.GetSlowDriverStepPeriodClocks() || now - locLastDirChangeTime < p.GetSlowDriverDirSetupClocks())
-		{
-			now = StepTimer::GetTimerTicks();
-		}
-
-		StepPins::StepDriversLow(StepPins::AllDriversBitmap & (~driversStepping));		// disable the step pins of the drivers we don't want to step
-		StepPins::StepDriversHigh(driversStepping);										// set up the drivers that we do want to step
-
-		// Trigger the TC so that it generates a step pulse
-		STEP_GATE_TC->TC_CHANNEL[STEP_GATE_TC_CHAN].TC_CCR = TC_CCR_SWTRG;
-		lastStepHighTime = StepTimer::GetTimerTicks();
-	}
-
-	// Calculate the next step times. We must do this even if no local drivers are stepping in case endstops or Z probes are active.
-	for (DriveMovement *dm2 = activeDMs; dm2 != dm; dm2 = dm2->nextDM)
-	{
-		(void)dm2->CalcNextStepTime(*this);							// calculate next step times
-	}
-#else
-# if SUPPORT_SLOW_DRIVERS											// if supporting slow drivers
-	if ((driversStepping & p.GetSlowDriversBitmap()) != 0)			// if using some slow drivers
-	{
-		// Wait until step low and direction setup time have elapsed
-		uint32_t lastStepPulseTime = lastStepLowTime;
-		while (now - lastStepPulseTime < p.GetSlowDriverStepLowClocks() || now - lastDirChangeTime < p.GetSlowDriverDirSetupClocks())
-		{
-			now = StepTimer::GetTimerTicks();
-		}
-
-		StepPins::StepDriversHigh(driversStepping);					// step drivers high
-		lastStepPulseTime = StepTimer::GetTimerTicks();
-
-		for (DriveMovement *dm2 = activeDMs; dm2 != dm; dm2 = dm2->nextDM)
-		{
-			(void)dm2->CalcNextStepTime(*this);						// calculate next step times
-		}
-
-		while (StepTimer::GetTimerTicks() - lastStepPulseTime < p.GetSlowDriverStepHighClocks()) {}
-		StepPins::StepDriversLow(driversStepping);					// step drivers low
-		lastStepLowTime = StepTimer::GetTimerTicks();
-	}
-	else
-# endif
-	{
-		StepPins::StepDriversHigh(driversStepping);					// step drivers high
-# if SAME70
-		__DSB();													// without this the step pulse can be far too short
-# endif
-		for (DriveMovement *dm2 = activeDMs; dm2 != dm; dm2 = dm2->nextDM)
-		{
-			(void)dm2->CalcNextStepTime(*this);						// calculate next step times
-		}
-
-		StepPins::StepDriversLow(driversStepping);					// step drivers low
-	}
-#endif
-
-	// Remove those drives from the list, update the direction pins where necessary, and re-insert them so as to keep the list in step-time order.
-	DriveMovement *dmToInsert = activeDMs;							// head of the chain we need to re-insert
-	activeDMs = dm;													// remove the chain from the list
-	while (dmToInsert != dm)										// note that both of these may be nullptr
-	{
-		DriveMovement * const nextToInsert = dmToInsert->nextDM;
-		if (dmToInsert->state >= DMState::firstMotionState)
-		{
-			if (dmToInsert->directionChanged)
-			{
-				dmToInsert->directionChanged = false;
-				p.SetDirection(dmToInsert->drive, dmToInsert->direction);
-			}
-			InsertDM(dmToInsert);
-		}
-		else
-		{
-			dmToInsert->nextDM = completedDMs;
-			completedDMs = dmToInsert;
-		}
-		dmToInsert = nextToInsert;
-	}
-
-	// If there are no more steps to do and the time for the move has nearly expired, flag the move as complete
-	if (activeDMs == nullptr)
-	{
-		// We set a move as current up to MovementStartDelayClocks (about 10ms) before it is due to start.
-		// We need to make sure it has really started, or we can get arithmetic wrap round in the case that there are no local drivers stepping.
-		const uint32_t timeRunning = StepTimer::GetTimerTicks() - afterPrepare.moveStartTime;
-		if (   timeRunning + WakeupTime >= clocksNeeded				// if it looks like the move has almost finished
-			&& timeRunning < 0 - AbsoluteMinimumPreparedTime		// and it really has started
-			)
-		{
-			state = completed;
-		}
-	}
-}
-
-// Simulate stepping the drivers, for debugging.
-// This is basically a copy of DDA::StepDrivers except that instead of being called from the timer ISR and generating steps,
-// it is called from the Move task and outputs info on the step timings. It ignores endstops.
-void DDA::SimulateSteppingDrivers(Platform& p) noexcept
-{
-	static uint32_t lastStepTime;
-	static bool checkTiming = false;
-	static uint8_t lastDrive = 0;
-
-	DriveMovement* dm = activeDMs;
-	if (dm != nullptr)
-	{
-		const uint32_t dueTime = dm->nextStepTime;
-		while (dm != nullptr && dueTime >= dm->nextStepTime)			// if the next step is due
-		{
-			const int32_t timeDiff = (int32_t)(dm->nextStepTime - lastStepTime);
-			const bool badTiming = checkTiming && dm->drive == lastDrive && (timeDiff < 10 || timeDiff > 100000000);
-			debugPrintf("%10" PRIu32 " D%u %c%s", dm->nextStepTime, dm->drive, (dm->direction) ? 'F' : 'B', (badTiming) ? " *\n" : "\n");
-			lastDrive = dm->drive;
-			dm = dm->nextDM;
-		}
-		lastStepTime = dueTime;
-		checkTiming = true;
-
-		for (DriveMovement *dm2 = activeDMs; dm2 != dm; dm2 = dm2->nextDM)
-		{
-			(void)dm2->CalcNextStepTime(*this);							// calculate next step times
-		}
-
-		// Remove those drives from the list, update the direction pins where necessary, and re-insert them so as to keep the list in step-time order.
-		DriveMovement *dmToInsert = activeDMs;							// head of the chain we need to re-insert
-		activeDMs = dm;													// remove the chain from the list
-		while (dmToInsert != dm)										// note that both of these may be nullptr
-		{
-			DriveMovement * const nextToInsert = dmToInsert->nextDM;
-			if (dmToInsert->state >= DMState::firstMotionState)
-			{
-				dmToInsert->directionChanged = false;
-				InsertDM(dmToInsert);
-			}
-			else
-			{
-				dmToInsert->nextDM = completedDMs;
-				completedDMs = dmToInsert;
-			}
-			dmToInsert = nextToInsert;
-		}
-	}
-
-	// If there are no more steps to do, flag the move as complete
-	if (activeDMs == nullptr)
-	{
-		checkTiming = false;		// don't check the timing of the first step in the next move
-		state = completed;
-	}
-}
-
-// Stop a drive and re-calculate the corresponding endpoint.
-// For extruder drivers, we need to be able to calculate how much of the extrusion was completed after calling this.
-void DDA::StopDrive(size_t drive) noexcept
-{
-	DriveMovement* const pdm = FindActiveDM(drive);
-	if (pdm != nullptr)
-	{
-		if (drive < reprap.GetGCodes().GetTotalAxes())
-		{
-			endPoint[drive] = prev->endPoint[drive] + pdm->GetNetStepsTaken();
-			flags.endCoordinatesValid = false;			// the XYZ position is no longer valid
-		}
-		DeactivateDM(drive);
-
-#if !SUPPORT_CAN_EXPANSION
-		if (activeDMs == nullptr)
-		{
-			state = completed;
-		}
-#endif
-	}
-
-#if SUPPORT_CAN_EXPANSION
-	afterPrepare.drivesMoving.ClearBit(drive);
-	if (afterPrepare.drivesMoving.IsEmpty())
-	{
-		state = completed;
-	}
-#endif
-}
-
-// This is called when we abort a move because we have hit an endstop.
-// It stops all drives and adjusts the end points of the current move to account for how far through the move we got.
-// The caller must call MoveCompleted at some point after calling this.
-void DDA::MoveAborted() noexcept
-{
-	if (state == executing)
-	{
-		for (size_t drive = 0; drive < MaxAxesPlusExtruders; ++drive)
-		{
-			StopDrive(drive);
-		}
-	}
-	state = completed;
-}
-
->>>>>>> 079adb70
 // Return the proportion of the extrusion in the complete multi-segment move that has already been done.
 // The move was either not started or was aborted.
 float DDA::GetProportionDone() const noexcept
