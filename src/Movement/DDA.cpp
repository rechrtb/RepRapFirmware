/*
 * DDA.cpp
 *
 *  Created on: 7 Dec 2014
 *      Author: David
 */

#include "DDA.h"
#include "MoveDebugFlags.h"
#include <Platform/RepRap.h>
#include <Platform/Platform.h>
#include "Move.h"
#include "StepTimer.h"
#include <Endstops/EndstopsManager.h>
#include "Kinematics/LinearDeltaKinematics.h"
#include <Tools/Tool.h>
#include <GCodes/GCodes.h>

#if SUPPORT_CAN_EXPANSION
# include <CAN/CanMotion.h>
# include <CAN/CanInterface.h>
#endif

#ifdef DUET_NG
# define DDA_MOVE_DEBUG	(0)
#else
// On the wired Duets we don't have enough RAM to support this
# define DDA_MOVE_DEBUG	(0)
#endif

#if DDA_MOVE_DEBUG

// Structure to hold the essential parameters of a move, for debugging
struct MoveParameters
{
	float accelDistance;
	float steadyDistance;
	float decelDistance;
	float requestedSpeed;
	float startSpeed;
	float topSpeed;
	float endSpeed;
	float targetNextSpeed;
	uint32_t endstopChecks;
	uint16_t flags;

	MoveParameters() noexcept
	{
		accelDistance = steadyDistance = decelDistance = requestedSpeed = startSpeed = topSpeed = endSpeed = targetNextSpeed = 0.0;
		endstopChecks = 0;
		flags = 0;
	}

	void DebugPrint() const noexcept
	{
		reprap.GetPlatform().MessageF(DebugMessage, "%f,%f,%f,%f,%f,%f,%f,%f,%08" PRIX32 ",%04x\n",
								(double)accelDistance, (double)steadyDistance, (double)decelDistance, (double)requestedSpeed, (double)startSpeed, (double)topSpeed, (double)endSpeed,
								(double)targetNextSpeed, endstopChecks, flags);
	}

	static void PrintHeading() noexcept
	{
		reprap.GetPlatform().Message(DebugMessage,
									"accelDistance,steadyDistance,decelDistance,requestedSpeed,startSpeed,topSpeed,endSpeed,"
									"targetNextSpeed,endstopChecks,flags\n");
	}
};

const size_t NumSavedMoves = 128;

static MoveParameters savedMoves[NumSavedMoves];
static size_t savedMovePointer = 0;

// Print the saved moves in CSV format for analysis
/*static*/ void DDA::PrintMoves() noexcept
{
	// Print the saved moved in CSV format
	MoveParameters::PrintHeading();
	for (size_t i = 0; i < NumSavedMoves; ++i)
	{
		savedMoves[savedMovePointer].DebugPrint();
		savedMovePointer = (savedMovePointer + 1) % NumSavedMoves;
	}
}

#else

/*static*/ void DDA::PrintMoves() noexcept { }

#endif

#if DDA_LOG_PROBE_CHANGES

size_t DDA::numLoggedProbePositions = 0;
int32_t DDA::loggedProbePositions[XYZ_AXES * MaxLoggedProbePositions];
bool DDA::probeTriggered = false;

void DDA::LogProbePosition() noexcept
{
	if (numLoggedProbePositions < MaxLoggedProbePositions)
	{
		int32_t *p = loggedProbePositions + (numLoggedProbePositions * XYZ_AXES);
		for (size_t drive = 0; drive < XYZ_AXES; ++drive)
		{
			DriveMovement *dm = pddm[drive];
			if (dm != nullptr && dm->state == DMState::moving)
			{
				p[drive] = endPoint[drive] - dm->GetNetStepsLeft();
			}
			else
			{
				p[drive] = endPoint[drive];
			}
		}
		++numLoggedProbePositions;
	}
}

#endif

// Set up the parameters from the DDA, excluding steadyClocks because that may be affected by input shaping
void PrepParams::SetFromDDA(const DDA& dda) noexcept
{
	totalDistance = dda.totalDistance;
	decelStartDistance = dda.totalDistance - dda.beforePrepare.decelDistance;
	// Due to rounding error, for an accelerate-decelerate move we may have accelDistance+decelDistance slightly greater than totalDistance.
	// We need to make sure that accelDistance <= decelStartDistance for subsequent calculations to work.
	accelDistance = min<float>(dda.beforePrepare.accelDistance, decelStartDistance);
	const float steadyDistance = decelStartDistance - accelDistance;
	steadyClocks = (steadyDistance <= 0.0) ? 0.0 : lrintf(steadyDistance/dda.topSpeed);
	acceleration = dda.acceleration;
	deceleration = dda.deceleration;
	accelClocks = lrintf((dda.topSpeed - dda.startSpeed)/dda.acceleration);
	decelClocks = lrintf((dda.topSpeed - dda.endSpeed)/dda.deceleration);
	useInputShaping = dda.flags.xyMoving
					&& !(dda.flags.isolatedMove || dda.flags.isLeadscrewAdjustmentMove
#if SUPPORT_SCANNING_PROBES
						 || dda.flags.scanningProbeMove
#endif
						) ;
}

void PrepParams::DebugPrint() const noexcept
{
	debugPrintf("pp: td=%.3e ad=%.3e dsd=%.3e a=%.3e d=%.3e ac=%" PRIu32 " sc=%" PRIu32 " dc=%" PRIu32 "\n",
					(double)totalDistance, (double)accelDistance, (double)decelStartDistance, (double)acceleration, (double)deceleration, accelClocks, steadyClocks, decelClocks);
}

DDA::DDA(DDA* n) noexcept : next(n), prev(nullptr), state(empty)
{
	tool = nullptr;						// needed in case we pause before any moves have been done

	// Set the endpoints to zero, because Move will ask for them.
	// They will be wrong if we are on a delta. We take care of that when we process the M665 command in config.g.
	for (int32_t& ep : endPoint)
	{
		ep = 0;
	}

	flags.all = 0;						// in particular we need to set endCoordinatesValid and usePressureAdvance to false, also checkEndstops false for the ATE build
	virtualExtruderPosition = 0.0;
	filePos = noFilePosition;

#if SUPPORT_LASER || SUPPORT_IOBITS
	laserPwmOrIoBits.Clear();
#endif
}

// Return the number of clocks this DDA still needs to execute.
uint32_t DDA::GetTimeLeft() const noexcept
pre(state == provisional || state == committed)
{
	switch (state)
	{
	case provisional:
		return clocksNeeded;
	case committed:
		{
			const int32_t timeExecuting = (int32_t)(StepTimer::GetMovementTimerTicks() - afterPrepare.moveStartTime);
			return (timeExecuting <= 0) ? clocksNeeded							// move has not started yet
					: ((uint32_t)timeExecuting > clocksNeeded) ? 0				// move has completed
						: clocksNeeded - (uint32_t)timeExecuting;				// move is part way through
		}
	default:
		return 0;
	}
}

void DDA::DebugPrintVector(const char *name, const float *vec, size_t len) const noexcept
{
	debugPrintf("%s=", name);
	for (size_t i = 0; i < len; ++i)
	{
		debugPrintf("%c%f", ((i == 0) ? '[' : ' '), (double)vec[i]);
	}
	debugPrintf("]");
}

// Print the text followed by the DDA only
void DDA::DebugPrint(const char *tag) const noexcept
{
	const size_t numAxes = reprap.GetGCodes().GetTotalAxes();
	debugPrintf("%s %u ts=%" PRIu32 " DDA:", tag, (unsigned int)state, afterPrepare.moveStartTime);
	if (flags.endCoordinatesValid)
	{
		float startCoordinates[MaxAxes];
		for (size_t i = 0; i < numAxes; ++i)
		{
			startCoordinates[i] = endCoordinates[i] - (totalDistance * directionVector[i]);
		}
		DebugPrintVector(" start", startCoordinates, numAxes);
		DebugPrintVector(" end", endCoordinates, numAxes);
	}

	debugPrintf(" s=%.4e", (double)totalDistance);
	DebugPrintVector(" vec", directionVector, MaxAxesPlusExtruders);
	debugPrintf("\n" "a=%.4e d=%.4e reqv=%.4e startv=%.4e topv=%.4e endv=%.4e cks=%" PRIu32 " fp=%" PRIu32 " fl=%04x\n",
				(double)acceleration, (double)deceleration, (double)requestedSpeed, (double)startSpeed, (double)topSpeed, (double)endSpeed, clocksNeeded, (uint32_t)filePos, flags.all);
}

// Set up a real move. Return true if it represents real movement, else false.
// Either way, return the amount of extrusion we didn't do in the extruder coordinates of nextMove
bool DDA::InitStandardMove(DDARing& ring, const RawMove &nextMove, bool doMotorMapping) noexcept
{
	// 0. If there are more total axes than visible axes, then we must ignore any movement data in nextMove for the invisible axes.
	// The call to CartesianToMotorSteps may adjust the invisible axis endpoints for architectures such as CoreXYU and delta with >3 towers, so set them up here.
	const size_t numTotalAxes = reprap.GetGCodes().GetTotalAxes();
	const size_t numVisibleAxes = reprap.GetGCodes().GetVisibleAxes();
	const int32_t * const positionNow = prev->DriveCoordinates();
	for (size_t axis = numVisibleAxes; axis < numTotalAxes; ++axis)
	{
		endPoint[axis] = positionNow[axis];
	}

	flags.all = 0;														// set all flags false

	// 1. Compute the new endpoints and the movement vector
	const Move& move = reprap.GetMove();
	if (doMotorMapping)
	{
		if (!move.CartesianToMotorSteps(nextMove.coords, endPoint, nextMove.isCoordinated))		// transform the axis coordinates if on a delta or CoreXY printer
		{
			return false;												// throw away the move if it couldn't be transformed
		}
	}

	bool linearAxesMoving = false;
	bool rotationalAxesMoving = false;
	bool extrudersMoving = false;
	bool forwardExtruding = false;
	float accelerations[MaxAxesPlusExtruders];

	for (size_t drive = 0; drive < MaxAxesPlusExtruders; drive++)
	{
		accelerations[drive] = reprap.GetMove().Acceleration(drive, nextMove.reduceAcceleration);

		if (drive < numVisibleAxes)
		{
			if (doMotorMapping)
			{
				endCoordinates[drive] = nextMove.coords[drive];
				const float positionDelta = endCoordinates[drive] - prev->GetEndCoordinate(drive, false);
				directionVector[drive] = positionDelta;
				if (positionDelta != 0.0)
				{
					if (reprap.GetMove().IsAxisRotational(drive) && nextMove.rotationalAxesMentioned)
					{
						rotationalAxesMoving = true;
					}
					else if (nextMove.linearAxesMentioned)
					{
						linearAxesMoving = true;
					}
					if (Tool::GetXAxes(nextMove.movementTool).IsBitSet(drive) || Tool::GetYAxes(nextMove.movementTool).IsBitSet(drive))
					{
						flags.xyMoving = true;				// this move has XY movement in user space, before axis were mapped
					}
				}
			}
			else
			{
				// Raw motor move on a visible axis
				endPoint[drive] = move.MotorMovementToSteps(drive, nextMove.coords[drive]);
				const int32_t delta = endPoint[drive] - positionNow[drive];
				directionVector[drive] = (float)delta/move.DriveStepsPerMm(drive);
				if (delta != 0)
				{
					if (reprap.GetMove().IsAxisRotational(drive))
					{
						rotationalAxesMoving = true;
					}
					else
					{
						linearAxesMoving = true;
					}
				}
			}
		}
		else if (LogicalDriveToExtruder(drive) < reprap.GetGCodes().GetNumExtruders())
		{
			// It's an extruder drive. We defer calculating the steps because they may be affected by nonlinear extrusion, which we can't calculate until we
			// know the speed of the move, and because extruder movement is relative so we need to accumulate fractions of a whole step between moves.
			const float movement = nextMove.coords[drive];
			endCoordinates[drive] = directionVector[drive] = movement;			// for an extruder, endCoordinates is the amount of movement
			if (movement != 0.0)
			{
				extrudersMoving = true;
				if (movement > 0.0)
				{
					forwardExtruding = true;
				}
				if (flags.xyMoving && nextMove.usePressureAdvance)
				{
					const float compensationClocks = reprap.GetMove().GetPressureAdvanceClocksForLogicalDrive(drive);
					if (compensationClocks > 0.0)
					{
						// Compensation causes instant velocity changes equal to acceleration * k, so we may need to limit the acceleration
						accelerations[drive] = min<float>(accelerations[drive], reprap.GetMove().GetMaxInstantDv(drive)/compensationClocks);
					}
				}
			}
		}
		else
		{
			directionVector[drive] = 0.0;
		}
	}

	// 2. Throw it away if there's no real movement.
	if (!(linearAxesMoving || rotationalAxesMoving || extrudersMoving))
	{
		// Update the end position in the previous move, so that on the next move we don't think there is XY movement when the user didn't ask for any
		if (doMotorMapping)
		{
			for (size_t drive = 0; drive < numTotalAxes; ++drive)
			{
				prev->endCoordinates[drive] = nextMove.coords[drive];
			}
		}
		return false;
	}

	// 3. Store some values
	tool = nextMove.movementTool;
	filePos = nextMove.filePos;
	virtualExtruderPosition = nextMove.moveStartVirtualExtruderPosition;
	proportionDone = nextMove.proportionDone;
	initialUserC0 = nextMove.initialUserC0;
	initialUserC1 = nextMove.initialUserC1;

	flags.checkEndstops = nextMove.checkEndstops;
	flags.isolatedMove = nextMove.checkEndstops || nextMove.moveType != 0;
	flags.canPauseAfter = nextMove.canPauseAfter;
	flags.usingStandardFeedrate = nextMove.usingStandardFeedrate;
	flags.isPrintingMove = flags.xyMoving && forwardExtruding;					// require forward extrusion so that wipe-while-retracting doesn't count
	flags.isNonPrintingExtruderMove = extrudersMoving && !flags.isPrintingMove;	// flag used by filament monitors - we can ignore Z movement
	flags.usePressureAdvance = nextMove.usePressureAdvance;
#if SUPPORT_SCANNING_PROBES
	flags.scanningProbeMove = nextMove.scanningProbeMove;
#endif
	flags.controlLaser = nextMove.isCoordinated && nextMove.checkEndstops == 0;

	// The end coordinates will be valid at the end of this move if it does not involve endstop checks and is not a raw motor move
	flags.endCoordinatesValid = !nextMove.checkEndstops && doMotorMapping;
	flags.continuousRotationShortcut = (nextMove.moveType == 0);

#if SUPPORT_LASER || SUPPORT_IOBITS
	if (flags.controlLaser)
	{
		laserPwmOrIoBits = nextMove.laserPwmOrIoBits;
	}
	else
	{
		laserPwmOrIoBits.Clear();
	}
#endif

	// 4. Normalise the direction vector and compute the amount of motion.
	// NIST standard section 2.1.2.5 rule A: if any of XYZ is moving then the feed rate specifies the linear XYZ movement
	// We treat additional linear axes the same as XYZ
	const Kinematics& k = move.GetKinematics();
	if (linearAxesMoving)
	{
		// There is some linear axis movement, so normalise the direction vector so that the total linear movement has unit length and 'totalDistance' is the linear distance moved.
		// This means that the user gets the feed rate that he asked for. It also makes the delta calculations simpler.
		// First do the bed tilt compensation for deltas.
		directionVector[Z_AXIS] += (directionVector[X_AXIS] * k.GetTiltCorrection(X_AXIS)) + (directionVector[Y_AXIS] * k.GetTiltCorrection(Y_AXIS));
		totalDistance = NormaliseLinearMotion(reprap.GetMove().GetLinearAxes());
	}
	else if (rotationalAxesMoving)
	{
		// Some axes are moving, but not axes that X or Y are mapped to. Normalise the movement to the vector sum of the axes that are moving.
		totalDistance = Normalise(directionVector, reprap.GetMove().GetRotationalAxes());
	}
	else
	{
		// Extruder-only movement. Normalise so that the magnitude is the total absolute movement. This gives the correct feed rate for mixing extruders.
		totalDistance = 0.0;
		for (size_t d = 0; d < MaxAxesPlusExtruders; d++)
		{
			totalDistance += fabsf(directionVector[d]);
		}
		if (totalDistance > 0.0)		// should always be true
		{
			Scale(directionVector, 1.0/totalDistance);
		}
	}

	// 5. Compute the maximum acceleration available
	float normalisedDirectionVector[MaxAxesPlusExtruders];			// used to hold a unit-length vector in the direction of motion
	memcpyf(normalisedDirectionVector, directionVector, ARRAY_SIZE(normalisedDirectionVector));
	Absolute(normalisedDirectionVector, MaxAxesPlusExtruders);
	acceleration = VectorBoxIntersection(normalisedDirectionVector, accelerations);
	if (flags.xyMoving)												// apply M204 acceleration limits to XY moves
	{
		acceleration = min<float>(acceleration, (flags.isPrintingMove) ? nextMove.maxPrintingAcceleration : nextMove.maxTravelAcceleration);
	}
	deceleration = acceleration;

	// 6. Set the speed to the smaller of the requested and maximum speed.
	// Also enforce a minimum speed of 0.5mm/sec. We need a minimum speed to avoid overflow in the movement calculations.
	float reqSpeed = (nextMove.inverseTimeMode) ? totalDistance/nextMove.feedRate : nextMove.feedRate;
	if (!doMotorMapping)
	{
		// Special case of a raw or homing move on a delta printer
		// We use the Cartesian motion system to implement these moves, so the feed rate will be interpreted in Cartesian coordinates.
		// This is wrong, we want the feed rate to apply to the drive that is moving the farthest.
		float maxDistance = 0.0;
		for (size_t axis = 0; axis < numTotalAxes; ++axis)
		{
			if (k.GetKinematicsType() == KinematicsType::linearDelta && normalisedDirectionVector[axis] > maxDistance)
			{
				maxDistance = normalisedDirectionVector[axis];
			}
		}
		if (maxDistance != 0.0)				// should be true if we are homing a delta
		{
			reqSpeed /= maxDistance;		// because normalisedDirectionVector is unit-normalised
		}
	}

	// Don't use the constrain function in the following, because if we have a very small XY movement and a lot of extrusion, we may have to make the
	// speed lower than the configured minimum movement speed. We must apply the minimum speed first and then limit it if necessary after that.
	requestedSpeed = min<float>(max<float>(reqSpeed, reprap.GetMove().MinMovementSpeed()),
								VectorBoxIntersection(normalisedDirectionVector, reprap.GetMove().MaxFeedrates()));

	// On a Cartesian printer, it is OK to limit the X and Y speeds and accelerations independently, and in consequence to allow greater values
	// for diagonal moves. On other architectures, this is not OK and any movement in the XY plane should be limited on other ways.
	if (doMotorMapping)
	{
		k.LimitSpeedAndAcceleration(*this, normalisedDirectionVector, numVisibleAxes, flags.continuousRotationShortcut);	// give the kinematics the chance to further restrict the speed and acceleration
	}

	// 7. Calculate the provisional accelerate and decelerate distances and the top speed
	endSpeed = 0.0;																// until the next move asks us to adjust it

	// See if we can meld this with the end of the previous one (which must currently have the end speed set to zero)
	if (   prev->state == provisional											// if previous move has not started yet
		&& (   move.GetJerkPolicy() != 0										// and melding is allowed
			|| (   flags.isPrintingMove == prev->flags.isPrintingMove
				&& flags.xyMoving == prev->flags.xyMoving
				&& flags.isNonPrintingExtruderMove == prev->flags.isNonPrintingExtruderMove		// this is to prevent extruder-only move being melded with Z-axis moves (issue 990)
			   )
		   )
	   )
	{
		// Try to meld this move to the previous move to avoid stop/start
		// Assuming that this move ends with zero speed, calculate the maximum possible starting speed: u^2 = v^2 - 2as
		prev->beforePrepare.targetNextSpeed = min<float>(fastSqrtf(deceleration * totalDistance * 2.0), requestedSpeed);
		DoLookahead(ring, prev);
		startSpeed = prev->endSpeed;
	}
	else
	{
		// There is no previous move that we can adjust, so start at zero speed.
		startSpeed = 0.0;
	}

	RecalculateMove(ring);

	// 8. If we are checking endstops, validate any stall endstops.
	if (flags.checkEndstops)
	{
		if (!reprap.GetPlatform().GetEndstops().ValidateEndstops(*this))
		{
			return false;
		}
	}

	state = provisional;
	return true;
}

// Set up a leadscrew motor move returning true if the move does anything
bool DDA::InitLeadscrewMove(DDARing& ring, float feedrate, const float adjustments[MaxDriversPerAxis]) noexcept
{
	// 1. Compute the new endpoints and the movement vector
	bool realMove = false;

	for (size_t drive = 0; drive < MaxAxesPlusExtruders; drive++)
	{
		endPoint[drive] = prev->endPoint[drive];				// adjusting leadscrews doesn't change the endpoint
		endCoordinates[drive] = prev->endCoordinates[drive];	// adjusting leadscrews doesn't change the position
		directionVector[drive] = 0.0;
	}

	for (size_t driver = 0; driver < MaxDriversPerAxis; ++driver)
	{
		directionVector[driver] = adjustments[driver];			// for leadscrew adjustment moves, store the adjustment needed in directionVector
		const int32_t delta = lrintf(adjustments[driver] * reprap.GetMove().DriveStepsPerMm(Z_AXIS));
		if (delta != 0)
		{
			realMove = true;
		}
	}

	// 2. Throw it away if there's no real movement.
	if (!realMove)
	{
		return false;
	}

	// 3. Store some values
	flags.all = 0;
	flags.isLeadscrewAdjustmentMove = true;
	flags.isolatedMove = true;
	virtualExtruderPosition = prev->virtualExtruderPosition;
	tool = nullptr;
	filePos = prev->filePos;
	flags.endCoordinatesValid = prev->flags.endCoordinatesValid;
	acceleration = deceleration = reprap.GetMove().NormalAcceleration(Z_AXIS);

#if SUPPORT_LASER && SUPPORT_IOBITS
	if (reprap.GetGCodes().GetMachineType() == MachineType::laser)
	{
		laserPwmOrIoBits.Clear();
	}
	else
	{
		laserPwmOrIoBits = prev->laserPwmOrIoBits;
	}
#elif SUPPORT_LASER
	laserPwmOrIoBits.Clear();
#elif SUPPORT_IOBITS
	laserPwmOrIoBits = prev->laserPwmOrIoBits;
#endif

	// 4. Normalise the direction vector and compute the amount of motion.
	//    Currently we normalise the vector sum of all Z motor movement to unit length.
	totalDistance = Normalise(directionVector);

	// 6. Set the speed to requested feed rate, which the caller must ensure is no more than the maximum speed for the Z axis.
	requestedSpeed = feedrate;

	// 7. Calculate the provisional accelerate and decelerate distances and the top speed
	startSpeed = endSpeed = 0.0;

	RecalculateMove(ring);
	state = provisional;
	return true;
}

# if SUPPORT_ASYNC_MOVES

// Set up an async motor move returning true if the move does anything.
// All async moves are relative and linear.
bool DDA::InitAsyncMove(DDARing& ring, const AsyncMove& nextMove) noexcept
{
	// 1. Compute the new endpoints and the movement vector
	bool realMove = false;

	for (size_t drive = 0; drive < MaxAxesPlusExtruders; drive++)
	{
		// Note, the correspondence between endCoordinates and endPoint will not be exact because of rounding error.
		// This doesn't matter for the current application because we don't use either of these fields.

		// If it's a delta then we can only do async tower moves in the Z direction and on any additional linear axes
		const size_t axisToUse = (reprap.GetMove().GetKinematics().GetKinematicsType() == KinematicsType::linearDelta && drive <= Z_AXIS) ? Z_AXIS : drive;
		directionVector[drive] = nextMove.movements[axisToUse];
		const int32_t delta = lrintf(nextMove.movements[axisToUse] * reprap.GetMove().DriveStepsPerMm(drive));
		endPoint[drive] = prev->endPoint[drive] + delta;
		endCoordinates[drive] = prev->endCoordinates[drive];
		if (delta != 0)
		{
			realMove = true;
		}
	}

	// 2. Throw it away if there's no real movement.
	if (!realMove)
	{
		return false;
	}

	// 3. Store some values
	flags.all = 0;
	virtualExtruderPosition = 0;
	tool = nullptr;
	filePos = noFilePosition;

	startSpeed = nextMove.startSpeed;
	endSpeed = nextMove.endSpeed;
	requestedSpeed = nextMove.requestedSpeed;
	acceleration = nextMove.acceleration;
	deceleration = nextMove.deceleration;

# if SUPPORT_LASER || SUPPORT_IOBITS
	laserPwmOrIoBits.Clear();
# endif

	// Currently we normalise the vector sum of all motor movements to unit length.
	totalDistance = Normalise(directionVector);

	RecalculateMove(ring);
	state = provisional;
	return true;
}

#endif

#if SUPPORT_REMOTE_COMMANDS

// Set up a remote move. Return true if it represents real movement, else false.
// All values have already been converted to step clocks and the total distance has been normalised to 1.0.
// This version handles the new movement message that includes the input shaping plan and passes extruder movement as distance, not steps
bool DDA::InitFromRemote(const CanMessageMovementLinearShaped& msg) noexcept
{
	afterPrepare.moveStartTime = StepTimer::ConvertToLocalTime(msg.whenToExecute);
	flags.all = 0;
	flags.isPrintingMove = flags.usePressureAdvance = msg.usePressureAdvance;
	// TODO For now we treat any non-printing move as a non-printing extruder move. Better to pass a flag for it in the CAN message.
	flags.isNonPrintingExtruderMove = !flags.isPrintingMove;

	// Prepare for movement
	PrepParams params;

	// Normalise the move to unit distance
	params.totalDistance = totalDistance = 1.0;
	params.acceleration = acceleration = msg.acceleration;
	params.deceleration = deceleration = msg.deceleration;
	params.accelClocks = msg.accelerationClocks;
	params.steadyClocks = msg.steadyClocks;
	params.decelClocks = msg.decelClocks;
	clocksNeeded = msg.accelerationClocks + msg.steadyClocks + msg.decelClocks;

	// We occasionally receive a message with zero clocks needed. This messes up the calculations, so add one steady clock in this case.
	if (clocksNeeded == 0)
	{
		clocksNeeded = params.steadyClocks = 1;
	}

	const float accelDistanceExTopSpeed = -0.5 * params.acceleration * fsquare((float)params.accelClocks);
	const float decelDistanceExTopSpeed = -0.5 * params.deceleration * fsquare((float)params.decelClocks);
	topSpeed = (params.totalDistance - accelDistanceExTopSpeed - decelDistanceExTopSpeed)/clocksNeeded;

	params.accelDistance =      accelDistanceExTopSpeed + topSpeed * params.accelClocks;
	const float decelDistance = decelDistanceExTopSpeed + topSpeed * params.decelClocks;
	params.decelStartDistance =  1.0 - decelDistance;

	MovementFlags segFlags;
	segFlags.Clear();
	segFlags.nonPrintingMove = !msg.usePressureAdvance;
	segFlags.noShaping = !msg.useLateInputShaping;

	afterPrepare.drivesMoving.Clear();
	Move& move = reprap.GetMove();

	for (size_t drive = 0; drive < NumDirectDrivers; drive++)
	{
		endPoint[drive] = prev->endPoint[drive];						// the steps for this move will be added later
		if (drive >= msg.numDrivers)
		{
			directionVector[drive] = 0.0;
		}
		else if ((msg.extruderDrives & (1u << drive)) != 0)
		{
			// It's an extruder
			const float extrusionRequested = msg.perDrive[drive].extrusion;
			directionVector[drive] = extrusionRequested;
			if (extrusionRequested != 0.0)
			{
				move.EnableDrivers(drive, false);
				move.AddLinearSegments(*this, drive, msg.whenToExecute, params, extrusionRequested, segFlags);
			}
		}
		else
		{
			const float delta = (float)msg.perDrive[drive].steps;
			directionVector[drive] = delta;
			if (delta != 0.0)
			{
				move.EnableDrivers(drive, false);
				move.AddLinearSegments(*this, drive, msg.whenToExecute, params, delta, segFlags);
				afterPrepare.drivesMoving.SetBit(drive);
			}
		}
	}

	if (reprap.GetDebugFlags(Module::Move).IsBitSet(MoveDebugFlags::PrintAllMoves))
	{
		DebugPrint("rems");
	}

	state = committed;
	return true;
}

#endif	// SUPPORT_REMOTE_COMMANDS

// Return true if this move is or might have been intended to be a deceleration-only move
// A move planned as a deceleration-only move may have a short acceleration segment at the start because of rounding error
bool DDA::IsDecelerationMove() const noexcept
{
	return beforePrepare.decelDistance == totalDistance					// the simple case - is a deceleration-only move
			|| (topSpeed < requestedSpeed								// can't have been intended as deceleration-only if it reaches the requested speed
				&& beforePrepare.decelDistance > 0.98 * totalDistance	// rounding error can only go so far
			   );
}

// Return true if this move is or might have been intended to be a deceleration-only move
// A move planned as a deceleration-only move may have a short acceleration segment at the start because of rounding error
bool DDA::IsAccelerationMove() const noexcept
{
	return beforePrepare.accelDistance == totalDistance					// the simple case - is an acceleration-only move
			|| (topSpeed < requestedSpeed								// can't have been intended as deceleration-only if it reaches the requested speed
				&& beforePrepare.accelDistance > 0.98 * totalDistance	// rounding error can only go so far
			   );
}

#if 0
#define LA_DEBUG	do { if (fabsf(fsquare(laDDA->endSpeed) - fsquare(laDDA->startSpeed)) > 2.02 * laDDA->acceleration * laDDA->totalDistance \
								|| laDDA->topSpeed > laDDA->requestedSpeed) { \
							debugPrintf("%s(%d) ", __FILE__, __LINE__);		\
							laDDA->DebugPrint();	\
						}	\
					} while(false)
#else
#define LA_DEBUG	do { } while(false)
#endif

// Try to increase the ending speed of this move to allow the next move to start at targetNextSpeed.
// Only called if this move and the next one are both printing moves.
/*static*/ void DDA::DoLookahead(DDARing& ring, DDA *laDDA) noexcept
pre(state == provisional)
{
//	if (reprap.Debug(moduleDda)) debugPrintf("Adjusting, %f\n", laDDA->targetNextSpeed);
	unsigned int laDepth = 0;
	bool goingUp = true;

	for(;;)					// this loop is used to nest lookahead without making recursive calls
	{
		if (goingUp)
		{
			// We have been asked to adjust the end speed of this move to match the next move starting at targetNextSpeed
			if (laDDA->beforePrepare.targetNextSpeed > laDDA->requestedSpeed)
			{
				laDDA->beforePrepare.targetNextSpeed = laDDA->requestedSpeed;			// don't try for an end speed higher than our requested speed
			}
			if (laDDA->topSpeed >= laDDA->requestedSpeed)
			{
				// This move already reaches its top speed, so we just need to adjust the deceleration part
				laDDA->MatchSpeeds();													// adjust it if necessary
				goingUp = false;
			}
			else if (   laDDA->IsDecelerationMove()
					 && laDDA->prev->beforePrepare.decelDistance > 0.0					// if the previous move has no deceleration phase then no point in adjusting it
					)
			{
				const DDAState st = laDDA->prev->state;
				// This is a deceleration-only move, and the previous one has a deceleration phase. We may have to adjust the previous move as well to get optimum behaviour.
				if (   st == provisional
					&& (   reprap.GetMove().GetJerkPolicy() != 0
						|| (   laDDA->prev->flags.xyMoving == laDDA->flags.xyMoving
							&& (   laDDA->prev->flags.isPrintingMove == laDDA->flags.isPrintingMove
								|| (laDDA->prev->flags.isPrintingMove && laDDA->prev->requestedSpeed == laDDA->requestedSpeed)	// special case to support coast-to-end
							   )
						   )
					   )
				   )
				{
					laDDA->MatchSpeeds();
					const float maxStartSpeed = fastSqrtf(fsquare(laDDA->beforePrepare.targetNextSpeed) + (2 * laDDA->deceleration * laDDA->totalDistance));
					laDDA->prev->beforePrepare.targetNextSpeed = min<float>(maxStartSpeed, laDDA->requestedSpeed);
					// leave 'goingUp' true
				}
				else
				{
					// This move is a deceleration-only move but we can't adjust the previous one
					if (st == committed)
					{
						laDDA->flags.hadLookaheadUnderrun = true;
					}
					const float maxReachableSpeed = fastSqrtf(fsquare(laDDA->startSpeed) + (2 * laDDA->deceleration * laDDA->totalDistance));
					if (laDDA->beforePrepare.targetNextSpeed > maxReachableSpeed)
					{
						laDDA->beforePrepare.targetNextSpeed = maxReachableSpeed;
					}
					laDDA->MatchSpeeds();
					goingUp = false;
				}
			}
			else
			{
				// This move doesn't reach its requested speed, but it isn't a deceleration-only move
				// Set its end speed to the minimum of the requested speed and the highest we can reach
				const float maxReachableSpeed = fastSqrtf(fsquare(laDDA->startSpeed) + (2 * laDDA->acceleration * laDDA->totalDistance));
				if (laDDA->beforePrepare.targetNextSpeed > maxReachableSpeed)
				{
					// Looks like this is an acceleration segment, so to ensure smooth acceleration we should reduce targetNextSpeed to endSpeed as well
					laDDA->beforePrepare.targetNextSpeed = maxReachableSpeed;
				}
				laDDA->MatchSpeeds();
				goingUp = false;
			}
		}
		else
		{
			// Going back down the list
			// We have adjusted the end speed of the previous move as much as is possible. Adjust this move to match it.
			laDDA->startSpeed = laDDA->prev->endSpeed;
			const float maxEndSpeed = fastSqrtf(fsquare(laDDA->startSpeed) + (2 * laDDA->acceleration * laDDA->totalDistance));
			if (maxEndSpeed < laDDA->beforePrepare.targetNextSpeed)
			{
				laDDA->beforePrepare.targetNextSpeed = maxEndSpeed;
			}
		}

		if (goingUp)
		{
			// Still going up
			laDDA = laDDA->prev;
			++laDepth;
#if 0
			if (reprap.Debug(moduleDda))
			{
				debugPrintf("Recursion start %u\n", laDepth);
			}
#endif
		}
		else
		{
			// Either just stopped going up, or going down
			if (laDDA->beforePrepare.targetNextSpeed < laDDA->endSpeed)
			{
				// This situation should not normally happen except by a small amount because of rounding error.
				// Don't reduce the end speed of the current move, because that may make the move infeasible.
				// Report a lookahead error if the change is too large to be accounted for by rounding error.
				if (laDDA->beforePrepare.targetNextSpeed < laDDA->endSpeed * 0.99)
				{
					ring.RecordLookaheadError();
					if (reprap.GetDebugFlags(Module::Move).IsBitSet(MoveDebugFlags::Lookahead))
					{
						debugPrintf("DDA.cpp(%d) tn=%f ", __LINE__, (double)laDDA->beforePrepare.targetNextSpeed);
						laDDA->DebugPrint("la");
					}
				}
			}
			else
			{
				laDDA->endSpeed = laDDA->beforePrepare.targetNextSpeed;
			}
LA_DEBUG;
			laDDA->RecalculateMove(ring);

			if (laDepth == 0)
			{
#if 0
				if (reprap.Debug(moduleDda))
				{
					debugPrintf("Complete, %f\n", laDDA->targetNextSpeed);
				}
#endif
				return;
			}

			laDDA = laDDA->next;
			--laDepth;
		}
	}
}

// Try to push babystepping earlier in the move queue, returning the amount we pushed
// Caution! Thus is called with scheduling locked, therefore it must make no FreeRTOS calls, or call anything that makes them
//TODO this won't work for CoreXZ, rotary delta, Kappa, or SCARA with Z crosstalk
float DDA::AdvanceBabyStepping(DDARing& ring, size_t axis, float amount) noexcept
{
	if (axis != Z_AXIS)
	{
		return 0.0;				// only Z axis babystepping is supported at present
	}

	DDA *cdda = this;
	while (cdda->prev->state == DDAState::provisional)
	{
		cdda = cdda->prev;
	}

	// cdda addresses the earliest un-prepared move, which is the first one we can apply babystepping to
	// Allow babystepping Z speed up to 10% of the move top speed or up to half the Z jerk rate, whichever is lower
	float babySteppingDone = 0.0;
	while(cdda != this)
	{
		float babySteppingToDo = 0.0;
		if (amount != 0.0 && cdda->flags.xyMoving)
		{
			// Limit the babystepping Z speed to the lower of 0.1 times the original XYZ speed and 0.5 times the Z jerk
			Move& move = reprap.GetMove();
			const float maxBabySteppingAmount = cdda->totalDistance * min<float>(0.1, 0.5 * move.GetMaxInstantDv(Z_AXIS)/cdda->topSpeed);
			babySteppingToDo = constrain<float>(amount, -maxBabySteppingAmount, maxBabySteppingAmount);
			cdda->directionVector[Z_AXIS] += babySteppingToDo/cdda->totalDistance;
			cdda->totalDistance *= cdda->NormaliseLinearMotion(move.GetLinearAxes());
			cdda->RecalculateMove(ring);
			babySteppingDone += babySteppingToDo;
			amount -= babySteppingToDo;
		}

		// Even if there is no babystepping to do this move, we may need to adjust the end coordinates
		cdda->endCoordinates[Z_AXIS] += babySteppingDone;
		cdda->endPoint[Z_AXIS] += (int32_t)(babySteppingDone * reprap.GetMove().DriveStepsPerMm(Z_AXIS));

		// Now do the next move
		cdda = cdda->next;
	}

	return babySteppingDone;
}

// Recalculate the top speed, acceleration distance and deceleration distance, and whether we can pause after this move
// This may cause a move that we intended to be a deceleration-only move to have a tiny acceleration segment at the start
void DDA::RecalculateMove(DDARing& ring) noexcept
{
	const float twoA = 2 * acceleration;
	const float twoD = 2 * deceleration;
	beforePrepare.accelDistance = (fsquare(requestedSpeed) - fsquare(startSpeed))/twoA;
	beforePrepare.decelDistance = (fsquare(requestedSpeed) - fsquare(endSpeed))/twoD;
	if (beforePrepare.accelDistance + beforePrepare.decelDistance < totalDistance)
	{
		// This move reaches its top speed
		// It sometimes happens that we get a very short acceleration or deceleration segment. Remove any such segments by reducing the top speed to the start or end speed.
		// Don't do this if the cause is that the top speed is very low because that results in issues 989 and 994
		if (startSpeed >= endSpeed)
		{
			if (startSpeed + acceleration * MinimumAccelOrDecelClocks > requestedSpeed && startSpeed >= requestedSpeed * 0.9)
			{
				topSpeed = startSpeed;
				beforePrepare.accelDistance = 0.0;
			}
			else
			{
				topSpeed = requestedSpeed;
			}
		}
		else
		{
			if (endSpeed + deceleration * MinimumAccelOrDecelClocks > requestedSpeed && endSpeed >= requestedSpeed * 0.9)
			{
				topSpeed = endSpeed;
				beforePrepare.decelDistance = 0.0;
			}
			else
			{
				topSpeed = requestedSpeed;
			}
		}
	}
	else
	{
		// This move has no steady-speed phase, so it's accelerate-decelerate or accelerate-only or decelerate-only move.
		// If V is the peak speed, then (V^2 - u^2)/2a + (V^2 - v^2)/2d = dist
		// So V^2(2a + 2d) = 2a.2d.dist + 2a.v^2 + 2d.u^2
		// So V^2 = (2a.2d.dist + 2a.v^2 + 2d.u^2)/(2a + 2d)
		const float vsquared = ((twoA * twoD * totalDistance) + (twoA * fsquare(endSpeed)) + twoD * fsquare(startSpeed))/(twoA + twoD);
		if (vsquared > fsquare(startSpeed) && vsquared > fsquare(endSpeed))
		{
			// It's an accelerate-decelerate move. Calculate accelerate distance from: V^2 = u^2 + 2as.
			beforePrepare.accelDistance = (vsquared - fsquare(startSpeed))/twoA;
			beforePrepare.decelDistance = (vsquared - fsquare(endSpeed))/twoD;
			topSpeed = fastSqrtf(vsquared);
		}
		else
		{
			// It's an accelerate-only or decelerate-only move.
			// Due to rounding errors and babystepping adjustments, we may have to adjust the acceleration or deceleration slightly.
			if (startSpeed < endSpeed)
			{
				beforePrepare.accelDistance = totalDistance;
				beforePrepare.decelDistance = 0.0;
				topSpeed = endSpeed;
				const float newAcceleration = (fsquare(endSpeed) - fsquare(startSpeed))/(2 * totalDistance);
				if (newAcceleration > 1.02 * acceleration)
				{
					// The acceleration increase is greater than we expect from rounding error, so record an error
					ring.RecordLookaheadError();
					if (reprap.GetDebugFlags(Module::Move).IsBitSet(MoveDebugFlags::Lookahead))
					{
						debugPrintf("DDA.cpp(%d) na=%f", __LINE__, (double)newAcceleration);
						DebugPrint("rm");
					}
				}
				acceleration = newAcceleration;
			}
			else
			{
				beforePrepare.accelDistance = 0.0;
				beforePrepare.decelDistance = totalDistance;
				topSpeed = startSpeed;
				const float newDeceleration = (fsquare(startSpeed) - fsquare(endSpeed))/(2 * totalDistance);
				if (newDeceleration > 1.02 * deceleration)
				{
					// The deceleration increase is greater than we expect from rounding error, so record an error
					ring.RecordLookaheadError();
					if (reprap.GetDebugFlags(Module::Move).IsBitSet(MoveDebugFlags::Lookahead))
					{
						debugPrintf("DDA.cpp(%d) nd=%f", __LINE__, (double)newDeceleration);
						DebugPrint("rm");
					}
				}
				deceleration = newDeceleration;
			}
		}
	}

	if (flags.canPauseAfter && endSpeed != 0.0)
	{
		const Move& m = reprap.GetMove();
		for (size_t drive = 0; drive < MaxAxesPlusExtruders; ++drive)
		{
			if (endSpeed * fabsf(directionVector[drive]) > m.GetMaxInstantDv(drive))
			{
				flags.canPauseAfter = false;
				break;
			}
		}
	}

	// We need to set the number of clocks needed here because we use it before the move has been frozen
	const float totalTime = (topSpeed - startSpeed)/acceleration
							+ (topSpeed - endSpeed)/deceleration
							+ (totalDistance - beforePrepare.accelDistance - beforePrepare.decelDistance)/topSpeed;
	clocksNeeded = (uint32_t)totalTime;
}

// Decide what speed we would really like this move to end at.
// On entry, targetNextSpeed is the speed we would like the next move after this one to start at and this one to end at
// On return, targetNextSpeed is the actual speed we can achieve without exceeding the jerk limits.
void DDA::MatchSpeeds() noexcept
{
	for (size_t drive = 0; drive < MaxAxesPlusExtruders; ++drive)
	{
		if (directionVector[drive] != 0.0 || next->directionVector[drive] != 0.0)
		{
			const float totalFraction = fabsf(directionVector[drive] - next->directionVector[drive]);
			const float jerk = totalFraction * beforePrepare.targetNextSpeed;
			const float allowedJerk = reprap.GetMove().GetPrintingInstantDv(drive);
			if (jerk > allowedJerk)
			{
				beforePrepare.targetNextSpeed = allowedJerk/totalFraction;
			}
		}
	}
}

// This may be called from an ISR, e.g. via Kinematics::OnHomingSwitchTriggered
void DDA::SetPositions(Move& move, const float position[MaxAxes], AxesBitmap axesMoved) noexcept
{
	(void)move.CartesianToMotorSteps(position, endPoint, true);
	AxesBitmap driversMoved;
	const Kinematics& kin = move.GetKinematics();
	axesMoved.Iterate([this, position, &kin, &driversMoved](unsigned int axis, unsigned int)->void
						{
							endCoordinates[axis] = position[axis];
							driversMoved |= kin.GetControllingDrives(axis, false);
#if SUPPORT_ASYNC_MOVES
							MovementState::SetLastKnownMachinePosition(axis, position[axis]);
#endif
						}
					 );
	flags.endCoordinatesValid = true;
	driversMoved.Iterate([&move, this](unsigned int driver, unsigned int)->void { move.SetMotorPosition(driver, this->endPoint[driver]); });
}

// Adjust the motor endpoints without moving the motors. Called after auto-calibrating a linear delta or rotary delta machine.
// There must be no pending movement when calling this!
void DDA::AdjustMotorPositions(Move& move, const float adjustment[], size_t numMotors) noexcept
{
	for (size_t drive = 0; drive < numMotors; ++drive)
	{
		const int32_t adjustAmount = lrintf(adjustment[drive] * move.DriveStepsPerMm(drive));
		endPoint[drive] += adjustAmount;
		move.SetMotorPosition(drive, endPoint[drive]);
	}
	flags.endCoordinatesValid = false;
}

// Force an end point. Called when a homing switch is triggered.
void DDA::SetDriveCoordinate(int32_t a, size_t drive) noexcept
{
	endPoint[drive] = a;
	flags.endCoordinatesValid = false;
	reprap.GetMove().SetMotorPosition(drive, a);
}

// Get a Cartesian end coordinate from this move
float DDA::GetEndCoordinate(size_t drive, bool disableMotorMapping) noexcept
pre(disableDeltaMapping || drive < MaxAxes)
{
	if (disableMotorMapping)
	{
		return reprap.GetMove().MotorStepsToMovement(drive, endPoint[drive]);
	}
	else
	{
		const size_t visibleAxes = reprap.GetGCodes().GetVisibleAxes();
		if (drive < visibleAxes && !flags.endCoordinatesValid)
		{
			reprap.GetMove().MotorStepsToCartesian(endPoint, visibleAxes, reprap.GetGCodes().GetTotalAxes(), endCoordinates);
			flags.endCoordinatesValid = true;
		}
		return endCoordinates[drive];
	}
}

// Dispatch this DDA to the move segment queue for execution.
// This must not be called with interrupts disabled, because it calls Platform::EnableDrive.
void DDA::Prepare(DDARing& ring, SimulationMode simMode) noexcept
{
	flags.doneIoBits = flags.doneFeedForward = false;

#if SUPPORT_LASER
	if (topSpeed < requestedSpeed && reprap.GetGCodes().GetMachineType() == MachineType::laser)
	{
		// Scale back the laser power according to the actual speed
		laserPwmOrIoBits.laserPwm = (laserPwmOrIoBits.laserPwm * topSpeed)/requestedSpeed;
	}
#endif

	// Prepare for movement
	PrepParams params;
	params.SetFromDDA(*this);
	clocksNeeded = params.TotalClocks();

	// Decide when this move should start.
	// Avoid setting the move start time in the past or with very little time before it starts, because this can lead to us trying to modify a segment that is already executing
	const uint32_t now = StepTimer::GetMovementTimerTicks();
<<<<<<< HEAD
	afterPrepare.moveStartTime =  (prev->IsCommitted() && (int32_t)(prev->afterPrepare.moveStartTime + prev->clocksNeeded - now) >= 0)
									? prev->afterPrepare.moveStartTime + prev->clocksNeeded		// this move follows directly after the previous one
									: now + MoveTiming::AbsoluteMinimumPreparedTime;			// else this move is the first so start it after a short delay
=======
	if (prev->state == committed)
	{
		const uint32_t prevEndTime = prev->afterPrepare.moveStartTime + prev->clocksNeeded;
		if ((int32_t)(prevEndTime - now) >= (int32_t)MoveTiming::AbsoluteMinimumPreparedTime)
		{
			afterPrepare.moveStartTime = prevEndTime;		// start this move directly after the previous one
		}
		else if (startSpeed == 0.0)
		{
			afterPrepare.moveStartTime = now + MoveTiming::UsualMinimumPreparedTime;
		}
		else
		{
			afterPrepare.moveStartTime = now + MoveTiming::AbsoluteMinimumPreparedTime;
			reprap.GetMove().AddPrepareHiccup();		// move was supposed to follow the previous one directly, so record a hiccup
		}
	}
	else
	{
		afterPrepare.moveStartTime = now + MoveTiming::UsualMinimumPreparedTime;
	}
>>>>>>> 3f6481e7

	if (simMode < SimulationMode::normal)
	{
#if SUPPORT_CAN_EXPANSION
		CanMotion::StartMovement();
#endif
		// Handle all drivers
		Move& move = reprap.GetMove();
		if (flags.isLeadscrewAdjustmentMove)
		{
			move.EnableDrivers(Z_AXIS, false);			// ensure all Z motors are enabled
		}

		float extrusionFraction = 0.0;
		AxesBitmap additionalAxisMotorsToEnable, axisMotorsEnabled;
		afterPrepare.drivesMoving.Clear();
		MovementFlags segFlags;
		segFlags.Clear();
		segFlags.checkEndstops = flags.checkEndstops;
		segFlags.noShaping = !params.useInputShaping;
		segFlags.nonPrintingMove = !flags.isPrintingMove;
		for (size_t drive = 0; drive < MaxAxesPlusExtruders; ++drive)
		{
			if (flags.isLeadscrewAdjustmentMove)
			{
				// We don't set any bits in drivesMoving because setting the Z bit would be misleading, and setting individual driver bits isn't useful because it doesn't take account of CAN-connected drivers.
				// For a leadscrew adjustment move, the first N elements of the direction vector are the adjustments to the N Z motors
				const AxisDriversConfig& config = move.GetAxisDriversConfig(Z_AXIS);
				if (drive < config.numDrivers)
				{
					const int32_t delta = lrintf(directionVector[drive] * totalDistance * move.DriveStepsPerMm(Z_AXIS));
					const DriverId driver = config.driverNumbers[drive];
					if (delta != 0)
					{
#if SUPPORT_CAN_EXPANSION
						if (driver.IsRemote())
						{
							CanMotion::AddAxisMovement(params, driver, delta);
						}
						else		// we don't generate segments for leadscrew adjustment moves to remote drivers
#endif
						{
							move.AddLinearSegments(*this, driver.localDriver + MaxAxesPlusExtruders, afterPrepare.moveStartTime, params, (motioncalc_t)delta, segFlags);
						}
					}
				}
			}
			else if (drive < reprap.GetGCodes().GetTotalAxes())
			{
				// It's a linear axis
				int32_t delta = endPoint[drive] - prev->endPoint[drive];
				if (delta != 0)
				{
					move.EnableDrivers(drive, false);
					if (flags.continuousRotationShortcut && reprap.GetMove().GetKinematics().IsContinuousRotationAxis(drive))
					{
						// This is a continuous rotation axis, so we may have adjusted the move to cross the 180 degrees position
						const int32_t stepsPerRotation = lrintf(360.0 * move.DriveStepsPerMm(drive));
						if (delta > stepsPerRotation/2)
						{
							delta -= stepsPerRotation;
						}
						else if (delta < -stepsPerRotation/2)
						{
							delta += stepsPerRotation;
						}
					}

					delta = move.ApplyBacklashCompensation(drive, delta);
					if (flags.checkEndstops)
					{
						move.SetHomingDda(drive, this);
					}

					// We generate segments even for nonlocal drivers so that the final position is correct and to track the position in near real time
					move.AddLinearSegments(*this, drive, afterPrepare.moveStartTime, params, (motioncalc_t)delta, segFlags);
					afterPrepare.drivesMoving.SetBit(drive);

#if SUPPORT_CAN_EXPANSION
					const AxisDriversConfig& config = move.GetAxisDriversConfig(drive);
					for (size_t i = 0; i < config.numDrivers; ++i)
					{
						const DriverId driver = config.driverNumbers[i];
						if (driver.IsRemote())
						{
							CanMotion::AddAxisMovement(params, driver, delta);
						}
					}
#endif
					axisMotorsEnabled.SetBit(drive);
					additionalAxisMotorsToEnable |= reprap.GetMove().GetKinematics().GetControllingDrives(drive, flags.checkEndstops);
				}
			}
			else
			{
				// It's an extruder drive
				if (directionVector[drive] != 0.0)
				{
					const size_t extruder = LogicalDriveToExtruder(drive);

					// Check for cold extrusion/retraction. Do this now because we can't read temperatures from within the step ISR, also this works for CAN-connected extruders.
					// Don't check if it is a special move (indicated by flags.checkEndstops) because the 'tool' variable isn't valid for those moves
					if (simMode != SimulationMode::off || flags.checkEndstops || Tool::ExtruderMovementAllowed(tool, directionVector[drive] > 0, extruder))
					{
						move.EnableDrivers(drive, false);

						if (directionVector[drive] > 0.0)
						{
							extrusionFraction += directionVector[drive];			// accumulate the total extrusion fraction
						}

#if SUPPORT_NONLINEAR_EXTRUSION
						// Add the nonlinear extrusion correction to totalExtrusion.
						// If we are given a stupidly short move to execute then clocksNeeded can be zero, which leads to NaNs in this code; so we need to guard against that.
						if (flags.isPrintingMove && clocksNeeded != 0)
						{
							const NonlinearExtrusion& nl = move.GetExtrusionCoefficients(extruder);
							float& dv = directionVector[drive];
							const float averageExtrusionSpeed = (totalDistance * dv * StepClockRate)/(float)clocksNeeded;		// need speed in mm/sec for nonlinear extrusion calculation
							const float factor = 1.0 + min<float>((nl.A + (nl.B * averageExtrusionSpeed)) * averageExtrusionSpeed, nl.limit);
							dv *= factor;
						}
#endif

						const motioncalc_t delta = totalDistance * directionVector[drive] * move.DriveStepsPerMm(drive);

						// We generate segments even for nonlocal extruders in order to track extruder position
						move.AddLinearSegments(*this, drive, afterPrepare.moveStartTime, params, delta, segFlags);

#if SUPPORT_CAN_EXPANSION
						const DriverId driver = move.GetExtruderDriver(extruder);
						if (driver.IsRemote())
						{
							// The MovementLinearShaped message requires the extrusion amount in steps to be passed as a float. The remote board adds the PA and handles fractional steps.
							CanMotion::AddExtruderMovement(params, driver, delta, flags.usePressureAdvance);
						}
#endif
						afterPrepare.drivesMoving.SetBit(drive);
					}
				}
			}
		}

		// On CoreXY and similar architectures, we also need to enable the motors controlling any connected axes
		additionalAxisMotorsToEnable &= ~axisMotorsEnabled;
		while (additionalAxisMotorsToEnable.IsNonEmpty())
		{
			const size_t drive = additionalAxisMotorsToEnable.LowestSetBit();
			additionalAxisMotorsToEnable.ClearBit(drive);
			move.EnableDrivers(drive, false);
		}

		afterPrepare.averageExtrusionSpeed = (extrusionFraction * totalDistance * (float)StepClockRate)/(float)clocksNeeded;

		state = committed;																// must do this before we call CheckEndstops
#if SUPPORT_SCANNING_PROBES
		if (flags.scanningProbeMove)
		{
			move.PrepareScanningProbeDataCollection(*this, params);
		}
		else
#endif
		if (flags.checkEndstops)
		{
			// Before we send movement commands to remote drives, if any endstop switches we are monitoring are already set, make sure we don't start the motors concerned.
			// This is especially important when using CAN-connected motors or endstops, because we rely on receiving "endstop changed" messages.
			// Moves that check endstops are always run as isolated moves, so there can be no move in progress and the endstops must already be primed.
			const uint32_t oldPrio = ChangeBasePriority(NvicPriorityStep);				// shut out the step interrupt
			(void)move.CheckEndstops(false);											// this may modify pending CAN moves
			RestoreBasePriority(oldPrio);
		}

#if SUPPORT_CAN_EXPANSION
		const uint32_t canClocksNeeded = CanMotion::FinishMovement(*this, afterPrepare.moveStartTime, simMode != SimulationMode::off);
		if (canClocksNeeded > clocksNeeded)
		{
			// Due to rounding error in the calculations, we quite often calculate the CAN move as being longer than our previously-calculated value, normally by just one clock.
			// Extend our move time in this case so that the expansion boards don't need to catch up.
			clocksNeeded = canClocksNeeded;
		}
#endif

		if (reprap.GetDebugFlags(Module::Move).IsBitSet(MoveDebugFlags::PrintAllMoves))		// show the prepared DDA if debug enabled
		{
			DebugPrint("pr");
		}

#if DDA_MOVE_DEBUG
		MoveParameters& m = savedMoves[savedMovePointer];
		m.accelDistance = accelDistance;
		m.decelDistance = decelDistance;
		m.steadyDistance = totalDistance - accelDistance - decelDistance;
		m.requestedSpeed = requestedSpeed;
		m.startSpeed = startSpeed;
		m.topSpeed = topSpeed;
		m.endSpeed = endSpeed;
		m.targetNextSpeed = targetNextSpeed;
		m.endstopChecks = endStopsToCheck;
		m.flags = flags;
		savedMovePointer = (savedMovePointer + 1) % NumSavedMoves;
#endif
	}
	else
	{
		state = committed;
	}
}

// Check whether a committed move has finished
bool DDA::HasExpired() const noexcept
{
	// Note, for Z leadscrew adjustment moves (and any other individual motor moves that we may support in future), we must not use drivesMoving, because it doesn't describe the drivers that are moving.
	return (flags.checkEndstops)
			? reprap.GetMove().AreDrivesStopped(afterPrepare.drivesMoving)
				: (int32_t)(StepTimer::GetMovementTimerTicks() - GetMoveFinishTime()) >= 0;
}

// Take a unit positive-hyperquadrant vector, and return the factor needed to obtain
// length of the vector as projected to touch box[].
/*static*/ float DDA::VectorBoxIntersection(const float v[], const float box[]) noexcept
{
	// Generate a vector length that is guaranteed to exceed the size of the box
	float magnitude = 0.0;
	for (size_t d = 0; d < MaxAxesPlusExtruders; d++)
	{
		magnitude += box[d];
	}

	// Now reduce the length until every axis fits
	for (size_t d = 0; d < MaxAxesPlusExtruders; d++)
	{
		if (magnitude * v[d] > box[d])
		{
			magnitude = box[d]/v[d];
		}
	}
	return magnitude;
}

// Get the magnitude measured over all axes and extruders
/*static*/ float DDA::Magnitude(const float v[]) noexcept
{
	float magnitudeSquared = 0.0;
	for (size_t d = 0; d < MaxAxesPlusExtruders; d++)
	{
		magnitudeSquared += fsquare(v[d]);
	}
	return fastSqrtf(magnitudeSquared);
}

// Normalise a vector with dim1 dimensions to unit length over the specified axes, and also return its previous magnitude in dim2 dimensions
/*static*/ float DDA::Normalise(float v[], AxesBitmap unitLengthAxes) noexcept
{
	const float magnitude = Magnitude(v, unitLengthAxes);
	if (magnitude <= 0.0)
	{
		return 0.0;
	}
	Scale(v, 1.0/magnitude);
	return magnitude;
}

// Normalise a vector to unit length over all axes
/*static*/ float DDA::Normalise(float v[]) noexcept
{
	const float magnitude = Magnitude(v);
	if (magnitude <= 0.0)
	{
		return 0.0;
	}
	Scale(v, 1.0/magnitude);
	return magnitude;
}

// Make the direction vector unit-normal in the linear axes, taking account of axis mapping, and return the previous magnitude
float DDA::NormaliseLinearMotion(AxesBitmap linearAxes) noexcept
{
	// First calculate the magnitude of the vector. If there is more than one X or Y axis, take an average of their movements (they should normally be equal).
	float xMagSquared = 0.0, yMagSquared = 0.0, magSquared = 0.0;
	unsigned int numXaxes = 0, numYaxes = 0;
	const AxesBitmap xAxes = Tool::GetXAxes(tool);
	const AxesBitmap yAxes = Tool::GetYAxes(tool);
	const float * const dv = directionVector;
	linearAxes.Iterate([&xMagSquared, &yMagSquared, &magSquared, &numXaxes, &numYaxes, xAxes, yAxes, dv](unsigned int axis, unsigned int count)
						{
							const float dv2 = fsquare(dv[axis]);
							if (xAxes.IsBitSet(axis))
							{
								xMagSquared += dv2;
								++numXaxes;
							}
							else if (yAxes.IsBitSet(axis))
							{
								yMagSquared += dv2;
								++numYaxes;
							}
							else
							{
								magSquared += dv2;
							}
						}
					  );
	if (numXaxes > 1)
	{
		xMagSquared /= numXaxes;
	}
	if (numYaxes > 1)
	{
		yMagSquared /= numYaxes;
	}
	const float magnitude = fastSqrtf(xMagSquared + yMagSquared + magSquared);
	if (magnitude <= 0.0)
	{
		return 0.0;
	}

	// Now normalise it
	Scale(directionVector, 1.0/magnitude);
	return magnitude;
}

// Return the magnitude of a vector over the specified orthogonal axes
/*static*/ float DDA::Magnitude(const float v[], AxesBitmap axes) noexcept
{
	float magnitude = 0.0;
	axes.Iterate([&magnitude, v](unsigned int axis, unsigned int count) { magnitude += fsquare(v[axis]); });
	return fastSqrtf(magnitude);
}

// Multiply a vector by a scalar
/*static*/ void DDA::Scale(float v[], float scale) noexcept
{
	for (size_t d = 0; d < MaxAxesPlusExtruders; d++)
	{
		v[d] *= scale;
	}
}

// Move a vector into the positive hyperquadrant
/*static*/ void DDA::Absolute(float v[], size_t dimensions) noexcept
{
	for (size_t d = 0; d < dimensions; d++)
	{
		v[d] = fabsf(v[d]);
	}
}

// Return the proportion of the extrusion in the complete multi-segment move that has already been done.
// The move was either not started or was aborted.
float DDA::GetProportionDone() const noexcept
{
	// Get the proportion of extrusion already done at the start of this segment
	return (filePos != noFilePosition && filePos == prev->filePos)
									? prev->proportionDone
										: 0.0;
}

// Free up this DDA, returning true if the lookahead underrun flag was set
bool DDA::Free() noexcept
{
	state = empty;
	return flags.hadLookaheadUnderrun;
}

void DDA::LimitSpeedAndAcceleration(float maxSpeed, float maxAcceleration) noexcept
{
	if (requestedSpeed > maxSpeed)
	{
		requestedSpeed = maxSpeed;
	}
	if (acceleration > maxAcceleration)
	{
		acceleration = maxAcceleration;
	}
	if (deceleration > maxAcceleration)
	{
		deceleration = maxAcceleration;
	}
}

float DDA::GetTotalExtrusionRate() const noexcept
{
	float fraction = 0.0;
	for (size_t i = MaxAxesPlusExtruders - reprap.GetGCodes().GetNumExtruders(); i < MaxAxesPlusExtruders; ++i)
	{
		fraction += directionVector[i];
	}
	return fraction * InverseConvertSpeedToMmPerSec(topSpeed);
}

// Return the top speed in microsteps/step clock for the specified motor
float DDA::GetMotorTopSpeed(uint8_t axis) const noexcept
{
	return topSpeed * directionVector[axis] * reprap.GetMove().DriveStepsPerMm(axis);
}

#if SUPPORT_LASER

// Manage the laser power. Return the number of ticks until we should be called again, or 0 to be called at the start of the next move.
uint32_t DDA::ManageLaserPower() const noexcept
{
	Platform& platform = reprap.GetPlatform();
	if (!flags.controlLaser || laserPwmOrIoBits.laserPwm == 0)
	{
		platform.SetLaserPwm(0);
		return 0;
	}

	const uint32_t clocksMoving = StepTimer::GetMovementTimerTicks() - afterPrepare.moveStartTime;
	if (clocksMoving >= clocksNeeded)			// this also covers the case of now < startTime
	{
		// Something has gone wrong with the timing. Set zero laser power, but try again soon.
		platform.SetLaserPwm(0);
		return LaserPwmIntervalMillis;
	}

	const float accelSpeed = startSpeed + acceleration * clocksMoving;
	if (accelSpeed < topSpeed)
	{
		// Acceleration phase
		const Pwm_t pwm = (Pwm_t)((accelSpeed/topSpeed) * laserPwmOrIoBits.laserPwm);
		platform.SetLaserPwm(pwm);
		return LaserPwmIntervalMillis;
	}

	const uint32_t clocksLeft = clocksNeeded - clocksMoving;
	const float decelSpeed = endSpeed + deceleration * clocksLeft;
	if (decelSpeed < topSpeed)
	{
		// Deceleration phase
		const Pwm_t pwm = (Pwm_t)((decelSpeed/topSpeed) * laserPwmOrIoBits.laserPwm);
		platform.SetLaserPwm(pwm);
		return LaserPwmIntervalMillis;
	}

	// We must be in the constant speed phase
	platform.SetLaserPwm(laserPwmOrIoBits.laserPwm);
	const uint32_t decelClocks = (topSpeed - endSpeed)/deceleration;
	if (clocksLeft <= decelClocks)
	{
		return LaserPwmIntervalMillis;
	}
	const uint32_t clocksToDecel = clocksLeft - decelClocks;
	return lrintf((float)clocksToDecel * StepClocksToMillis) + LaserPwmIntervalMillis;
}

#endif

// End<|MERGE_RESOLUTION|>--- conflicted
+++ resolved
@@ -1142,11 +1142,6 @@
 	// Decide when this move should start.
 	// Avoid setting the move start time in the past or with very little time before it starts, because this can lead to us trying to modify a segment that is already executing
 	const uint32_t now = StepTimer::GetMovementTimerTicks();
-<<<<<<< HEAD
-	afterPrepare.moveStartTime =  (prev->IsCommitted() && (int32_t)(prev->afterPrepare.moveStartTime + prev->clocksNeeded - now) >= 0)
-									? prev->afterPrepare.moveStartTime + prev->clocksNeeded		// this move follows directly after the previous one
-									: now + MoveTiming::AbsoluteMinimumPreparedTime;			// else this move is the first so start it after a short delay
-=======
 	if (prev->state == committed)
 	{
 		const uint32_t prevEndTime = prev->afterPrepare.moveStartTime + prev->clocksNeeded;
@@ -1168,7 +1163,6 @@
 	{
 		afterPrepare.moveStartTime = now + MoveTiming::UsualMinimumPreparedTime;
 	}
->>>>>>> 3f6481e7
 
 	if (simMode < SimulationMode::normal)
 	{
