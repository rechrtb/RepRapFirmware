--- conflicted
+++ resolved
@@ -154,20 +154,6 @@
 
 	uint32_t GetMoveFinishTime() const noexcept { return afterPrepare.moveStartTime + clocksNeeded; }
 
-<<<<<<< HEAD
-=======
-#if HAS_SMART_DRIVERS
-	uint32_t GetStepInterval(size_t axis, uint32_t microstepShift) const noexcept;	// Get the current full step interval for this axis or extruder
-#endif
-
-	DriveMovement *FindDM(size_t drive) const noexcept;								// find the DM for a drive if there is one even if it is completed
-#if SUPPORT_CAN_EXPANSION
-	bool CheckEndstops(Platform& platform) noexcept;
-#else
-	void CheckEndstops(Platform& platform) noexcept;
-#endif
-
->>>>>>> 76d145e0
 	void DebugPrint(const char *tag) const noexcept;								// print the DDA only
 
 	static void PrintMoves() noexcept;												// print saved moves for debugging
