/*
 * Version.h
 *
 *  Created on: 25 Dec 2016
 *      Author: David
 */

#ifndef SRC_VERSION_H_
#define SRC_VERSION_H_


#ifndef VERSION
# define MAIN_VERSION	"3.0beta4"
# define VERSION MAIN_VERSION
#endif

#ifndef DATE
<<<<<<< HEAD
# define DATE "2019-06-04b1"
=======
# define DATE "2019-06-05b5"
>>>>>>> b95b791c
#endif

#define AUTHORS "reprappro, dc42, chrishamm, t3p3, dnewman, printm3d"

#endif /* SRC_VERSION_H_ */<|MERGE_RESOLUTION|>--- conflicted
+++ resolved
@@ -15,11 +15,7 @@
 #endif
 
 #ifndef DATE
-<<<<<<< HEAD
-# define DATE "2019-06-04b1"
-=======
-# define DATE "2019-06-05b5"
->>>>>>> b95b791c
+# define DATE "2019-06-06b1"
 #endif
 
 #define AUTHORS "reprappro, dc42, chrishamm, t3p3, dnewman, printm3d"
