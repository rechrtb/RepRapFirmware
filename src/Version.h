/*
 * Version.h
 *
 *  Created on: 25 Dec 2016
 *      Author: David
 */

#ifndef SRC_VERSION_H_
#define SRC_VERSION_H_


#ifndef VERSION
<<<<<<< HEAD
# define MAIN_VERSION	"3.0b7-ch"
=======
# define MAIN_VERSION	"3.0b7"
>>>>>>> 2da86979
# define VERSION MAIN_VERSION
#endif

#ifndef DATE
# define DATE "2019-08-02b1"
#endif

#define AUTHORS "reprappro, dc42, chrishamm, t3p3, dnewman, printm3d"

#endif /* SRC_VERSION_H_ */<|MERGE_RESOLUTION|>--- conflicted
+++ resolved
@@ -10,11 +10,7 @@
 
 
 #ifndef VERSION
-<<<<<<< HEAD
-# define MAIN_VERSION	"3.0b7-ch"
-=======
 # define MAIN_VERSION	"3.0b7"
->>>>>>> 2da86979
 # define VERSION MAIN_VERSION
 #endif
 
