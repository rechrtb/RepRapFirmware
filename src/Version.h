--- conflicted
+++ resolved
@@ -22,11 +22,7 @@
 #endif
 
 #ifndef DATE
-<<<<<<< HEAD
-# define DATE "2018-05-15b1"
-=======
-# define DATE "2018-05-22b1"
->>>>>>> 6e36b21a
+# define DATE "2018-05-23b1"
 #endif
 
 #define AUTHORS "reprappro, dc42, chrishamm, t3p3, dnewman"
