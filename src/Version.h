/*
 * Version.h
 *
 *  Created on: 25 Dec 2016
 *      Author: David
 */

#ifndef SRC_VERSION_H_
#define SRC_VERSION_H_


#ifndef VERSION
#ifdef RTOS
# define RTOSVER		"(RTOS)"
# define MAIN_VERSION	"2.0"
#else
# define MAIN_VERSION	"1.21.1"
# define RTOSVER
#endif

# define VERSION MAIN_VERSION RTOSVER "RC2"
#endif

#ifndef DATE
<<<<<<< HEAD
# define DATE "2018-05-04b6+3"
=======
# define DATE "2018-05-07b1"
>>>>>>> 71b06043
#endif

#define AUTHORS "reprappro, dc42, chrishamm, t3p3, dnewman"

#endif /* SRC_VERSION_H_ */<|MERGE_RESOLUTION|>--- conflicted
+++ resolved
@@ -22,11 +22,7 @@
 #endif
 
 #ifndef DATE
-<<<<<<< HEAD
-# define DATE "2018-05-04b6+3"
-=======
-# define DATE "2018-05-07b1"
->>>>>>> 71b06043
+# define DATE "2018-05-08b1"
 #endif
 
 #define AUTHORS "reprappro, dc42, chrishamm, t3p3, dnewman"
