/*
 * Version.h
 *
 *  Created on: 25 Dec 2016
 *      Author: David
 */

#ifndef SRC_VERSION_H_
#define SRC_VERSION_H_

#ifndef VERSION
<<<<<<< HEAD
# define MAIN_VERSION	"3.02-alpha"
=======
# define MAIN_VERSION	"3.01RC12+3"
>>>>>>> afce5eb1
# ifdef USE_CAN0
#  define VERSION_SUFFIX	" (CAN0)"
# else
#  define VERSION_SUFFIX	""
# endif
# define VERSION MAIN_VERSION VERSION_SUFFIX
#endif

#ifndef DATE
# define DATE "2020-05-12b5"
#endif

#define AUTHORS "reprappro, dc42, chrishamm, t3p3, dnewman, printm3d"

#endif /* SRC_VERSION_H_ */<|MERGE_RESOLUTION|>--- conflicted
+++ resolved
@@ -9,11 +9,7 @@
 #define SRC_VERSION_H_
 
 #ifndef VERSION
-<<<<<<< HEAD
 # define MAIN_VERSION	"3.02-alpha"
-=======
-# define MAIN_VERSION	"3.01RC12+3"
->>>>>>> afce5eb1
 # ifdef USE_CAN0
 #  define VERSION_SUFFIX	" (CAN0)"
 # else
