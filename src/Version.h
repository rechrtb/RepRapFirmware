/*
 * Version.h
 *
 *  Created on: 25 Dec 2016
 *      Author: David
 */

#ifndef SRC_VERSION_H_
#define SRC_VERSION_H_

#ifndef VERSION
<<<<<<< HEAD
# define MAIN_VERSION	"3.4.0-inputshaping"
=======
# define MAIN_VERSION	"3.4.0beta1"
>>>>>>> e5f2200b
# ifdef USE_CAN0
#  define VERSION_SUFFIX	" (CAN0)"
# else
#  define VERSION_SUFFIX	""
# endif
# define VERSION MAIN_VERSION VERSION_SUFFIX
#endif

#ifndef DATE
# include <General/IsoDate.h>
# define DATE IsoDate
#endif

#if 0
// Use this for official releases
# define TIME_SUFFIX
#else
// Use this for internal builds
# define TIME_SUFFIX		" " __TIME__
#endif

#define AUTHORS "reprappro, dc42, chrishamm, t3p3, dnewman, printm3d"

#endif /* SRC_VERSION_H_ */<|MERGE_RESOLUTION|>--- conflicted
+++ resolved
@@ -9,11 +9,7 @@
 #define SRC_VERSION_H_
 
 #ifndef VERSION
-<<<<<<< HEAD
-# define MAIN_VERSION	"3.4.0-inputshaping"
-=======
-# define MAIN_VERSION	"3.4.0beta1"
->>>>>>> e5f2200b
+# define MAIN_VERSION	"3.4.0beta1-inputshaping"
 # ifdef USE_CAN0
 #  define VERSION_SUFFIX	" (CAN0)"
 # else
