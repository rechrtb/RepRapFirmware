/*
 * HttpResponder.cpp
 *
 *  Created on: 14 Apr 2017
 *      Author: David
 */

#include "HttpResponder.h"

#if SUPPORT_HTTP

#include "Network.h"
#include "Socket.h"
#include "GCodes/GCodes.h"
#include "General/IP4String.h"

#define KO_START "rr_"
const size_t KoFirst = 3;

const char* const overflowResponse = "overflow";
const char* const badEscapeResponse = "bad escape";
const char serviceUnavailableResponse[] = "HTTP/1.1 503 Service Unavailable\r\n\r\n";
static_assert(ARRAY_SIZE(serviceUnavailableResponse) <= OUTPUT_BUFFER_SIZE, "OUTPUT_BUFFER_SIZE too small");

const uint32_t HttpReceiveTimeout = 2000;

// Text for a human-readable 404 page
const char* const ErrorPagePart1 =
	"<html>\n"
	"<head>\n"
	"</head>\n"
	"<body>\n"
	"<p style=\"font-size: 16pt; text-align: center; margin-top:50px\">Your Duet rejected the HTTP request: ";

const char* const ErrorPagePart2 =
	"</p>\n"
	"</body>\n";

HttpResponder::HttpResponder(NetworkResponder *n) noexcept : UploadingNetworkResponder(n)
{
}

// Ask the responder to accept this connection, returns true if it did
bool HttpResponder::Accept(Socket *s, NetworkProtocol protocol) noexcept
{
	if (responderState == ResponderState::free && protocol == HttpProtocol)
	{
		responderState = ResponderState::reading;
		skt = s;
		timer = millis();

		// Reset the parse state variables
		clientPointer = 0;
		parseState = HttpParseState::doingCommandWord;
		numCommandWords = 0;
		numQualKeys = 0;
		numHeaderKeys = 0;
		commandWords[0] = clientMessage;

		if (reprap.Debug(moduleWebserver))
		{
			debugPrintf("HTTP connection accepted\n");
		}
		return true;
	}
	return false;
}

// Do some work, returning true if we did anything significant
bool HttpResponder::Spin() noexcept
{
	switch (responderState)
	{
	case ResponderState::free:
		return false;

	case ResponderState::reading:
		{
			bool readSomething = false;
			char c;
			while (skt->ReadChar(c))
			{
				if (CharFromClient(c))
				{
					timer = millis();		// restart the timeout
					return true;
				}
				readSomething = true;
			}

			// Here when we were not able to read a character but we didn't receive a finished message
			if (readSomething)
			{
				timer = millis();			// restart the timeout
				return true;
			}

			if (!skt->CanRead() || millis() - timer >= HttpReceiveTimeout)
			{
				ConnectionLost();
				return true;
			}

			return false;
		}

	case ResponderState::processingRequest:
		ProcessRequest();
		return true;

	case ResponderState::gettingFileInfo:
		(void)SendFileInfo(millis() - startedProcessingRequestAt >= MaxFileInfoGetTime);
		return true;

#if HAS_MASS_STORAGE
	case ResponderState::uploading:
		DoUpload();
		return true;
#endif

	case ResponderState::sending:
		SendData();
		return true;

	default:	// should not happen
		return false;
	}
}

// Process a character from the client
// Rewritten as a state machine by dc42 to increase capability and speed, and reduce RAM requirement.
// On entry:
//  There is space for at least 1 character in clientMessage.
// On return:
//	If we return false:
//		We want more characters. There is space for at least 1 character in clientMessage.
//	If we return true:
//		We have processed the message and sent the reply. No more characters may be read from this message.
// Whenever this calls ProcessMessage:
//	The first line has been split up into words. Variables numCommandWords and commandWords give the number of words we found
//  and the pointers to each word. The second word is treated specially. It is assumed to be a filename followed by an optional
//  qualifier comprising key/value pairs. Both may include %xx escapes, and the qualifier may include + to mean space. We store
//  a pointer to the filename without qualifier in commandWords[1]. We store the qualifier key/value pointers in array 'qualifiers'
//  and the number of them in numQualKeys.
//  The remaining lines have been parsed as header name/value pairs. Pointers to them are stored in array 'headers' and the number
//  of them in numHeaders.
// If one of our arrays is about to overflow, or the message is not in a format we expect, then we call RejectMessage with an
// appropriate error code and string.
bool HttpResponder::CharFromClient(char c) noexcept
{
	switch (parseState)
	{
	case HttpParseState::doingCommandWord:
		switch(c)
		{
		case '\n':
			clientMessage[clientPointer++] = 0;
			++numCommandWords;
			numHeaderKeys = 0;
			headers[0].key = clientMessage + clientPointer;
			parseState = HttpParseState::doingHeaderKey;
			break;
		case '\r':
			break;
		case ' ':
		case '\t':
			clientMessage[clientPointer++] = 0;
			{
				++numCommandWords;
				if (numCommandWords < MaxCommandWords)
				{
					commandWords[numCommandWords] = clientMessage + clientPointer;
					if (numCommandWords == 1)
					{
						parseState = HttpParseState::doingFilename;
					}
				}
				else
				{
					RejectMessage("too many command words");
					return true;
				}
			}
			break;
		default:
			clientMessage[clientPointer++] = c;
			break;
		}
		break;

	case HttpParseState::doingFilename:
		switch(c)
		{
		case '\n':
			clientMessage[clientPointer++] = 0;
			++numCommandWords;
			numQualKeys = 0;
			numHeaderKeys = 0;
			headers[0].key = clientMessage + clientPointer;
			parseState = HttpParseState::doingHeaderKey;
			break;
		case '?':
			clientMessage[clientPointer++] = 0;
			++numCommandWords;
			numQualKeys = 0;
			qualifiers[0].key = clientMessage + clientPointer;
			parseState = HttpParseState::doingQualifierKey;
			break;
		case '%':
			parseState = HttpParseState::doingFilenameEsc1;
			break;
		case '\r':
			break;
		case ' ':
		case '\t':
			clientMessage[clientPointer++] = 0;
			{
				++numCommandWords;
				if (numCommandWords < MaxCommandWords)
				{
					commandWords[numCommandWords] = clientMessage + clientPointer;
					parseState = HttpParseState::doingCommandWord;
				}
				else
				{
					RejectMessage("too many command words");
					return true;
				}
			}
			break;
		default:
			clientMessage[clientPointer++] = c;
			break;
		}
		break;

	case HttpParseState::doingQualifierKey:
		switch(c)
		{
		case '=':
			clientMessage[clientPointer++] = 0;
			qualifiers[numQualKeys].value = clientMessage + clientPointer;
			++numQualKeys;
			parseState = HttpParseState::doingQualifierValue;
			break;
		case '\n':	// key with no value
		case ' ':
		case '\t':
		case '\r':
			// IE11 sometimes puts a trailing '?' at the end of a GET request e.g. "GET /fonts/glyphicons.eot? HTTP/1.1"
			if (numQualKeys == 0 && qualifiers[0].key == clientMessage + clientPointer)
			{
				commandWords[numCommandWords] = clientMessage + clientPointer;	// we have only 2 command words so far, so no need to check numCommandWords here
				parseState = HttpParseState::doingCommandWord;
				break;
			}
			// no break
		case '%':	// none of our keys needs escaping, so treat an escape within a key as an error
		case '&':	// key with no value
			RejectMessage("bad qualifier key");
			return true;
		default:
			clientMessage[clientPointer++] = c;
			break;
		}
		break;

	case HttpParseState::doingQualifierValue:
		switch(c)
		{
		case '\n':
			clientMessage[clientPointer++] = 0;
			qualifiers[numQualKeys].key = clientMessage + clientPointer;	// so that we can read the whole value even if it contains a null
			numHeaderKeys = 0;
			headers[0].key = clientMessage + clientPointer;
			parseState = HttpParseState::doingHeaderKey;
			break;
		case ' ':
		case '\t':
			clientMessage[clientPointer++] = 0;
			qualifiers[numQualKeys].key = clientMessage + clientPointer;	// so that we can read the whole value even if it contains a null
			commandWords[numCommandWords] = clientMessage + clientPointer;
			parseState = HttpParseState::doingCommandWord;
			break;
		case '\r':
			break;
		case '%':
			parseState = HttpParseState::doingQualifierValueEsc1;
			break;
		case '&':
			// Another variable is coming
			clientMessage[clientPointer++] = 0;
			qualifiers[numQualKeys].key = clientMessage + clientPointer;	// so that we can read the whole value even if it contains a null
			if (numQualKeys < MaxQualKeys)
			{
				parseState = HttpParseState::doingQualifierKey;
			}
			else
			{
				RejectMessage("too many keys in qualifier");
				return true;
			}
			break;
		case '+':
			clientMessage[clientPointer++] = ' ';
			break;
		default:
			clientMessage[clientPointer++] = c;
			break;
		}
		break;

	case HttpParseState::doingFilenameEsc1:
	case HttpParseState::doingQualifierValueEsc1:
		if (c >= '0' && c <= '9')
		{
			decodeChar = (c - '0') << 4;
			parseState = (HttpParseState)((int)parseState + 1);
		}
		else if (c >= 'A' && c <= 'F')
		{
			decodeChar = (c - ('A' - 10)) << 4;
			parseState = (HttpParseState)((int)parseState + 1);
		}
		else
		{
			RejectMessage(badEscapeResponse);
			return true;
		}
		break;

	case HttpParseState::doingFilenameEsc2:
	case HttpParseState::doingQualifierValueEsc2:
		if (c >= '0' && c <= '9')
		{
			clientMessage[clientPointer++] = decodeChar | (c - '0');
			parseState = (HttpParseState)((int)parseState - 2);
		}
		else if (c >= 'A' && c <= 'F')
		{
			clientMessage[clientPointer++] = decodeChar | (c - ('A' - 10));
			parseState = (HttpParseState)((int)parseState - 2);
		}
		else
		{
			RejectMessage(badEscapeResponse);
			return true;
		}
		break;

	case HttpParseState::doingHeaderKey:
		switch(c)
		{
		case '\n':
			if (clientMessage + clientPointer == headers[numHeaderKeys].key)	// if the key hasn't started yet, then this is the blank line at the end
			{
				ProcessMessage();
				return true;
			}
			else
			{
				RejectMessage("unexpected newline");
				return true;
			}
			break;
		case '\r':
			break;
		case ':':
			if (numHeaderKeys == MaxHeaders - 1)
			{
				RejectMessage("too many header key-value pairs");
				return true;
			}
			clientMessage[clientPointer++] = 0;
			headers[numHeaderKeys].value = clientMessage + clientPointer;
			++numHeaderKeys;
			parseState = HttpParseState::expectingHeaderValue;
			break;
		default:
			clientMessage[clientPointer++] = c;
			break;
		}
		break;

	case HttpParseState::expectingHeaderValue:
		if (c == ' ' || c == '\t')
		{
			break;		// ignore spaces between header key and value
		}
		parseState = HttpParseState::doingHeaderValue;
		// no break

	case HttpParseState::doingHeaderValue:
		if (c == '\n')
		{
			parseState = HttpParseState::doingHeaderContinuation;
		}
		else if (c != '\r')
		{
			clientMessage[clientPointer++] = c;
		}
		break;

	case HttpParseState::doingHeaderContinuation:
		switch(c)
		{
		case ' ':
		case '\t':
			// It's a continuation of the previous value
			clientMessage[clientPointer++] = c;
			parseState = HttpParseState::doingHeaderValue;
			break;
		case '\n':
			// It's the blank line
			clientMessage[clientPointer] = 0;
			ProcessMessage();
			return true;
		case '\r':
			break;
		default:
			// It's a new key
			if (clientPointer + 3 <= ARRAY_SIZE(clientMessage))
			{
				clientMessage[clientPointer++] = 0;
				headers[numHeaderKeys].key = clientMessage + clientPointer;
				clientMessage[clientPointer++] = c;
				parseState = HttpParseState::doingHeaderKey;
			}
			else
			{
				RejectMessage(overflowResponse);
				return true;
			}
			break;
		}
		break;

	default:
		break;
	}

	if (clientPointer == ARRAY_SIZE(clientMessage))
	{
		RejectMessage(overflowResponse);
		return true;
	}
	return false;
}

// Get the Json response for this command.
// 'value' is null-terminated, but we also pass its length in case it contains embedded nulls, which matters when uploading files.
// Return true if we generated a json response to send, false if we didn't and changed the state instead.
// This may also return true with response == nullptr if we tried to generate a response but ran out of buffers.
bool HttpResponder::GetJsonResponse(const char* request, OutputBuffer *&response, bool& keepOpen) noexcept
{
	keepOpen = false;	// assume we don't want to persist the connection
	const char *parameter;
	if (StringEqualsIgnoreCase(request, "connect") && (parameter = GetKeyValue("password")) != nullptr)
	{
		if (!CheckAuthenticated())
		{
			if (!reprap.CheckPassword(parameter))
			{
				// Wrong password
				response->copy("{\"err\":1}");
				reprap.GetPlatform().MessageF(LogWarn, "HTTP client %s attempted login with incorrect password\n", IP4String(GetRemoteIP()).c_str());
				return true;
			}
			if (!Authenticate())
			{
				// No more HTTP sessions available
				response->copy("{\"err\":2}");
				reprap.GetPlatform().MessageF(LogWarn, "HTTP client %s attempted login but no more sessions available\n", IP4String(GetRemoteIP()).c_str());
				return true;
			}
		}

		// Client has been logged in
		response->printf("{\"err\":0,\"sessionTimeout\":%" PRIu32 ",\"boardType\":\"%s\",\"apiLevel\":%u}",
							HttpSessionTimeout, GetPlatform().GetBoardString(), ApiLevel);
		reprap.GetPlatform().MessageF(LogWarn, "HTTP client %s login succeeded\n", IP4String(GetRemoteIP()).c_str());

		// See if we can update the current RTC date and time
		const char* const timeString = GetKeyValue("time");
		if (timeString != nullptr && !GetPlatform().IsDateTimeSet())
		{
			struct tm timeInfo;
			memset(&timeInfo, 0, sizeof(timeInfo));
			if (SafeStrptime(timeString, "%Y-%m-%dT%H:%M:%S", &timeInfo) != nullptr)
			{
				GetPlatform().SetDateTime(mktime(&timeInfo));
			}
		}
	}
	else if (!CheckAuthenticated())
	{
		RejectMessage("Not authorized", 401);
		return false;
	}
	else if (StringEqualsIgnoreCase(request, "disconnect"))
	{
		response->printf("{\"err\":%d}", (RemoveAuthentication()) ? 0 : 1);
		reprap.GetPlatform().MessageF(LogWarn, "HTTP client %s disconnected\n", IP4String(GetRemoteIP()).c_str());
	}
	else if (StringEqualsIgnoreCase(request, "status"))
	{
		const char *typeString = GetKeyValue("type");
		if (typeString != nullptr)
		{
			// New-style JSON status responses
			int32_t type = StrToI32(typeString);
			if (type < 1 || type > 3)
			{
				type = 1;
			}

			OutputBuffer::ReleaseAll(response);
			response = reprap.GetStatusResponse(type, ResponseSource::HTTP);		// this may return nullptr
		}
		else
		{
			// Deprecated
			OutputBuffer::ReleaseAll(response);
			response = reprap.GetLegacyStatusResponse(1, 0);
		}
	}
	else if (StringEqualsIgnoreCase(request, "gcode"))
	{
		const char *command = GetKeyValue("gcode");
		NetworkGCodeInput * const httpInput = reprap.GetGCodes().GetHTTPInput();
		// If the command is empty, just report the buffer space. This allows rr_gcode to be used to poll the buffer space without using it up.
		if (command != nullptr && command[0] != 0)
		{
			httpInput->Put(HttpMessage, command);
		}
		response->printf("{\"buff\":%u}", httpInput->BufferSpaceLeft());
	}
#if HAS_MASS_STORAGE
	else if (StringEqualsIgnoreCase(request, "upload"))
	{
		response->printf("{\"err\":%d}", (uploadError) ? 1 : 0);
	}
	else if (StringEqualsIgnoreCase(request, "delete") && (parameter = GetKeyValue("name")) != nullptr)
	{
		const bool ok = MassStorage::Delete(parameter, false);
		response->printf("{\"err\":%d}", (ok) ? 0 : 1);
	}
	else if (StringEqualsIgnoreCase(request, "filelist") && (parameter = GetKeyValue("dir")) != nullptr)
	{
		OutputBuffer::ReleaseAll(response);
		const char* const firstVal = GetKeyValue("first");
		const unsigned int startAt = (firstVal == nullptr) ? 0 : StrToU32(firstVal);
		response = reprap.GetFilelistResponse(parameter, startAt);		// this may return nullptr
	}
	else if (StringEqualsIgnoreCase(request, "files"))
	{
		OutputBuffer::ReleaseAll(response);
		const char* dir = GetKeyValue("dir");
		if (dir == nullptr)
		{
			dir = GetPlatform().GetGCodeDir();
		}
		const char* const firstVal = GetKeyValue("first");
		const unsigned int startAt = (firstVal == nullptr) ? 0 : StrToU32(firstVal);
		const char* const flagDirsVal = GetKeyValue("flagDirs");
		const bool flagDirs = flagDirsVal != nullptr && StrToU32(flagDirsVal) == 1;
		response = reprap.GetFilesResponse(dir, startAt, flagDirs);				// this may return nullptr
	}
	else if (StringEqualsIgnoreCase(request, "move"))
	{
		const char* const oldVal = GetKeyValue("old");
		const char* const newVal = GetKeyValue("new");
		bool success = false;
		if (oldVal != nullptr && newVal != nullptr)
		{
			if (StringEqualsIgnoreCase(GetKeyValue("deleteexisting"), "yes") && MassStorage::FileExists(oldVal) && MassStorage::FileExists(newVal))
			{
				MassStorage::Delete(newVal, false);
			}
			success = MassStorage::Rename(oldVal, newVal, false);
		}
		response->printf("{\"err\":%d}", (success) ? 0 : 1);
	}
	else if (StringEqualsIgnoreCase(request, "mkdir"))
	{
		const char* const dirVal = GetKeyValue("dir");
		bool success = false;
		if (dirVal != nullptr)
		{
			success = MassStorage::MakeDirectory(dirVal, false);
		}
		response->printf("{\"err\":%d}", (success) ? 0 : 1);
	}
#else
	else if (	StringEqualsIgnoreCase(request, "upload")
			 || StringEqualsIgnoreCase(request, "delete")
			 || StringEqualsIgnoreCase(request, "filelist")
			 || StringEqualsIgnoreCase(request, "files")
			 || StringEqualsIgnoreCase(request, "move")
			 || StringEqualsIgnoreCase(request, "mkdir")
			)
	{
		response->copy("{err:1}");
	}
#endif
	else if (StringEqualsIgnoreCase(request, "fileinfo"))
	{
		const char* const nameVal = GetKeyValue("name");
		if (nameVal != nullptr)
		{
			// Regular rr_fileinfo?name=xxx call
			filenameBeingProcessed.copy(nameVal);
		}
		else
		{
			// Simple rr_fileinfo call to get info about the file being printed
			filenameBeingProcessed.Clear();
		}
		responderState = ResponderState::gettingFileInfo;
		return false;
	}
#if SUPPORT_OBJECT_MODEL
	else if (StringEqualsIgnoreCase(request, "model"))
	{
		OutputBuffer::ReleaseAll(response);
		const char *const filterVal = GetKeyValue("key");
		const char *const flagsVal = GetKeyValue("flags");
		response = reprap.GetModelResponse(filterVal, flagsVal);
	}
#endif
	else if (StringEqualsIgnoreCase(request, "config"))
	{
		OutputBuffer::ReleaseAll(response);
		response = reprap.GetConfigResponse();
	}
	else
	{
		RejectMessage("Unknown request", 500);
		return false;
	}

	return true;
}

const char* HttpResponder::GetKeyValue(const char *key) const noexcept
{
	for (size_t i = 0; i < numQualKeys; ++i)
	{
		if (StringEqualsIgnoreCase(qualifiers[i].key, key))
		{
			return qualifiers[i].value;
		}
	}
	return nullptr;
}

// Called to process a FileInfo request, which may take several calls
// Return true if complete
bool HttpResponder::SendFileInfo(bool quitEarly) noexcept
{
	OutputBuffer *jsonResponse = nullptr;
	bool gotFileInfo = (reprap.GetFileInfoResponse(filenameBeingProcessed.c_str(), jsonResponse, quitEarly) != GCodeResult::notFinished);
	if (gotFileInfo)
	{
		// Got it - send the response now
		outBuf->copy(	"HTTP/1.1 200 OK\r\n"
						"Cache-Control: no-cache, no-store, must-revalidate\r\n"
						"Pragma: no-cache\r\n"
						"Expires: 0\r\n"
						"Content-Type: application/json\r\n"
					);
		outBuf->catf("Content-Length: %u\r\n", (jsonResponse != nullptr) ? jsonResponse->Length() : 0);
<<<<<<< HEAD
		AddCorsHeader();
=======
		if (reprap.GetNetwork().GetCorsSite() != nullptr)
		{
			outBuf->catf("Access-Control-Allow-Origin: %s\r\n", reprap.GetNetwork().GetCorsSite());
		}
>>>>>>> 9a435706
		outBuf->cat("Connection: close\r\n\r\n");
		outBuf->Append(jsonResponse);
		if (outBuf->HadOverflow())
		{
			OutputBuffer::ReleaseAll(outBuf);
			ReportOutputBufferExhaustion(__FILE__, __LINE__);
			gotFileInfo = false;
		}
		else
		{
			filenameBeingProcessed.Clear();
			Commit();
		}
	}
	return gotFileInfo;
}

// Authenticate current IP and return true on success
bool HttpResponder::Authenticate() noexcept
{
	if (CheckAuthenticated())
	{
		return true;
	}

	if (numSessions < MaxHttpSessions)
	{
		sessions[numSessions].ip = GetRemoteIP();
		sessions[numSessions].lastQueryTime = millis();
		sessions[numSessions].isPostUploading = false;
		numSessions++;
		return true;
	}
	return false;
}

// Check and update the authentication
bool HttpResponder::CheckAuthenticated() noexcept
{
	const IPAddress remoteIP = GetRemoteIP();
	for (size_t i = 0; i < numSessions; i++)
	{
		if (sessions[i].ip == remoteIP)
		{
			sessions[i].lastQueryTime = millis();
			return true;
		}
	}
	return false;
}

bool HttpResponder::RemoveAuthentication() noexcept
{
	const IPAddress remoteIP = skt->GetRemoteIP();
	for (size_t i = numSessions; i != 0; )
	{
		--i;
		if (sessions[i].ip == remoteIP)
		{
			if (sessions[i].isPostUploading)
			{
				// Don't allow sessions with active POST uploads to be removed
				return false;
			}

			RemoveSession(i);
			return true;
		}
	}
	return false;
}

/*static*/ void HttpResponder::RemoveSession(size_t sessionToRemove) noexcept
{
	if (sessionToRemove < numSessions)
	{
		--numSessions;
		for (size_t k = sessionToRemove; k < numSessions; ++k)
		{
			sessions[k] = sessions[k + 1];
		}
	}
}

void HttpResponder::SendFile(const char* nameOfFileToSend, bool isWebFile) noexcept
{
#if HAS_MASS_STORAGE
	FileStore *fileToSend = nullptr;
	bool zip = false;

	if (isWebFile)
	{
		if (nameOfFileToSend[0] == '/')
		{
			++nameOfFileToSend;						// all web files are relative to the /www folder, so remove the leading '/'
		}

		// If we are asked to return the root, return the index file
		if (nameOfFileToSend[0] == 0)
		{
			nameOfFileToSend = INDEX_PAGE_FILE;
		}

		if (strlen(nameOfFileToSend) > MaxExpectedWebDirFilenameLength)
		{
			// We have been asked for a file with a very long name. Don't try to open it, because that may lead to MassStorage::CombineName generating an error message.
			// Instead, report a possible virus attack from the sending IP address.
			// Exception: it if is an OCSP request, just return 404.
			if (!StringStartsWith(nameOfFileToSend, "/ocsp"))
			{
				GetPlatform().MessageF(WarningMessage,
										"IP %s requested file '%.20s...' from HTTP server, possibly a virus attack\n",
										IP4String(GetRemoteIP()).c_str(), nameOfFileToSend);
			}
		}
		else
		{
			for (;;)
			{
				// Try to open a gzipped version of the file first
				if (!StringEndsWithIgnoreCase(nameOfFileToSend, ".gz") && strlen(nameOfFileToSend) + 3 <= MaxFilenameLength)
				{
					String<MaxFilenameLength> nameBuf;
					nameBuf.copy(nameOfFileToSend);
					nameBuf.cat(".gz");
					fileToSend = GetPlatform().OpenFile(GetPlatform().GetWebDir(), nameBuf.c_str(), OpenMode::read);
					if (fileToSend != nullptr)
					{
						zip = true;
						break;
					}
				}

				// That failed, so try to open the normal version of the file
				fileToSend = GetPlatform().OpenFile(GetPlatform().GetWebDir(), nameOfFileToSend, OpenMode::read);
				if (fileToSend != nullptr)
				{
					break;
				}

				if (StringEqualsIgnoreCase(nameOfFileToSend, INDEX_PAGE_FILE))
				{
					nameOfFileToSend = OLD_INDEX_PAGE_FILE;			// the index file wasn't found, so try the old one
				}
				else if (!strchr(nameOfFileToSend, '.'))			// if we were asked to return a file without a '.' in the name, return the index page
				{
					nameOfFileToSend = INDEX_PAGE_FILE;
				}
				else
				{
					break;
				}
			}
		}

		// If we still couldn't find the file and it was an HTML file, return the 404 error page
		if (fileToSend == nullptr && (StringEndsWithIgnoreCase(nameOfFileToSend, ".html") || StringEndsWithIgnoreCase(nameOfFileToSend, ".htm")))
		{
			nameOfFileToSend = FOUR04_PAGE_FILE;
			fileToSend = GetPlatform().OpenFile(GetPlatform().GetWebDir(), nameOfFileToSend, OpenMode::read);
		}

		if (fileToSend == nullptr)
		{
			RejectMessage("page not found<br>Check that the SD card is mounted and has the correct files in its /www folder", 404);
			return;
		}
	}
	else
	{
		fileToSend = GetPlatform().OpenFile(FS_PREFIX, nameOfFileToSend, OpenMode::read);
		if (fileToSend == nullptr)
		{
			RejectMessage("file not found", 404);
			return;
		}
	}

	fileBeingSent = fileToSend;
	outBuf->copy("HTTP/1.1 200 OK\r\n");

	// Don't cache files served by rr_download
	if (!isWebFile)
	{
		outBuf->cat(	"Cache-Control: no-cache, no-store, must-revalidate\r\n"
						"Pragma: no-cache\r\n"
						"Expires: 0\r\n"
					);
<<<<<<< HEAD
		AddCorsHeader();
=======
		if (reprap.GetNetwork().GetCorsSite() != nullptr)
		{
			outBuf->catf("Access-Control-Allow-Origin: %s\r\n", reprap.GetNetwork().GetCorsSite());
		}
>>>>>>> 9a435706
	}

	const char* contentType;
	if (StringEndsWithIgnoreCase(nameOfFileToSend, ".png"))
	{
		contentType = "image/png";
	}
	else if (StringEndsWithIgnoreCase(nameOfFileToSend, ".ico"))
	{
		contentType = "image/x-icon";
	}
	else if (StringEndsWithIgnoreCase(nameOfFileToSend, ".js"))
	{
		contentType = "application/javascript";
	}
	else if (StringEndsWithIgnoreCase(nameOfFileToSend, ".css"))
	{
		contentType = "text/css";
	}
	else if (StringEndsWithIgnoreCase(nameOfFileToSend, ".htm") || StringEndsWithIgnoreCase(nameOfFileToSend, ".html"))
	{
		contentType = "text/html";
	}
	else if (StringEndsWithIgnoreCase(nameOfFileToSend, ".zip"))
	{
		contentType = "application/zip";
		// Don't set zip true here, the content-encoding isn't gzip
	}
	else if (StringEndsWithIgnoreCase(nameOfFileToSend, ".g") || StringEndsWithIgnoreCase(nameOfFileToSend, ".gc") || StringEndsWithIgnoreCase(nameOfFileToSend, ".gcode"))
	{
		contentType = "text/plain";
	}
	else
	{
		contentType = "application/octet-stream";
	}
	outBuf->catf("Content-Type: %s\r\n", contentType);

	if (zip)
	{
		outBuf->cat("Content-Encoding: gzip\r\n");
	}

	outBuf->catf("Content-Length: %lu\r\n", fileToSend->Length());
	outBuf->cat("Connection: close\r\n\r\n");
	Commit();
#else
	RejectMessage("file not found", 404);
#endif
}

void HttpResponder::SendGCodeReply() noexcept
{
	{
		// Do we need to keep the G-Code reply for other clients?
		bool clearReply = false;
		MutexLocker Lock(gcodeReplyMutex);

		if (!gcodeReply.IsEmpty())
		{
			clientsServed++;
			if (clientsServed < numSessions)
			{
				// Yes - make sure the Network class doesn't discard its buffers yet
				// NB: This must happen here, because NetworkTransaction::Write() might already release OutputBuffers
				gcodeReply.IncreaseReferences(1);
			}
			else
			{
				// No - clean up again later
				clearReply = true;
			}

			if (reprap.Debug(moduleWebserver))
			{
				GetPlatform().MessageF(UsbMessage, "Sending G-Code reply to HTTP client %d of %d (length %u)\n", clientsServed, numSessions, gcodeReply.DataLength());
			}
		}

		// Send the whole G-Code reply as plain text to the client
		outBuf->copy(	"HTTP/1.1 200 OK\r\n"
						"Cache-Control: no-cache, no-store, must-revalidate\r\n"
						"Pragma: no-cache\r\n"
						"Expires: 0\r\n"
						"Content-Type: text/plain\r\n"
					);
		outBuf->catf("Content-Length: %u\r\n", gcodeReply.DataLength());
<<<<<<< HEAD
		AddCorsHeader();
=======
		if (reprap.GetNetwork().GetCorsSite() != nullptr)
		{
			outBuf->catf("Access-Control-Allow-Origin: %s\r\n", reprap.GetNetwork().GetCorsSite());
		}
>>>>>>> 9a435706
		outBuf->cat("Connection: close\r\n\r\n");
		outStack.Append(gcodeReply);

		// Possibly clean up the G-code reply once again
		if (clearReply)
		{
			gcodeReply.Clear();
		}
	}

	Commit();
}

// Send a JSON response to the current command. outBuf is non-null on entry.
void HttpResponder::SendJsonResponse(const char* command) noexcept
{
	// Try to authorise the user automatically to retain compatibility with the old web interface
	if (!CheckAuthenticated() && reprap.NoPasswordSet())
	{
		Authenticate();
	}

	// Update the authentication status and try to handle "text/plain" requests here
	if (CheckAuthenticated())
	{
		if (StringEqualsIgnoreCase(command, "reply"))			// rr_reply
		{
			SendGCodeReply();
			return;
		}

#if HAS_MASS_STORAGE
		if (StringEqualsIgnoreCase(command, "download"))
		{
			const char* const filename = GetKeyValue("name");
			if (filename != nullptr)
			{
				SendFile(filename, false);
				return;
			}
		}
#endif
	}

	// Try to process a request for JSON responses
	OutputBuffer *jsonResponse;
	bool mayKeepOpen;
	if (OutputBuffer::Allocate(jsonResponse))
	{
		const bool gotResponse = GetJsonResponse(command, jsonResponse, mayKeepOpen);
		if (!gotResponse)
		{
			// GetJsonResponse() changed the state instead of returning a response
			OutputBuffer::ReleaseAll(jsonResponse);
			return;
		}
		if (jsonResponse != nullptr && jsonResponse->HadOverflow())
		{
			// The response is incomplete because we ran out of buffers
			OutputBuffer::ReleaseAll(jsonResponse);
		}
	}

	if (jsonResponse == nullptr)
	{
		// We ran out of buffers at some point.
		// DC 2020-05-05: we no longer retry or discard responses if there are no buffers available, instead we return a 503 error immediately
		ReportOutputBufferExhaustion(__FILE__, __LINE__);

		// We know that we have an output buffer, but it may be too short to send a long reply, so send a short one
		outBuf->copy(serviceUnavailableResponse);
		Commit(ResponderState::free, false);
		return;
	}

	// Send the JSON response
	bool keepOpen = false;
	if (mayKeepOpen)
	{
		// Check that the browser wants to persist the connection too
		for (size_t i = 0; i < numHeaderKeys; ++i)
		{
			if (StringEqualsIgnoreCase(headers[i].key, "Connection"))
			{
				// Comment out the following line to disable persistent connections
				keepOpen = StringEqualsIgnoreCase(headers[i].value, "keep-alive");
				break;
			}
		}
	}

	// Note that when using RTOS the following response should preferably be small enough to fit in a single buffer.
	// This is because the current task may get suspended e.g. when reading from SD card to build a file list,
	// so other tasks may allocate buffers meanwhile, and the previous mechanism for ensuring that there is sufficient
	// buffer space remaining don't work.
	// This response is currently about 230 bytes long in the worst case.
	outBuf->copy(	"HTTP/1.1 200 OK\r\n"
					"Cache-Control: no-cache, no-store, must-revalidate\r\n"
					"Pragma: no-cache\r\n"
					"Expires: 0\r\n"
					"Content-Type: application/json\r\n"
				);
	const unsigned int replyLength = (jsonResponse != nullptr) ? jsonResponse->Length() : 0;
	outBuf->catf("Content-Length: %u\r\n", replyLength);
<<<<<<< HEAD
	AddCorsHeader();
=======
	if (reprap.GetNetwork().GetCorsSite() != nullptr)
	{
		outBuf->catf("Access-Control-Allow-Origin: %s\r\n", reprap.GetNetwork().GetCorsSite());
	}
>>>>>>> 9a435706
	outBuf->catf("Connection: %s\r\n\r\n", keepOpen ? "keep-alive" : "close");
	outBuf->Append(jsonResponse);

	if (outBuf->HadOverflow())
	{
		// We ran out of buffers at some point.
		// DC 2020-05-05: we no longer retry or discard responses if there are no buffers available, instead we return a 503 error immediately
		ReportOutputBufferExhaustion(__FILE__, __LINE__);

		// We know that we have an output buffer, but it may be too short to send a long reply, so send a short one
		outBuf->copy(serviceUnavailableResponse);
		Commit(ResponderState::free, false);
		return;
	}

	// Here if everything is OK
	Commit(keepOpen ? ResponderState::reading : ResponderState::free, false);
	if (reprap.Debug(moduleWebserver))
	{
		debugPrintf("Sending JSON reply, length %u\n", replyLength);
	}
}

// Process the message received. We have reached the end of the headers.
void HttpResponder::ProcessMessage() noexcept
{
	if (reprap.Debug(moduleWebserver))
	{
		Platform& p = GetPlatform();
		p.Message(UsbMessage, "HTTP req, command words {");
		for (size_t i = 0; i < numCommandWords; ++i)
		{
			p.MessageF(UsbMessage, " %s", commandWords[i]);
		}
		p.Message(UsbMessage, " }, parameters {");

		for (size_t i = 0; i < numQualKeys; ++i)
		{
			p.MessageF(UsbMessage, " %s=%s", qualifiers[i].key, qualifiers[i].value);
		}
		p.Message(UsbMessage, " }\n");
	}

	responderState = ResponderState::processingRequest;
	startedProcessingRequestAt = millis();
}

// Process the message received. We have reached the end of the headers.
void HttpResponder::ProcessRequest() noexcept
{
	if (numCommandWords < 2)
	{
		RejectMessage("too few command words");
		return;
	}

	// Reserve an output buffer before we process the request, or we won't be able to reply
	if (outBuf != nullptr || OutputBuffer::Allocate(outBuf))
	{
		if (StringEqualsIgnoreCase(commandWords[0], "GET"))
		{
			if (StringStartsWith(commandWords[1], KO_START))
			{
				SendJsonResponse(commandWords[1] + KoFirst);
			}
			else if (commandWords[1][0] == '/' && StringStartsWith(commandWords[1] + 1, KO_START))
			{
				SendJsonResponse(commandWords[1] + 1 + KoFirst);
			}
			else
			{
				SendFile(commandWords[1], true);
			}
			return;
		}

		if (StringEqualsIgnoreCase(commandWords[0], "OPTIONS"))
		{
			outBuf->copy(	"HTTP/1.1 204 No Content\r\n"
							"Allow: OPTIONS, GET, POST\r\n"
							"Cache-Control: no-cache, no-store, must-revalidate\r\n"
							"Pragma: no-cache\r\n"
							"Expires: 0\r\n"
							"Content-Length: 0\r\n"
						);
			if (reprap.GetNetwork().GetCorsSite() != nullptr)
			{
<<<<<<< HEAD
				outBuf->catf("Access-Control-Allow-Headers: Content-Type\r\n");
				AddCorsHeader();
			}
=======
				outBuf->catf("Access-Control-Allow-Headers: Content-Type\r\n"
							 "Access-Control-Allow-Origin: %s\r\n", reprap.GetNetwork().GetCorsSite());
			}
			outBuf->cat("\r\n");
>>>>>>> 9a435706
			if (outBuf->HadOverflow())
			{
				OutputBuffer::ReleaseAll(outBuf);
				ReportOutputBufferExhaustion(__FILE__, __LINE__);
			}
			else
			{
				Commit();
			}
			return;
		}

		if (CheckAuthenticated() && StringEqualsIgnoreCase(commandWords[0], "POST"))
		{
#if HAS_MASS_STORAGE
			const bool isUploadRequest = (StringEqualsIgnoreCase(commandWords[1], KO_START "upload"))
									  || (commandWords[1][0] == '/' && StringEqualsIgnoreCase(commandWords[1] + 1, KO_START "upload"));
			if (isUploadRequest)
			{
				const char* const filename = GetKeyValue("name");
				if (filename != nullptr)
				{
					// See how many bytes we expect to read
					bool contentLengthFound = false;
					for (size_t i = 0; i < numHeaderKeys; i++)
					{
						if (StringEqualsIgnoreCase(headers[i].key, "Content-Length"))
						{
							postFileLength = StrToU32(headers[i].value);
							contentLengthFound = true;
							break;
						}
					}

					// Start POST file upload
					if (!contentLengthFound)
					{
						RejectMessage("invalid POST upload request");
						return;
					}

					// Try to get the expected CRC
					const char* const expectedCrc = GetKeyValue("crc32");
					postFileGotCrc = (expectedCrc != nullptr);
					if (postFileGotCrc)
					{
						postFileExpectedCrc = StrHexToU32(expectedCrc, nullptr);
					}

					// Start a new file upload
					if (!StartUpload(FS_PREFIX, filename, (postFileGotCrc) ? OpenMode::writeWithCrc : OpenMode::write, postFileLength))
					{
						RejectMessage("could not create file");
						return;
					}

					// Try to get the last modified file date and time
					const char* const lastModifiedString = GetKeyValue("time");
					if (lastModifiedString != nullptr)
					{
						struct tm timeInfo;
						memset(&timeInfo, 0, sizeof(timeInfo));
						if (SafeStrptime(lastModifiedString, "%Y-%m-%dT%H:%M:%S", &timeInfo) != nullptr)
						{
							fileLastModified  = mktime(&timeInfo);
						}
						else
						{
							fileLastModified = 0;
						}
					}
					else
					{
						fileLastModified = 0;
					}

					if (reprap.Debug(moduleWebserver))
					{
						GetPlatform().MessageF(UsbMessage, "Start uploading file %s length %lu\n", filename, postFileLength);
					}
					uploadedBytes = 0;

					// Keep track of the connection that is now uploading
					const IPAddress remoteIP = GetRemoteIP();
					const uint16_t remotePort = skt->GetRemotePort();
					for (size_t i = 0; i < numSessions; i++)
					{
						if (sessions[i].ip == remoteIP)
						{
							sessions[i].postPort = remotePort;
							sessions[i].isPostUploading = true;
							break;
						}
					}
					return;
				}
			}
			RejectMessage("only rr_upload is supported for POST requests");
#else
			RejectMessage("POST requests are not supported");
#endif
		}
		else
		{
			RejectMessage("Unknown message type or not authenticated");
		}
	}
	else
	{
		// No output buffers available. Ideally we would wait for one with timeout. For now we just quit.
		responderState = ResponderState::free;
	}
}

// Reject the current message
void HttpResponder::RejectMessage(const char* response, unsigned int code) noexcept
{
	if (reprap.Debug(moduleWebserver))
	{
		GetPlatform().MessageF(UsbMessage, "Webserver: rejecting message with: %u %s\n", code, response);
	}

	if (outBuf != nullptr || OutputBuffer::Allocate(outBuf))
	{
		outBuf->printf("HTTP/1.1 %u %s\r\n"
					   "Connection: close\r\n", code, response);
<<<<<<< HEAD
		AddCorsHeader();
=======
		if (reprap.GetNetwork().GetCorsSite() != nullptr)
		{
			outBuf->catf("Access-Control-Allow-Origin: %s\r\n", reprap.GetNetwork().GetCorsSite());
		}
>>>>>>> 9a435706
		outBuf->catf("\r\n%s%s%s", ErrorPagePart1, response, ErrorPagePart2);
		Commit();
	}
	else
	{
		// No output buffers available. Ideally we would wait for one with timeout. For now we just quit.
		responderState = ResponderState::free;
	}
}

#if HAS_MASS_STORAGE

// This function overrides the one in class NetworkResponder.
// It tries to process a chunk of uploaded data and changes the state if finished.
void HttpResponder::DoUpload() noexcept
{
	const uint8_t *buffer;
	size_t len;
	if (skt->ReadBuffer(buffer, len))
	{
		skt->Taken(len);
		uploadedBytes += len;

		(void)CheckAuthenticated();							// uploading may take a long time, so make sure the requester IP is not timed out
		timer = millis();									// reset the timer

		if (!dummyUpload)
		{
			if (!fileBeingUploaded.Write(buffer, len))
			{
				uploadError = true;
				GetPlatform().Message(ErrorMessage, "HTTP: could not write upload data\n");
				CancelUpload();
				SendJsonResponse("upload");
				return;
			}
		}
	}
	else if (!skt->CanRead() || millis() - timer >= HttpSessionTimeout)
	{
		// Sometimes uploads can get stuck; make sure they are cancelled when that happens
		ConnectionLost();
		return;
	}

	// See if the upload has finished
	if (uploadedBytes >= postFileLength)
	{
		// Reset POST upload state for this client
		const IPAddress remoteIP = GetRemoteIP();
		for (size_t i = 0; i < numSessions; i++)
		{
			if (sessions[i].ip == remoteIP && sessions[i].isPostUploading)
			{
				sessions[i].isPostUploading = false;
				sessions[i].lastQueryTime = millis();
				break;
			}
		}

		FinishUpload(postFileLength, fileLastModified, postFileGotCrc, postFileExpectedCrc);
		SendJsonResponse("upload");
	}
}

#endif

// This is called to force termination if we implement the specified protocol
void HttpResponder::Terminate(NetworkProtocol protocol, NetworkInterface *interface) noexcept
{
	if (responderState != ResponderState::free && (protocol == HttpProtocol || protocol == AnyProtocol) && skt != nullptr && skt->GetInterface() == interface)
	{
		ConnectionLost();
	}
}

// This overrides the version in class NetworkResponder
void HttpResponder::CancelUpload() noexcept
{
	if (skt != nullptr)
	{
		for (size_t i = 0; i < numSessions; i++)
		{
			if (sessions[i].ip == skt->GetRemoteIP() && sessions[i].isPostUploading)
			{
				sessions[i].isPostUploading = false;
				sessions[i].lastQueryTime = millis();
				break;
			}
		}
	}
	UploadingNetworkResponder::CancelUpload();
}

// This overrides the version in class NetworkResponder
void HttpResponder::SendData() noexcept
{
	NetworkResponder::SendData();
	if (responderState == ResponderState::reading)
	{
		timer = millis();				// restart the timer
	}
}

void HttpResponder::Diagnostics(MessageType mt) const noexcept
{
	GetPlatform().MessageF(mt, " HTTP(%d)", (int)responderState);
}

/*static*/ void HttpResponder::InitStatic() noexcept
{
	gcodeReplyMutex.Create("HttpGCodeReply");
}

// This is called when we are shutting down the network or just this protocol. It may be called even if this protocol isn't enabled.
/*static*/ void HttpResponder::Disable() noexcept
{
	MutexLocker lock(gcodeReplyMutex);

	clientsServed = 0;
	numSessions = 0;
	gcodeReply.ReleaseAll();
}

// This is called from the GCodes task to store a response, which is picked up by the Network task
/*static*/ void HttpResponder::HandleGCodeReply(const char *reply) noexcept
{
	if (numSessions > 0)
	{
		MutexLocker lock(gcodeReplyMutex);

		OutputBuffer *buffer = gcodeReply.GetLastItem();
		if (buffer == nullptr || buffer->IsReferenced())
		{
			if (!OutputBuffer::Allocate(buffer))
			{
				// No more space available, stop here
				return;
			}
			if (!gcodeReply.Push(buffer))
			{
				// Can't push, so buffer was discarded. Don't append to it.
				return;
			}
		}

		buffer->cat(reply);
		clientsServed = 0;
		seq++;
	}
}

/*static*/ void HttpResponder::HandleGCodeReply(OutputBuffer *reply) noexcept
{
	if (reply != nullptr)
	{
		if (numSessions > 0)
		{
			// FIXME: This might cause G-code responses to be sent twice to fast HTTP clients, but
			// I (chrishamm) cannot think of a nicer way to deal with slow clients at the moment...
			MutexLocker lock(gcodeReplyMutex);

			gcodeReply.Push(reply);
			clientsServed = 0;
			seq++;
		}
		else
		{
			// Don't use buffers that may never get released...
			OutputBuffer::ReleaseAll(reply);
		}
	}
}

// Check for timed out sessions and old reply buffers
/*static*/ void HttpResponder::CheckSessions() noexcept
{
	unsigned int clientsTimedOut = 0;
	const uint32_t now = millis();
	for (size_t i = numSessions; i != 0; )
	{
		--i;
		if (now - sessions[i].lastQueryTime > HttpSessionTimeout)
		{
			RemoveSession(i);
			clientsTimedOut++;
		}
	}

	// If we cannot send the G-Code reply to anyone, we may free up some run-time space by dumping it
	if (clientsTimedOut != 0)
	{
		bool released = false;
		{
			MutexLocker lock(gcodeReplyMutex);

			clientsServed += clientsTimedOut;			// assume the disconnected clients haven't fetched the G-Code reply yet
			if (numSessions == 0 || clientsServed >= numSessions)
			{
				while (!gcodeReply.IsEmpty())
				{
					OutputBuffer *buf = gcodeReply.Pop();
					OutputBuffer::ReleaseAll(buf);
				}
				released = true;
			}
			clientsServed = 0;
		}
		if (released && reprap.Debug(moduleWebserver))
		{
			debugPrintf("Released gcodeReply, free buffers=%u\n", OutputBuffer::GetFreeBuffers());
		}
	}
	else if (!gcodeReply.IsEmpty())
	{
		// Check whether we can time out any GCode buffers
		bool released;
		{
			MutexLocker lock(gcodeReplyMutex);
			released = gcodeReply.ApplyTimeout(HttpSessionTimeout);
		}
		if (released && reprap.Debug(moduleWebserver))
		{
			debugPrintf("Timed out gcodeReply, free buffers=%u\n", OutputBuffer::GetFreeBuffers());
		}
	}
}

/*static*/ void HttpResponder::CommonDiagnostics(MessageType mtype) noexcept
{
	GetPlatform().MessageF(mtype, "HTTP sessions: %u of %u\n", numSessions, MaxHttpSessions);
}

void HttpResponder::AddCorsHeader() noexcept
{
	if (reprap.GetNetwork().GetCorsSite() != nullptr)
	{
		outBuf->catf("Access-Control-Allow-Origin: %s\r\n", reprap.GetNetwork().GetCorsSite());
	}
}

// Static data

HttpResponder::HttpSession HttpResponder::sessions[MaxHttpSessions];
unsigned int HttpResponder::numSessions = 0;
unsigned int HttpResponder::clientsServed = 0;

volatile uint16_t HttpResponder::seq = 0;
volatile OutputStack HttpResponder::gcodeReply;
Mutex HttpResponder::gcodeReplyMutex;

#endif // SUPPORT_HTTP

// End<|MERGE_RESOLUTION|>--- conflicted
+++ resolved
@@ -670,14 +670,7 @@
 						"Content-Type: application/json\r\n"
 					);
 		outBuf->catf("Content-Length: %u\r\n", (jsonResponse != nullptr) ? jsonResponse->Length() : 0);
-<<<<<<< HEAD
 		AddCorsHeader();
-=======
-		if (reprap.GetNetwork().GetCorsSite() != nullptr)
-		{
-			outBuf->catf("Access-Control-Allow-Origin: %s\r\n", reprap.GetNetwork().GetCorsSite());
-		}
->>>>>>> 9a435706
 		outBuf->cat("Connection: close\r\n\r\n");
 		outBuf->Append(jsonResponse);
 		if (outBuf->HadOverflow())
@@ -866,14 +859,7 @@
 						"Pragma: no-cache\r\n"
 						"Expires: 0\r\n"
 					);
-<<<<<<< HEAD
 		AddCorsHeader();
-=======
-		if (reprap.GetNetwork().GetCorsSite() != nullptr)
-		{
-			outBuf->catf("Access-Control-Allow-Origin: %s\r\n", reprap.GetNetwork().GetCorsSite());
-		}
->>>>>>> 9a435706
 	}
 
 	const char* contentType;
@@ -961,14 +947,7 @@
 						"Content-Type: text/plain\r\n"
 					);
 		outBuf->catf("Content-Length: %u\r\n", gcodeReply.DataLength());
-<<<<<<< HEAD
 		AddCorsHeader();
-=======
-		if (reprap.GetNetwork().GetCorsSite() != nullptr)
-		{
-			outBuf->catf("Access-Control-Allow-Origin: %s\r\n", reprap.GetNetwork().GetCorsSite());
-		}
->>>>>>> 9a435706
 		outBuf->cat("Connection: close\r\n\r\n");
 		outStack.Append(gcodeReply);
 
@@ -1073,14 +1052,7 @@
 				);
 	const unsigned int replyLength = (jsonResponse != nullptr) ? jsonResponse->Length() : 0;
 	outBuf->catf("Content-Length: %u\r\n", replyLength);
-<<<<<<< HEAD
 	AddCorsHeader();
-=======
-	if (reprap.GetNetwork().GetCorsSite() != nullptr)
-	{
-		outBuf->catf("Access-Control-Allow-Origin: %s\r\n", reprap.GetNetwork().GetCorsSite());
-	}
->>>>>>> 9a435706
 	outBuf->catf("Connection: %s\r\n\r\n", keepOpen ? "keep-alive" : "close");
 	outBuf->Append(jsonResponse);
 
@@ -1168,16 +1140,10 @@
 						);
 			if (reprap.GetNetwork().GetCorsSite() != nullptr)
 			{
-<<<<<<< HEAD
 				outBuf->catf("Access-Control-Allow-Headers: Content-Type\r\n");
 				AddCorsHeader();
 			}
-=======
-				outBuf->catf("Access-Control-Allow-Headers: Content-Type\r\n"
-							 "Access-Control-Allow-Origin: %s\r\n", reprap.GetNetwork().GetCorsSite());
-			}
 			outBuf->cat("\r\n");
->>>>>>> 9a435706
 			if (outBuf->HadOverflow())
 			{
 				OutputBuffer::ReleaseAll(outBuf);
@@ -1304,14 +1270,7 @@
 	{
 		outBuf->printf("HTTP/1.1 %u %s\r\n"
 					   "Connection: close\r\n", code, response);
-<<<<<<< HEAD
 		AddCorsHeader();
-=======
-		if (reprap.GetNetwork().GetCorsSite() != nullptr)
-		{
-			outBuf->catf("Access-Control-Allow-Origin: %s\r\n", reprap.GetNetwork().GetCorsSite());
-		}
->>>>>>> 9a435706
 		outBuf->catf("\r\n%s%s%s", ErrorPagePart1, response, ErrorPagePart2);
 		Commit();
 	}
