/*
 * Startup.cpp
 *
 *  Created on: 26 Mar 2018
 *      Author: David
 */

#include "Tasks.h"
#include "RepRap.h"
#include "Platform.h"
#include <Cache.h>
#include <Platform/TaskPriorities.h>
#include <Hardware/SoftwareReset.h>
#include <Hardware/NonVolatileMemory.h>
#include <Storage/CRC32.h>
#include <Movement/StepTimer.h>

#if SAM4E || SAM4S || SAME70
# include <efc/efc.h>		// for efc_enable_cloe()
#endif

#if SAME5x
# include <hpl_user_area.h>
#endif

#include <FreeRTOS.h>
#include <task.h>
#include <freertos_task_additions.h>
#include <malloc.h>

const uint8_t memPattern = 0xA5;		// this must be the same pattern as FreeRTOS because we use common code for checking for stack overflow

<<<<<<< HEAD
extern char _end;						// defined in linker script
extern uint32_t _estack;				// defined in linker script

=======
>>>>>>> 8790f2a8
// Define replacement standard library functions
#include <syscalls.h>

#ifndef DEBUG
extern uint32_t _firmware_crc;			// defined in linker script
#endif

// MAIN task data
// The main task currently runs GCodes, so it needs to be large enough to hold the matrices used for delta auto calibration.
// The worst case stack usage is after running delta auto calibration with Move debugging enabled.
// The timer and idle tasks currently never do I/O, so they can be much smaller.
#if SAME70
constexpr unsigned int MainTaskStackWords = 1800;			// on the SAME70 we use matrices of doubles
#elif defined(__LPC17xx__)
constexpr unsigned int MainTaskStackWords = 1110-(16*9);	// LPC builds only support 16 calibration points, so less space needed
#else
constexpr unsigned int MainTaskStackWords = 1110;			// on other processors we use matrixes of floats
#endif

static Task<MainTaskStackWords> mainTask;
extern "C" [[noreturn]] void MainTask(void * pvParameters) noexcept;

// Idle task data
constexpr unsigned int IdleTaskStackWords = 50;				// currently we don't use the idle talk for anything, so this can be quite small
static Task<IdleTaskStackWords> idleTask;

extern "C" void vApplicationGetIdleTaskMemory(StaticTask_t **ppxIdleTaskTCBBuffer, StackType_t **ppxIdleTaskStackBuffer, uint32_t *pulIdleTaskStackSize) noexcept
{
	*ppxIdleTaskTCBBuffer = idleTask.GetTaskMemory();
	*ppxIdleTaskStackBuffer = idleTask.GetStackBase();
	*pulIdleTaskStackSize = idleTask.GetStackSize();
}

#if configUSE_TIMERS

// Timer task data
constexpr unsigned int TimerTaskStackWords = 60;
static Task<TimerTaskStackWords> timerTask;

extern "C" void vApplicationGetTimerTaskMemory(StaticTask_t **ppxTimerTaskTCBBuffer, StackType_t **ppxTimerTaskStackBuffer, uint32_t *pulTimerTaskStackSize) noexcept
{
    *ppxTimerTaskTCBBuffer = timerTask.GetTaskMemory();
    *ppxTimerTaskStackBuffer = timerTask.GetStackBase();
    *pulTimerTaskStackSize = timerTask.GetStackSize();
}

#endif

// Mutexes
static Mutex i2cMutex;
static Mutex mallocMutex;

// We need to make malloc/free thread safe. We must use a recursive mutex for it.
extern "C" void GetMallocMutex() noexcept
{
	if (xTaskGetSchedulerState() == taskSCHEDULER_RUNNING)		// don't take mutex if scheduler not started or suspended
	{
		mallocMutex.Take();
	}
}

extern "C" void ReleaseMallocMutex() noexcept
{
	if (xTaskGetSchedulerState() == taskSCHEDULER_RUNNING)		// don't release mutex if scheduler not started or suspended
	{
		mallocMutex.Release();
	}
}

// Get a 4-byte aligned NonVolatileMemory buffer suitable for the crash handler to use for reading/writing flash memory.
// We don't want to use a static buffer because that is wasteful of RAM, given that only the crash handler uses it, we have interrupts disabled while we use it,
// and we reset immediately afterwards.
// Instead we use either the bottom or top of the main task stack.
// Parameter 'stk' is the stack we are interested in, which we must not overwrite. The caller is either using the same stack a little lower, or the exception stack.
void *Tasks::GetNVMBuffer(const uint32_t *stk) noexcept
{
	constexpr size_t stackAllowance = 128;
	static_assert((sizeof(NonVolatileMemory) & 3) == 0);
	static_assert(MainTaskStackWords * 4 >= 2 * sizeof(NonVolatileMemory) + stackAllowance + 4);
	const char * const cStack = reinterpret_cast<const char*>(stk);

	// See if we can use the bottom of the main task stack
	char *ret = (char *)&mainTask + sizeof(TaskBase);
	if (cStack > ret + (sizeof(NonVolatileMemory) + stackAllowance + 4))	// allow space for the buffer + 128b in case we are on that stack
	{
		ret += 4;															// the +4 is so that we leave the stack marker alone in case the main task raised the exception
	}
	else
	{
		ret += (MainTaskStackWords * 4) - sizeof(NonVolatileMemory);		// use the top area instead
	}
	return ret;
}

// Application entry point
[[noreturn]] void AppMain() noexcept
{
	pinMode(DiagPin, (DiagOnPolarity) ? OUTPUT_LOW : OUTPUT_HIGH);			// set up status LED for debugging and turn it off
#ifdef DUET3MINI
	pinMode(ActLedPin, (ActOnPolarity) ? OUTPUT_LOW : OUTPUT_HIGH);			// set up activity LED and turn it off
#endif

#if !defined(DEBUG) && !defined(__LPC17xx__)	// don't check the CRC of a debug build because debugger breakpoints mess up the CRC
	// Check the integrity of the firmware by checking the firmware CRC
	{
		const char *firmwareStart = reinterpret_cast<const char*>(SCB->VTOR & 0xFFFFFF80);
		CRC32 crc;
		crc.Update(firmwareStart, (const char*)&_firmware_crc - firmwareStart);
		if (crc.Get() != _firmware_crc)
		{
			// CRC failed so flash the diagnostic LED 3 times, pause and repeat. This is the same error code used by the Duet 3 expansion boards bootloader.
			for (unsigned int i = 0; ; ++i)
			{
				const bool on = (i & 1) == 0 && (i & 15) < 6;				// turn LED on if count is 0, 2, 4 or 16, 18, 20 etc. otherwise turn it off
				digitalWrite(DiagPin, XNor(on, DiagOnPolarity));
				for (unsigned int j = 0; j < 500; ++j)
				{
					delayMicroseconds(1000);								// delayMicroseconds only works with low values of delay so do 1ms at a time
				}
			}
		}
	}
#endif	// !defined(DEBUG) && !defined(__LPC17xx__)

	// Fill the free memory with a pattern so that we can check for stack usage and memory corruption
	char *_ecv_array heapend = heapTop;
	const char *_ecv_array stack_ptr = (const char*_ecv_array)GetStackPointer();
	while (heapend + 16 < stack_ptr)
	{
		*heapend++ = memPattern;
	}

#if SAME5x
	{
		const uint32_t bootloaderSize = SCB->VTOR & 0xFFFFFF80;
		if (bootloaderSize == 0x4000)
		{
			// Looks like this is release firmware that was loaded by a bootloader in the first 16Kb of flash
			// Check that the bootloader is protected and EEPROM is configured
			uint64_t nvmUserRow0 = *reinterpret_cast<const uint64_t*>(NVMCTRL_USER);						// we only need values in the first 64 bits of the user area
			constexpr uint64_t mask =     ((uint64_t)0x0F << 32) | ((uint64_t)0x07 << 36) | (0x0F << 26);	// we just want NVM_BOOT (bits 26-29), SEE.SBLK (bits 32-35) and SEE.PSZ (bits 36:38)
			constexpr uint64_t reqValue = ((uint64_t)0x01 << 32) | ((uint64_t)0x03 << 36) | (13 << 26);		// 4K SMART EEPROM and 16K bootloader (SBLK=1 PSZ=3 BOOTPROT=13)

			if ((nvmUserRow0 & mask) != reqValue)
			{
				nvmUserRow0 = (nvmUserRow0 & ~mask) | reqValue;												// set up the required value
				_user_area_write(reinterpret_cast<void*>(NVMCTRL_USER), 0, reinterpret_cast<const uint8_t*>(&nvmUserRow0), sizeof(nvmUserRow0));

				// If we reset immediately then the user area write doesn't complete and the bits get set to all 1s.
				delayMicroseconds(10000);
				ResetProcessor();
			}
		}
	}
#endif

	CoreInit();
	DeviceInit();

	// Trap integer divide-by-zero.
	// We could also trap unaligned memory access, if we change the gcc options to not generate code that uses unaligned memory access.
	SCB->CCR |= SCB_CCR_DIV_0_TRP_Msk;

#if !defined(__LPC17xx__) && !SAME5x
	// When doing a software reset, we disable the NRST input (User reset) to prevent the negative-going pulse that gets generated on it being held
	// in the capacitor and changing the reset reason from Software to User. So enable it again here. We hope that the reset signal will have gone away by now.
# ifndef RSTC_MR_KEY_PASSWD
// Definition of RSTC_MR_KEY_PASSWD is missing in the SAM3X ASF files
#  define RSTC_MR_KEY_PASSWD (0xA5u << 24)
# endif
	RSTC->RSTC_MR = RSTC_MR_KEY_PASSWD | RSTC_MR_URSTEN;
#endif

	Cache::Init();					// initialise the cache and/or the MPU, if applicable to this processor
	Cache::Enable();

#if SAM4S
	efc_enable_cloe(EFC0);			// enable code loop optimisation
#elif SAM4E || SAME70
	efc_enable_cloe(EFC);			// enable code loop optimisation
#endif

	idleTask.AddToList();			// add the FreeRTOS internal tasks to the task list

#if configUSE_TIMERS
	timerTask.AddToList();
#endif

	// Create the mutexes and the startup task
	mallocMutex.Create("Malloc");
	i2cMutex.Create("I2C");
	mainTask.Create(MainTask, "MAIN", nullptr, TaskPriority::SpinPriority);

	StepTimer::Init();				// initialise the step pulse timer now because we use it for measuring task CPU usage
	vTaskStartScheduler();			// doesn't return
	for (;;) { }					// keep gcc happy
}

extern "C" [[noreturn]] void MainTask(void *pvParameters) noexcept
{
	reprap.Init();
	for (;;)
	{
		reprap.Spin();
	}
}

#ifdef __LPC17xx__
	extern "C" size_t xPortGetTotalHeapSize( void );
#endif

// Return the amount of free handler stack space. It may be negative if the stack has overflowed into the area reserved for the heap.
static ptrdiff_t GetHandlerFreeStack() noexcept
{
	const char * const ramend = (const char*)&_estack;
	const char * stack_lwm = sysStackLimit;
	while (stack_lwm < ramend && *stack_lwm == memPattern)
	{
		++stack_lwm;
	}
	return stack_lwm - sysStackLimit;
}

ptrdiff_t Tasks::GetNeverUsedRam() noexcept
{
	return heapLimit - heapTop;
}

const char* Tasks::GetHeapTop() noexcept
{
	return heapTop;
}

// Allocate memory permanently. Using this saves about 8 bytes per object. You must not call free() on the returned object.
// It doesn't try to allocate from the free list maintained by malloc, only from virgin memory.
void *Tasks::AllocPermanent(size_t sz, std::align_val_t align) noexcept
{
	GetMallocMutex();
	void * const ret = CoreAllocPermanent(sz, align);
	ReleaseMallocMutex();
	return ret;
}

// Function called by FreeRTOS and internally to reset the run-time counter and return the number of timer ticks since it was last reset
extern "C" uint32_t TaskResetRunTimeCounter() noexcept
{
	static uint32_t whenLastReset = 0;
	const uint32_t now = StepTimer::GetTimerTicks();
	const uint32_t ret = now - whenLastReset;
	whenLastReset = now;
	return ret;
}

// Write data about the current task
void Tasks::Diagnostics(MessageType mtype) noexcept
{
	Platform& p = reprap.GetPlatform();
	p.Message(mtype, "=== RTOS ===\n");
	// Print memory stats
	{
		const char * const ramstart =
#if SAME5x
			(char *) HSRAM_ADDR;
#elif defined(__LPC17xx__)
			(char *) 0x10000000;
#else
			(char *) IRAM_ADDR;
#endif
		p.MessageF(mtype, "Static ram: %d\n", &_end - ramstart);

#ifdef __LPC17xx__
		p.MessageF(mtype, "Dynamic Memory (RTOS Heap 5): %d free, %d never used\n", xPortGetFreeHeapSize(), xPortGetMinimumEverFreeHeapSize() );
#else
		const struct mallinfo mi = mallinfo();
		p.MessageF(mtype, "Dynamic ram: %d of which %d recycled\n", mi.uordblks, mi.fordblks);
#endif
		p.MessageF(mtype, "Never used RAM %d, free system stack %d words\n", GetNeverUsedRam(), GetHandlerFreeStack()/4);

	}	// end memory stats scope

	const uint32_t timeSinceLastCall = TaskResetRunTimeCounter();
	float totalCpuPercent = 0.0;
	p.Message(mtype, "Tasks:");
	for (TaskBase *t = TaskBase::GetTaskList(); t != nullptr; t = t->GetNext())
	{
		ExtendedTaskStatus_t taskDetails;
		vTaskGetExtendedInfo(t->GetFreeRTOSHandle(), &taskDetails);

		const char* stateText;
		switch (taskDetails.eCurrentState)
		{
		case esRunning:
			stateText = "running";
			break;
		case esReady:
			stateText = "ready";
			break;
		case esNotifyWaiting:
			stateText = "notifyWait";
			break;
		case esResourceWaiting:
			stateText = "resourceWait:";
			break;
		case esDelaying:
			stateText = "delaying";
			break;
		case esSuspended:
			stateText = "suspended";
			break;
		case esBlocked:
			stateText = "blocked";
			break;
		default:
			stateText = "invalid";
			break;
		}

		const char *mutexName = "";
		if (taskDetails.eCurrentState == esResourceWaiting)
		{
			const Mutex *m = Mutex::GetMutexList();
			while (m != nullptr)
			{
				if ((const void *)m == taskDetails.pvResource)
				{
					mutexName = m->GetName();
					break;
				}
				m = m->GetNext();
			}
		}

		const float cpuPercent = (100 * (float)taskDetails.ulRunTimeCounter)/(float)timeSinceLastCall;
		totalCpuPercent += cpuPercent;
		p.MessageF(mtype, " %s(%s%s,%.1f%%,%u)", taskDetails.pcTaskName, stateText, mutexName, (double)cpuPercent, (unsigned int)taskDetails.usStackHighWaterMark);
	}
	p.MessageF(mtype, ", total %.1f%%\nOwned mutexes:", (double)totalCpuPercent);

	for (const Mutex *m = Mutex::GetMutexList(); m != nullptr; m = m->GetNext())
	{
		const TaskHandle holder = m->GetHolder();
		if (holder != nullptr)
		{
			p.MessageF(mtype, " %s(%s)", m->GetName(), pcTaskGetName(holder->GetFreeRTOSHandle()));
		}
	}
	p.Message(mtype, "\n");
}

TaskHandle Tasks::GetMainTask() noexcept
{
	return &mainTask;
}

void Tasks::TerminateMainTask() noexcept
{
	mainTask.TerminateAndUnlink();
}

Mutex *Tasks::GetI2CMutex() noexcept
{
	return &i2cMutex;
}

// This intercepts the 1ms system tick
extern "C" void vApplicationTickHook() noexcept
{
	CoreSysTick();
	reprap.Tick();
}

// We don't need the time zone functionality. Declaring these saves 8Kb.
extern "C" void __tzset() noexcept { }
extern "C" void __tz_lock() noexcept { }
extern "C" void __tz_unlock() noexcept { }
extern "C" void _tzset_unlocked() noexcept { }

#if SUPPORT_CAN_EXPANSION

// Functions called by CanMessageBuffer in CANlib
void *MessageBufferAlloc(size_t sz, std::align_val_t align) noexcept
{
	return Tasks::AllocPermanent(sz, align);
}

void MessageBufferDelete(void *ptr, std::align_val_t align) noexcept { }

#endif

// End<|MERGE_RESOLUTION|>--- conflicted
+++ resolved
@@ -30,12 +30,6 @@
 
 const uint8_t memPattern = 0xA5;		// this must be the same pattern as FreeRTOS because we use common code for checking for stack overflow
 
-<<<<<<< HEAD
-extern char _end;						// defined in linker script
-extern uint32_t _estack;				// defined in linker script
-
-=======
->>>>>>> 8790f2a8
 // Define replacement standard library functions
 #include <syscalls.h>
 
