--- conflicted
+++ resolved
@@ -1234,11 +1234,7 @@
 					}
 					else if (logOnStallDrivers.Intersects(mask))
 					{
-<<<<<<< HEAD
-						MessageF(WarningMessage, "Driver %u stalled at Z height %.2f", nextDriveToPoll, (double)reprap.GetMove().LiveCoordinate(Z_AXIS, reprap.GetGCodes().GetPrimaryMovementState().currentTool));
-=======
-						MessageF(WarningMessage, "Driver %u stalled at Z height %.2f\n", nextDriveToPoll, (double)reprap.GetMove().LiveCoordinate(Z_AXIS, reprap.GetCurrentTool()));
->>>>>>> 812aa631
+						MessageF(WarningMessage, "Driver %u stalled at Z height %.2f\n", nextDriveToPoll, (double)reprap.GetMove().LiveCoordinate(Z_AXIS, reprap.GetGCodes().GetPrimaryMovementState().currentTool));
 					}
 				}
 # endif
