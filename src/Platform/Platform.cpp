/****************************************************************************************************

 RepRapFirmware

 Platform contains all the code and definitions to deal with machine-dependent things such as control
 pins, bed area, number of extruders, tolerable accelerations and speeds and so on.

 -----------------------------------------------------------------------------------------------------

 Version 0.1

 18 November 2012

 Adrian Bowyer
 RepRap Professional Ltd
 http://reprappro.com

 Licence: GPL

 ****************************************************************************************************/

#include "Platform.h"

#include <Heating/Heat.h>
#include <Movement/DDA.h>
#include <Movement/Move.h>
#include <Movement/StepTimer.h>
#include <Tools/Tool.h>
#include <Endstops/ZProbe.h>
#include <Networking/Network.h>
#include <PrintMonitor/PrintMonitor.h>
#include <FilamentMonitors/FilamentMonitor.h>
#include "RepRap.h"
#include "Heap.h"
#include "Scanner.h"
#include "Event.h"
#include <Version.h>
#include "Logger.h"
#include "Tasks.h"
#include <Cache.h>
#include <Hardware/Spi/SharedSpiDevice.h>
#include <Math/Isqrt.h>
#include <Hardware/I2C.h>
#include <Hardware/NonVolatileMemory.h>
#include <Storage/CRC32.h>
#include <Accelerometers/Accelerometers.h>

#if SAM4E || SAM4S || SAME70
# include <AnalogIn.h>
using LegacyAnalogIn::AdcBits;
# include <DmacManager.h>
# include <pmc/pmc.h>
# if SAME70
static_assert(NumDmaChannelsUsed <= NumDmaChannelsSupported, "Need more DMA channels in CoreNG");
# endif
#elif SAME5x
# include <AnalogIn.h>
# include <DmacManager.h>
using AnalogIn::AdcBits;			// for compatibility with CoreNG, which doesn't have the AnalogIn namespace
#elif defined(__LPC17xx__)
# include "LPC/BoardConfig.h"
#endif

#include <Libraries/sd_mmc/sd_mmc.h>

#if SUPPORT_TMC2660
# include "Movement/StepperDrivers/TMC2660.h"
#endif
#if SUPPORT_TMC22xx
# include "Movement/StepperDrivers/TMC22xx.h"
#endif
#if SUPPORT_TMC51xx
# include "Movement/StepperDrivers/TMC51xx.h"
#endif

#if HAS_WIFI_NETWORKING
# include <Comms/FirmwareUpdater.h>
#endif

#if SUPPORT_DIRECT_LCD
# include "Display/Display.h"
#endif

#if SUPPORT_IOBITS
# include "PortControl.h"
#endif

#if HAS_SBC_INTERFACE
# include "SBC/SbcInterface.h"
# include "SBC/DataTransfer.h"
#endif

#if HAS_NETWORKING
# include "Networking/HttpResponder.h"
# include "Networking/FtpResponder.h"
# include "Networking/TelnetResponder.h"
#endif

#if SUPPORT_CAN_EXPANSION
# include "CAN/CanMessageGenericConstructor.h"
# include "CAN/CanInterface.h"
# include <CanMessageGenericTables.h>
#endif

#if SUPPORT_REMOTE_COMMANDS
# include <CanMessageGenericParser.h>
#endif

#include <climits>

#if !defined(HAS_LWIP_NETWORKING) || !defined(HAS_WIFI_NETWORKING) || !defined(HAS_CPU_TEMP_SENSOR) || !defined(HAS_HIGH_SPEED_SD) \
 || !defined(HAS_SMART_DRIVERS) || !defined(HAS_STALL_DETECT) || !defined(HAS_VOLTAGE_MONITOR) || !defined(HAS_12V_MONITOR) || !defined(HAS_VREF_MONITOR) \
 || !defined(SUPPORT_NONLINEAR_EXTRUSION) || !defined(SUPPORT_ASYNC_MOVES) || !defined(HAS_MASS_STORAGE) || !defined(HAS_EMBEDDED_FILES)
# error Missing feature definition
#endif

#if HAS_VOLTAGE_MONITOR

# if defined(DUET3_MB6HC)

	float Platform::AdcReadingToPowerVoltage(uint16_t adcVal) const noexcept
	{
		return (adcVal * powerMonitorVoltageRange)/(1u << AdcBits);
	}

	uint16_t Platform::PowerVoltageToAdcReading(float voltage) const noexcept
	{
		return (uint16_t)((voltage * (1u << AdcBits))/powerMonitorVoltageRange);
	}

# else

inline constexpr float AdcReadingToPowerVoltage(uint16_t adcVal) noexcept
{
	return adcVal * (PowerMonitorVoltageRange/(1u << AdcBits));
}

inline constexpr uint16_t PowerVoltageToAdcReading(float voltage) noexcept
{
	return (uint16_t)(voltage * ((1u << AdcBits)/PowerMonitorVoltageRange));
}

constexpr uint16_t driverPowerOnAdcReading = PowerVoltageToAdcReading(10.0);			// minimum voltage at which we initialise the drivers
constexpr uint16_t driverPowerOffAdcReading = PowerVoltageToAdcReading(9.5);			// voltages below this flag the drivers as unusable

#endif

# if ENFORCE_MAX_VIN
constexpr uint16_t driverOverVoltageAdcReading = PowerVoltageToAdcReading(29.0);		// voltages above this cause driver shutdown
constexpr uint16_t driverNormalVoltageAdcReading = PowerVoltageToAdcReading(27.5);		// voltages at or below this are normal
# endif

#endif

#if HAS_12V_MONITOR

inline constexpr float AdcReadingToV12Voltage(uint16_t adcVal) noexcept
{
	return adcVal * (V12MonitorVoltageRange/(1u << AdcBits));
}

inline constexpr uint16_t V12VoltageToAdcReading(float voltage) noexcept
{
	return (uint16_t)(voltage * ((1u << AdcBits)/V12MonitorVoltageRange));
}

constexpr uint16_t driverV12OnAdcReading = V12VoltageToAdcReading(10.0);				// minimum voltage at which we initialise the drivers
constexpr uint16_t driverV12OffAdcReading = V12VoltageToAdcReading(9.5);				// voltages below this flag the drivers as unusable

#endif

constexpr float MinStepPulseTiming = 0.2;												// we assume that we always generate step high and low times at least this wide without special action

// Global variable for debugging in tricky situations e.g. within ISRs
int debugLine = 0;

// Global functions

DriversBitmap AxisDriversConfig::GetDriversBitmap() const noexcept
{
	DriversBitmap rslt;
	for (size_t i = 0; i < numDrivers; ++i)
	{
#if SUPPORT_CAN_EXPANSION
		if (driverNumbers[i].IsLocal())
#endif
		{
			rslt.SetBit(driverNumbers[i].localDriver);
		}
	}
	return rslt;
}

//*************************************************************************************************
// Platform class

#if SUPPORT_OBJECT_MODEL

// Object model table and functions
// Note: if using GCC version 7.3.1 20180622 and lambda functions are used in this table, you must compile this file with option -std=gnu++17.
// Otherwise the table will be allocate in RAM instead of flash, which wastes too much RAM.

// Macro to build a standard lambda function that includes the necessary type conversions
#define OBJECT_MODEL_FUNC(...) OBJECT_MODEL_FUNC_BODY(Platform, __VA_ARGS__)
#define OBJECT_MODEL_FUNC_IF(...) OBJECT_MODEL_FUNC_IF_BODY(Platform, __VA_ARGS__)

constexpr ObjectModelArrayTableEntry Platform::objectModelArrayTable[] =
{
	// 0. Axis drivers
	{
		nullptr,					// no lock needed
		[] (const ObjectModel *self, const ObjectExplorationContext& context) noexcept -> size_t { return ((const Platform*)self)->axisDrivers[context.GetLastIndex()].numDrivers; },
		[] (const ObjectModel *self, ObjectExplorationContext& context) noexcept -> ExpressionValue
				{ return ExpressionValue(((const Platform*)self)->axisDrivers[context.GetIndex(1)].driverNumbers[context.GetLastIndex()]); }
	},
	// 1. Workplace coordinate offsets
	{
		nullptr,					// no lock needed
		[] (const ObjectModel *self, const ObjectExplorationContext& context) noexcept -> size_t { return NumCoordinateSystems; },
		[] (const ObjectModel *self, ObjectExplorationContext& context) noexcept -> ExpressionValue
				{ return ExpressionValue(reprap.GetGCodes().GetWorkplaceOffset(context.GetIndex(1), context.GetLastIndex()), 3); }
	}
};

DEFINE_GET_OBJECT_MODEL_ARRAY_TABLE(Platform)

static inline const char *_ecv_array GetFilamentName(size_t extruder) noexcept
{
	const Filament *fil = Filament::GetFilamentByExtruder(extruder);
	return (fil == nullptr) ? "" : fil->GetName();
}

constexpr ObjectModelTableEntry Platform::objectModelTable[] =
{
	// 0. boards[0] members
#if SUPPORT_ACCELEROMETERS
	{ "accelerometer",		OBJECT_MODEL_FUNC_IF(Accelerometers::HasLocalAccelerometer(), self, 9),								ObjectModelEntryFlags::none },
#endif
#if SUPPORT_CAN_EXPANSION
	{ "canAddress",			OBJECT_MODEL_FUNC_NOSELF((int32_t)CanInterface::GetCanAddress()),									ObjectModelEntryFlags::none },
#endif
#if SUPPORT_DIRECT_LCD
	{ "directDisplay",		OBJECT_MODEL_FUNC_IF_NOSELF(reprap.GetDisplay().IsPresent(), &reprap.GetDisplay()),					ObjectModelEntryFlags::none },
#endif
	{ "firmwareDate",		OBJECT_MODEL_FUNC_NOSELF(DATE),																		ObjectModelEntryFlags::none },
	{ "firmwareFileName",	OBJECT_MODEL_FUNC_NOSELF(IAP_FIRMWARE_FILE),														ObjectModelEntryFlags::none },
	{ "firmwareName",		OBJECT_MODEL_FUNC_NOSELF(FIRMWARE_NAME),															ObjectModelEntryFlags::none },
	{ "firmwareVersion",	OBJECT_MODEL_FUNC_NOSELF(VERSION),																	ObjectModelEntryFlags::none },
#if HAS_SBC_INTERFACE
	{ "iapFileNameSBC",		OBJECT_MODEL_FUNC_NOSELF(IAP_UPDATE_FILE_SBC),														ObjectModelEntryFlags::none },
#endif
#if HAS_MASS_STORAGE
	{ "iapFileNameSD",		OBJECT_MODEL_FUNC_NOSELF(IAP_UPDATE_FILE),															ObjectModelEntryFlags::none },
#endif
	{ "maxHeaters",			OBJECT_MODEL_FUNC_NOSELF((int32_t)MaxHeaters),														ObjectModelEntryFlags::verbose },
	{ "maxMotors",			OBJECT_MODEL_FUNC_NOSELF((int32_t)NumDirectDrivers),												ObjectModelEntryFlags::verbose },
#if HAS_CPU_TEMP_SENSOR
	{ "mcuTemp",			OBJECT_MODEL_FUNC(self, 1),																			ObjectModelEntryFlags::live },
#endif
#ifdef DUET_NG
	{ "name",				OBJECT_MODEL_FUNC(self->GetBoardName()),															ObjectModelEntryFlags::none },
	{ "shortName",			OBJECT_MODEL_FUNC(self->GetBoardShortName()),														ObjectModelEntryFlags::none },
#else
	{ "name",				OBJECT_MODEL_FUNC_NOSELF(BOARD_NAME),																ObjectModelEntryFlags::none },
	{ "shortName",			OBJECT_MODEL_FUNC_NOSELF(BOARD_SHORT_NAME),															ObjectModelEntryFlags::none },
#endif
	{ "supportsDirectDisplay", OBJECT_MODEL_FUNC_NOSELF(SUPPORT_DIRECT_LCD ? true : false),										ObjectModelEntryFlags::verbose },
#if MCU_HAS_UNIQUE_ID
	{ "uniqueId",			OBJECT_MODEL_FUNC_IF(self->uniqueId.IsValid(), self->uniqueId),										ObjectModelEntryFlags::none },
#endif
#if HAS_12V_MONITOR
	{ "v12",				OBJECT_MODEL_FUNC(self, 6),																			ObjectModelEntryFlags::live },
#endif
#if HAS_VOLTAGE_MONITOR
	{ "vIn",				OBJECT_MODEL_FUNC(self, 2),																			ObjectModelEntryFlags::live },
#endif
#if HAS_CPU_TEMP_SENSOR
	// 1. mcuTemp members
	{ "current",			OBJECT_MODEL_FUNC(self->GetMcuTemperatures().current, 1),											ObjectModelEntryFlags::live },
	{ "max",				OBJECT_MODEL_FUNC(self->GetMcuTemperatures().maximum, 1),											ObjectModelEntryFlags::none },
	{ "min",				OBJECT_MODEL_FUNC(self->GetMcuTemperatures().minimum, 1),											ObjectModelEntryFlags::none },
#endif

	// 2. vIn members
#if HAS_VOLTAGE_MONITOR
	{ "current",			OBJECT_MODEL_FUNC(self->GetCurrentPowerVoltage(), 1),												ObjectModelEntryFlags::live },
	{ "max",				OBJECT_MODEL_FUNC(self->GetPowerVoltages().maximum, 1),												ObjectModelEntryFlags::none },
	{ "min",				OBJECT_MODEL_FUNC(self->GetPowerVoltages().minimum, 1),												ObjectModelEntryFlags::none },
#endif

	// 3. move.axes[] members
	{ "acceleration",		OBJECT_MODEL_FUNC(InverseConvertAcceleration(self->Acceleration(context.GetLastIndex())), 1),					ObjectModelEntryFlags::none },
	{ "babystep",			OBJECT_MODEL_FUNC_NOSELF(reprap.GetGCodes().GetTotalBabyStepOffset(context.GetLastIndex()), 3),					ObjectModelEntryFlags::none },
	{ "current",			OBJECT_MODEL_FUNC((int32_t)(self->GetMotorCurrent(context.GetLastIndex(), 906))),								ObjectModelEntryFlags::none },
	{ "drivers",			OBJECT_MODEL_FUNC_ARRAY(0),																						ObjectModelEntryFlags::none },
	{ "homed",				OBJECT_MODEL_FUNC_NOSELF(reprap.GetGCodes().IsAxisHomed(context.GetLastIndex())),								ObjectModelEntryFlags::none },
	{ "jerk",				OBJECT_MODEL_FUNC(InverseConvertSpeedToMmPerMin(self->GetInstantDv(context.GetLastIndex())), 1),				ObjectModelEntryFlags::none },
	{ "letter",				OBJECT_MODEL_FUNC_NOSELF(reprap.GetGCodes().GetAxisLetters()[context.GetLastIndex()]),							ObjectModelEntryFlags::none },
	{ "machinePosition",	OBJECT_MODEL_FUNC_NOSELF(reprap.GetMove().LiveCoordinate(context.GetLastIndex(), reprap.GetGCodes().GetCurrentMovementState(context).currentTool), 3),	ObjectModelEntryFlags::live },
	{ "max",				OBJECT_MODEL_FUNC(self->AxisMaximum(context.GetLastIndex()), 2),												ObjectModelEntryFlags::none },
	{ "maxProbed",			OBJECT_MODEL_FUNC(self->axisMaximaProbed.IsBitSet(context.GetLastIndex())),										ObjectModelEntryFlags::none },
	{ "microstepping",		OBJECT_MODEL_FUNC(self, 7),																						ObjectModelEntryFlags::none },
	{ "min",				OBJECT_MODEL_FUNC(self->AxisMinimum(context.GetLastIndex()), 2),												ObjectModelEntryFlags::none },
	{ "minProbed",			OBJECT_MODEL_FUNC(self->axisMinimaProbed.IsBitSet(context.GetLastIndex())),										ObjectModelEntryFlags::none },
	{ "percentCurrent",		OBJECT_MODEL_FUNC((int32_t)(self->GetMotorCurrent(context.GetLastIndex(), 913))),								ObjectModelEntryFlags::none },
#ifndef DUET_NG
	{ "percentStstCurrent",	OBJECT_MODEL_FUNC((int32_t)(self->GetMotorCurrent(context.GetLastIndex(), 917))),								ObjectModelEntryFlags::none },
#endif
	{ "speed",				OBJECT_MODEL_FUNC(InverseConvertSpeedToMmPerMin(self->MaxFeedrate(context.GetLastIndex())), 1),					ObjectModelEntryFlags::none },
	{ "stepsPerMm",			OBJECT_MODEL_FUNC(self->driveStepsPerUnit[context.GetLastIndex()], 2),											ObjectModelEntryFlags::none },
	{ "userPosition",		OBJECT_MODEL_FUNC_NOSELF(reprap.GetGCodes().GetUserCoordinate(reprap.GetGCodes().GetCurrentMovementState(context), context.GetLastIndex()), 3), ObjectModelEntryFlags::live },
	{ "visible",			OBJECT_MODEL_FUNC_NOSELF(context.GetLastIndex() < (int32_t)reprap.GetGCodes().GetVisibleAxes()),				ObjectModelEntryFlags::none },
	{ "workplaceOffsets",	OBJECT_MODEL_FUNC_ARRAY(1),																						ObjectModelEntryFlags::none },

	// 4. move.extruders[] members
	{ "acceleration",		OBJECT_MODEL_FUNC(InverseConvertAcceleration(self->Acceleration(ExtruderToLogicalDrive(context.GetLastIndex()))), 1),					ObjectModelEntryFlags::none },
	{ "current",			OBJECT_MODEL_FUNC((int32_t)(self->GetMotorCurrent(ExtruderToLogicalDrive(context.GetLastIndex()), 906))),								ObjectModelEntryFlags::none },
	{ "driver",				OBJECT_MODEL_FUNC(self->extruderDrivers[context.GetLastIndex()]),																		ObjectModelEntryFlags::none },
	{ "factor",				OBJECT_MODEL_FUNC_NOSELF(reprap.GetGCodes().GetExtrusionFactor(context.GetLastIndex()), 3),												ObjectModelEntryFlags::none },
	{ "filament",			OBJECT_MODEL_FUNC_NOSELF(GetFilamentName(context.GetLastIndex())),																		ObjectModelEntryFlags::none },
	{ "filamentDiameter",	OBJECT_MODEL_FUNC_NOSELF(reprap.GetGCodes().GetFilamentDiameter(context.GetLastIndex()), 3),											ObjectModelEntryFlags::none },
	{ "jerk",				OBJECT_MODEL_FUNC(InverseConvertSpeedToMmPerMin(self->GetInstantDv(ExtruderToLogicalDrive(context.GetLastIndex()))), 1),				ObjectModelEntryFlags::none },
	{ "microstepping",		OBJECT_MODEL_FUNC(self, 8),																												ObjectModelEntryFlags::none },
	{ "nonlinear",			OBJECT_MODEL_FUNC(self, 5),																												ObjectModelEntryFlags::none },
	{ "percentCurrent",		OBJECT_MODEL_FUNC((int32_t)(self->GetMotorCurrent(context.GetLastIndex(), 913))),														ObjectModelEntryFlags::none },
#ifndef DUET_NG
	{ "percentStstCurrent",	OBJECT_MODEL_FUNC((int32_t)(self->GetMotorCurrent(context.GetLastIndex(), 917))),														ObjectModelEntryFlags::none },
#endif
	{ "position",			OBJECT_MODEL_FUNC_NOSELF(ExpressionValue(reprap.GetMove().LiveCoordinate(ExtruderToLogicalDrive(context.GetLastIndex()), reprap.GetGCodes().GetCurrentMovementState(context).currentTool), 1)), ObjectModelEntryFlags::live },
	{ "pressureAdvance",	OBJECT_MODEL_FUNC_NOSELF(reprap.GetMove().GetPressureAdvanceClocks(context.GetLastIndex())/StepClockRate, 2),							ObjectModelEntryFlags::none },
	{ "rawPosition",		OBJECT_MODEL_FUNC_NOSELF(ExpressionValue(reprap.GetGCodes().GetRawExtruderTotalByDrive(context.GetLastIndex()), 1)), 					ObjectModelEntryFlags::live },
	{ "speed",				OBJECT_MODEL_FUNC(InverseConvertSpeedToMmPerMin(self->MaxFeedrate(ExtruderToLogicalDrive(context.GetLastIndex()))), 1),					ObjectModelEntryFlags::none },
	{ "stepsPerMm",			OBJECT_MODEL_FUNC(self->driveStepsPerUnit[ExtruderToLogicalDrive(context.GetLastIndex())], 2),											ObjectModelEntryFlags::none },

	// 5. move.extruders[].nonlinear members
	{ "a",					OBJECT_MODEL_FUNC(self->nonlinearExtrusion[context.GetLastIndex()].A, 3),									ObjectModelEntryFlags::none },
	{ "b",					OBJECT_MODEL_FUNC(self->nonlinearExtrusion[context.GetLastIndex()].B, 3),									ObjectModelEntryFlags::none },
	{ "upperLimit",			OBJECT_MODEL_FUNC(self->nonlinearExtrusion[context.GetLastIndex()].limit, 2),								ObjectModelEntryFlags::none },

#if HAS_12V_MONITOR
	// 6. v12 members
	{ "current",			OBJECT_MODEL_FUNC(self->GetV12Voltages().current, 1),														ObjectModelEntryFlags::live },
	{ "max",				OBJECT_MODEL_FUNC(self->GetV12Voltages().maximum, 1),														ObjectModelEntryFlags::none },
	{ "min",				OBJECT_MODEL_FUNC(self->GetV12Voltages().minimum, 1),														ObjectModelEntryFlags::none },
#endif

	// 7. move.axes[].microstepping members
	{ "interpolated",		OBJECT_MODEL_FUNC((self->microstepping[context.GetLastIndex()] & 0x8000) != 0),								ObjectModelEntryFlags::none },
	{ "value",				OBJECT_MODEL_FUNC((int32_t)(self->microstepping[context.GetLastIndex()] & 0x7FFF)),							ObjectModelEntryFlags::none },

	// 8. move.extruders[].microstepping members
	{ "interpolated",		OBJECT_MODEL_FUNC((self->microstepping[ExtruderToLogicalDrive(context.GetLastIndex())] & 0x8000) != 0),		ObjectModelEntryFlags::none },
	{ "value",				OBJECT_MODEL_FUNC((int32_t)(self->microstepping[ExtruderToLogicalDrive(context.GetLastIndex())] & 0x7FFF)),	ObjectModelEntryFlags::none },

#if SUPPORT_ACCELEROMETERS
	// 9. boards[0].accelerometer members
	{ "points",				OBJECT_MODEL_FUNC_NOSELF((int32_t)Accelerometers::GetLocalAccelerometerDataPoints()),						ObjectModelEntryFlags::none },
	{ "runs",				OBJECT_MODEL_FUNC_NOSELF((int32_t)Accelerometers::GetLocalAccelerometerRuns()),								ObjectModelEntryFlags::none },
#endif
};

constexpr uint8_t Platform::objectModelTableDescriptor[] =
{
	10,																		// number of sections
	9 + SUPPORT_ACCELEROMETERS + HAS_SBC_INTERFACE + HAS_MASS_STORAGE + HAS_VOLTAGE_MONITOR + HAS_12V_MONITOR + HAS_CPU_TEMP_SENSOR + SUPPORT_CAN_EXPANSION + SUPPORT_DIRECT_LCD + MCU_HAS_UNIQUE_ID,		// section 0: boards[0]
#if HAS_CPU_TEMP_SENSOR
	3,																		// section 1: mcuTemp
#else
	0,
#endif
#if HAS_VOLTAGE_MONITOR
	3,																		// section 2: vIn
#else
	0,																		// section 2: vIn
#endif
#ifdef DUET_NG	// Duet WiFi/Ethernet doesn't have settable standstill current
	19,																		// section 3: move.axes[]
	15,																		// section 4: move.extruders[]
#else
	20,																		// section 3: move.axes[]
	16,																		// section 4: move.extruders[]
#endif
	3,																		// section 5: move.extruders[].nonlinear
#if HAS_12V_MONITOR
	3,																		// section 6: v12
#else
	0,																		// section 6: v12
#endif
	2,																		// section 7: move.axes[].microstepping
	2,																		// section 8: move.extruders[].microstepping
#if SUPPORT_ACCELEROMETERS
	2,																		// section 9: boards[0].accelerometer
#else
	0,
#endif
};

DEFINE_GET_OBJECT_MODEL_TABLE(Platform)

size_t Platform::GetNumGpInputsToReport() const noexcept
{
	size_t ret = MaxGpInPorts;
	while (ret != 0 && gpinPorts[ret - 1].IsUnused())
	{
		--ret;
	}
	return ret;
}

size_t Platform::GetNumGpOutputsToReport() const noexcept
{
	size_t ret = MaxGpOutPorts;
	while (ret != 0 && gpoutPorts[ret - 1].IsUnused())
	{
		--ret;
	}
	return ret;
}

#endif

bool Platform::deliberateError = false;						// true if we deliberately caused an exception for testing purposes

Platform::Platform() noexcept :
#if HAS_MASS_STORAGE
	logger(nullptr),
#endif
	board(DEFAULT_BOARD_TYPE), active(false), errorCodeBits(0),
	nextDriveToPoll(0),
	lastFanCheckTime(0),
#if SUPPORT_PANELDUE_FLASH
	panelDueUpdater(nullptr),
#endif
#if HAS_MASS_STORAGE || HAS_SBC_INTERFACE || HAS_EMBEDDED_FILES
	sysDir(nullptr),
#endif
	tickState(0), debugCode(0),
	lastDriverPollMillis(0),
#if SUPPORT_CAN_EXPANSION
	whenLastCanMessageProcessed(0),
#endif

#if SUPPORT_LASER
	lastLaserPwm(0.0),
#endif
	deferredPowerDown(false)
{
}

// Initialise the Platform. Note: this is the first module to be initialised, so don't call other modules from here!
void Platform::Init() noexcept
{
#if HAS_LWIP_NETWORKING
	pinMode(EthernetPhyResetPin, OUTPUT_LOW);			// reset the Ethernet Phy chip
#endif

	// Make sure the on-board drivers are disabled
#if defined(DUET_NG) || defined(PCCB_10)
	pinMode(GlobalTmc2660EnablePin, OUTPUT_HIGH);
#elif defined(DUET_M) || defined(DUET3MINI)
	pinMode(GlobalTmc22xxEnablePin, OUTPUT_HIGH);
#endif

	// Sort out which board we are running on (some firmware builds support more than one board variant)
	SetBoardType(BoardType::Auto);

#if MCU_HAS_UNIQUE_ID
	uniqueId.SetFromCurrentBoard();
	if (uniqueId.IsValid())
	{
		uniqueId.GenerateMacAddress(defaultMacAddress);
	}
	else
	{
		defaultMacAddress.SetDefault();
	}
#else
	defaultMacAddress.SetDefault();
#endif

	// Real-time clock
	realTime = 0;

	// Comms
	baudRates[0] = MAIN_BAUD_RATE;
	commsParams[0] = 0;
	usbMutex.Create("USB");
#if SAME5x
    SERIAL_MAIN_DEVICE.Start();
#elif defined(__LPC17xx__)
	SERIAL_MAIN_DEVICE.begin(baudRates[0]);
#else
    SERIAL_MAIN_DEVICE.Start(UsbVBusPin);
#endif

#if HAS_AUX_DEVICES
    auxDevices[0].Init(&SERIAL_AUX_DEVICE);
	baudRates[1] = AUX_BAUD_RATE;
	commsParams[1] = 1;							// by default we require a checksum on data from the aux port, to guard against overrun errors
#endif

#if defined(SERIAL_AUX2_DEVICE) && !defined(DUET3_ATE)
    auxDevices[1].Init(&SERIAL_AUX2_DEVICE);
	baudRates[2] = AUX2_BAUD_RATE;
	commsParams[2] = 0;
#endif

	// Initialise the IO port subsystem
	IoPort::Init();

	// Shared SPI subsystem
	SharedSpiDevice::Init();

	// File management and SD card interfaces
	for (size_t i = 0; i < NumSdCards; ++i)
	{
		pinMode(SdCardDetectPins[i], INPUT_PULLUP);
	}

#if HAS_MASS_STORAGE || HAS_SBC_INTERFACE || HAS_EMBEDDED_FILES
	MassStorage::Init();
#endif

#ifdef __LPC17xx__
	// Load HW pin assignments from sdcard
	BoardConfig::Init();
#endif

    // Ethernet networking defaults
	ipAddress = DefaultIpAddress;
	netMask = DefaultNetMask;
	gateWay = DefaultGateway;

	// Do hardware dependent initialisation
#if VARIABLE_NUM_DRIVERS
	numActualDirectDrivers = NumDirectDrivers;					// assume they are all available until we know otherwise
#endif

#if HAS_SMART_DRIVERS
# if defined(DUET_NG)
	// Test for presence of a DueX2 or DueX5 expansion board and work out how many TMC2660 drivers we have
	// Call this before set set up the direction pins, because we use pulldown resistors on direction pins to specify the DueXn version.
	expansionBoard = DuetExpansion::DueXnInit();

	switch (expansionBoard)
	{
	case ExpansionBoardType::DueX2:
	case ExpansionBoardType::DueX2_v0_11:
		numSmartDrivers = 7;
		break;
	case ExpansionBoardType::DueX5:
	case ExpansionBoardType::DueX5_v0_11:
		numSmartDrivers = 10;
		break;
	case ExpansionBoardType::none:
	case ExpansionBoardType::DueX0:
	default:
		numSmartDrivers = 5;									// assume that any additional drivers are dumb enable/step/dir ones
		break;
	}

	DuetExpansion::AdditionalOutputInit();

# elif defined(DUET_M)
	numSmartDrivers = MaxSmartDrivers;							// for now we assume that expansion drivers are smart too
# elif defined(PCCB)
	numSmartDrivers = MaxSmartDrivers;
# elif defined(DUET3)
	numSmartDrivers = MaxSmartDrivers;
# elif defined(DUET3MINI)
	numSmartDrivers = MaxSmartDrivers;							// support the expansion board, but don't mind if it's missing
# endif
#endif

#if defined(__LPC17xx__)
	if (hasDriverCurrentControl)
	{
		mcp4451.begin();
	}
	Microstepping::Init(); // basic class to remember the Microstepping.
#endif

	// Initialise endstops. On Duet 2 this must be done after testing for an expansion board.
	endstops.Init();

	// Axes
	for (size_t axis = 0; axis < MaxAxes; ++axis)
	{
		axisMinima[axis] = DefaultAxisMinimum;
		axisMaxima[axis] = DefaultAxisMaximum;

		maxFeedrates[axis] = ConvertSpeedFromMmPerSec(DefaultAxisMaxFeedrate);
		normalAccelerations[axis] = ConvertAcceleration(DefaultAxisAcceleration);
		reducedAccelerations[axis] = ConvertAcceleration(DefaultReducedAxisAcceleration);
		driveStepsPerUnit[axis] = DefaultAxisDriveStepsPerUnit;
		instantDvs[axis] = ConvertSpeedFromMmPerSec(DefaultAxisInstantDv);
	}

	// We use different defaults for the Z axis
	maxFeedrates[Z_AXIS] = ConvertSpeedFromMmPerSec(DefaultZMaxFeedrate);
	normalAccelerations[Z_AXIS] = ConvertAcceleration(DefaultZAcceleration);
	reducedAccelerations[Z_AXIS] = ConvertAcceleration(DefaultReducedZAcceleration);
	driveStepsPerUnit[Z_AXIS] = DefaultZDriveStepsPerUnit;
	instantDvs[Z_AXIS] = ConvertSpeedFromMmPerSec(DefaultZInstantDv);

	// Extruders
	for (size_t drive = MaxAxes; drive < MaxAxesPlusExtruders; ++drive)
	{
		maxFeedrates[drive] = ConvertSpeedFromMmPerSec(DefaultEMaxFeedrate);
		normalAccelerations[drive] = reducedAccelerations[drive] = ConvertAcceleration(DefaultEAcceleration);
		driveStepsPerUnit[drive] = DefaultEDriveStepsPerUnit;
		instantDvs[drive] = ConvertSpeedFromMmPerSec(DefaultEInstantDv);
	}

	minimumMovementSpeed = ConvertSpeedFromMmPerSec(DefaultMinFeedrate);
	axisMaximaProbed.Clear();
	axisMinimaProbed.Clear();
	idleCurrentFactor = DefaultIdleCurrentFactor;

	// Motors

	// Clear out the axis and extruder driver bitmaps
	for (size_t i = 0; i < MaxAxesPlusExtruders; ++i)
	{
		driveDriverBits[i] = 0;
	}

	// Set up the bitmaps for direct driver access
	for (size_t driver = 0; driver < NumDirectDrivers; ++driver)
	{
		driveDriverBits[driver + MaxAxesPlusExtruders] = StepPins::CalcDriverBitmap(driver);
	}

	// Set up the local drivers. Do this after we have read any direction pins that specify the board type.
#if defined(DUET3MINI) && SUPPORT_TMC2240
	// Check whether we have a TMC2240 prototype expansion board connected, before we set the driver direction pins to outputs
	pinMode(DIRECTION_PINS[5], INPUT_PULLUP);
	delayMicroseconds(20);						// give the pullup resistor time to work
	hasTmc2240Expansion = !digitalRead(DIRECTION_PINS[5]);
#endif

#ifdef DUET3_MB6XD
	ENABLE_PINS = (GetBoardType() == BoardType::Duet3_6XD_v01) ? ENABLE_PINS_v01 : ENABLE_PINS_v100;
	unsigned int numErrorHighDrivers = 0;
#endif
	for (size_t driver = 0; driver < NumDirectDrivers; ++driver)
	{
		directions[driver] = true;														// drive moves forwards by default
#ifdef DUET3_MB6XD
		pinMode(ENABLE_PINS[driver], INPUT);											// temporarily set up the enable pin for reading
		pinMode(DRIVER_ERR_PINS[driver], INPUT);										// set up the error pin for reading
		const bool activeHighEnable = !digitalRead(ENABLE_PINS[driver]);				// test whether we have a pullup or pulldown on the Enable pin
		enableValues[driver] = activeHighEnable;
		pinMode(ENABLE_PINS[driver], (activeHighEnable) ? OUTPUT_LOW : OUTPUT_HIGH);	// set driver disabled
		if (digitalRead(DRIVER_ERR_PINS[driver]))
		{
			++numErrorHighDrivers;
		}

		// Set the default driver step timings
		driverTimingMicroseconds[driver][0] = DefaultStepWidthMicroseconds;
		driverTimingMicroseconds[driver][1] = DefaultStepIntervalMicroseconds;
		driverTimingMicroseconds[driver][2] = DefaultSetupTimeMicroseconds;
		driverTimingMicroseconds[driver][3] = DefaultHoldTimeMicroseconds;
#else
		enableValues[driver] = 0;														// assume active low enable signal
#endif
		// Set up the control pins
		pinMode(STEP_PINS[driver], OUTPUT_LOW);
		pinMode(DIRECTION_PINS[driver], OUTPUT_LOW);
#if !defined(DUET3) && !defined(DUET3MINI)
		pinMode(ENABLE_PINS[driver], OUTPUT_HIGH);										// this is OK for the TMC2660 CS pins too
#endif
	}

#ifdef DUET3_MB6XD
	driverErrPinsActiveLow = (numErrorHighDrivers >= NumDirectDrivers/2);				// determine the error signal polarity by assuming most drivers are not in the error state
	pmc_enable_periph_clk(STEP_GATE_TC_ID);												// need to do this before we set up the step gate TC
	UpdateDriverTimings();																// this also initialises the step gate TC
	SetPinFunction(StepGatePin, StepGatePinFunction);
#endif

	// Set up the axis+extruder arrays
	for (size_t drive = 0; drive < MaxAxesPlusExtruders; drive++)
	{
		driverState[drive] = DriverStatus::disabled;
		driveDriverBits[drive] = 0;
		motorCurrents[drive] = 0.0;
		motorCurrentFraction[drive] = 1.0;
#if HAS_SMART_DRIVERS || SUPPORT_CAN_EXPANSION
		standstillCurrentPercent[drive] = DefaultStandstillCurrentPercent;
#endif
		microstepping[drive] = 16 | 0x8000;						// x16 with interpolation
	}

	// Set up default axis mapping
	for (size_t axis = 0; axis < MinAxes; ++axis)
	{
#ifdef PCCB
		const size_t driver = (axis + 1) % 3;					// on PCCB we map axes X Y Z to drivers 1 2 0
#else
		const size_t driver = axis;								// on most boards we map axes straight through to drives
#endif
		axisDrivers[axis].numDrivers = 1;
		axisDrivers[axis].driverNumbers[0].SetLocal(driver);
		driveDriverBits[axis] = StepPins::CalcDriverBitmap(driver);	// overwrite the default value set up earlier
	}
	linearAxes = AxesBitmap::MakeLowestNBits(3);				// XYZ axes are linear

	for (size_t axis = MinAxes; axis < MaxAxes; ++axis)
	{
		axisDrivers[axis].numDrivers = 0;
	}

	// Set up default extruders
	for (size_t extr = 0; extr < MaxExtruders; ++extr)
	{
		extruderDrivers[extr].SetLocal(extr + MinAxes);			// set up default extruder drive mapping
		driveDriverBits[ExtruderToLogicalDrive(extr)] = StepPins::CalcDriverBitmap(extr + MinAxes);
#if SUPPORT_NONLINEAR_EXTRUSION
		nonlinearExtrusion[extr].A = nonlinearExtrusion[extr].B = 0.0;
		nonlinearExtrusion[extr].limit = DefaultNonlinearExtrusionLimit;
#endif
	}

#ifndef DUET3_MB6XD
	for (uint32_t& entry : slowDriverStepTimingClocks)
	{
		entry = 0;												// reset all to zero as we have no known slow drivers yet
	}
	slowDriversBitmap = 0;										// assume no drivers need extended step pulse timing
#endif

	EnableAllSteppingDrivers();									// no drivers disabled

	driversPowered = false;

#if HAS_SMART_DRIVERS
	// Initialise TMC driver module
# if SUPPORT_TMC51xx
	SmartDrivers::Init();
# elif SUPPORT_TMC22xx
#  if TMC22xx_VARIABLE_NUM_DRIVERS
	SmartDrivers::Init(numSmartDrivers);
#  elif SUPPORT_TMC2240 && defined(DUET3MINI)
	SmartDrivers::Init(hasTmc2240Expansion);
#  else
	SmartDrivers::Init();
#  endif
# else
	SmartDrivers::Init(ENABLE_PINS, numSmartDrivers);
# endif
	temperatureShutdownDrivers.Clear();
	temperatureWarningDrivers.Clear();
	shortToGroundDrivers.Clear();
#endif

#if HAS_STALL_DETECT
	logOnStallDrivers.Clear();
	eventOnStallDrivers.Clear();
#endif

#if HAS_VOLTAGE_MONITOR
	autoSaveEnabled = false;
	autoSaveState = AutoSaveState::starting;
#endif

#if HAS_SMART_DRIVERS && (HAS_VOLTAGE_MONITOR || HAS_12V_MONITOR)
	warnDriversNotPowered = false;
#endif

	extrusionAncilliaryPwmValue = 0.0;

#if SUPPORT_SPI_SENSORS
	// Enable pullups on all the SPI CS pins. This is required if we are using more than one device on the SPI bus.
	// Otherwise, when we try to initialise the first device, the other devices may respond as well because their CS lines are not high.
	for (Pin p : SpiTempSensorCsPins)
	{
		pinMode(p, INPUT_PULLUP);
	}
#endif

	// If MISO from a MAX31856 board breaks after initialising the MAX31856 then if MISO floats low and reads as all zeros, this looks like a temperature of 0C and no error.
	// Enable the pullup resistor, with luck this will make it float high instead.
#if defined(__LPC17xx__) || SAME5x
	// nothing to do here
#else
	pinMode(APIN_USART_SSPI_MISO, INPUT_PULLUP);
#endif

#ifdef PCCB
	// Setup the LED ports as GPIO ports
	for (size_t i = 0; i < ARRAY_SIZE(DefaultGpioPinNames); ++i)
	{
		gpoutPorts[i].Assign(DefaultGpioPinNames[i]);
	}
#endif

	for (size_t thermistor = 0; thermistor < NumThermistorInputs; thermistor++)
	{
		// TODO use ports for these?
		pinMode(TEMP_SENSE_PINS[thermistor], AIN);
		filteredAdcChannels[thermistor] = PinToAdcChannel(TEMP_SENSE_PINS[thermistor]);	// translate the pin number to the SAM ADC channel number;
	}

#if HAS_VREF_MONITOR
	// Set up the VSSA and VREF measurement channels
	pinMode(VssaSensePin, AIN);
	filteredAdcChannels[VssaFilterIndex] = PinToAdcChannel(VssaSensePin);		// translate the pin number to the SAM ADC channel number
	pinMode(VrefSensePin, AIN);
	filteredAdcChannels[VrefFilterIndex] = PinToAdcChannel(VrefSensePin);		// translate the pin number to the SAM ADC channel number
#endif

#if HAS_CPU_TEMP_SENSOR
# if SAME5x
	tpFilter.Init(0);
	AnalogIn::EnableTemperatureSensor(0, tpFilter.CallbackFeedIntoFilter, CallbackParameter(&tpFilter), 1, 0);
	tcFilter.Init(0);
	AnalogIn::EnableTemperatureSensor(1, tcFilter.CallbackFeedIntoFilter, CallbackParameter(&tcFilter), 1, 0);
	TemperatureCalibrationInit();
# else
	filteredAdcChannels[CpuTempFilterIndex] =
#if SAM4E || SAM4S || SAME70
			LegacyAnalogIn::
#endif
			GetTemperatureAdcChannel();
# endif
#endif

	// Initialise all the ADC filters and enable the corresponding ADC channels
	for (size_t filter = 0; filter < NumAdcFilters; ++filter)
	{
		adcFilters[filter].Init(0);
		AnalogInEnableChannel(filteredAdcChannels[filter], true);
	}

	// Hotend configuration
	filamentWidth = FILAMENT_WIDTH;

#if HAS_CPU_TEMP_SENSOR
	// MCU temperature monitoring
	highestMcuTemperature = -273.0;									// the highest temperature we have seen
	lowestMcuTemperature = 2000.0;									// the lowest temperature we have seen
	mcuTemperatureAdjust = 0.0;
#endif

#if HAS_VOLTAGE_MONITOR
	// Power monitoring
	vInMonitorAdcChannel = PinToAdcChannel(PowerMonitorVinDetectPin);
	pinMode(PowerMonitorVinDetectPin, AIN);
	AnalogInEnableChannel(vInMonitorAdcChannel, true);
	currentVin = highestVin = 0;
	lowestVin = 9999;
	numVinUnderVoltageEvents = previousVinUnderVoltageEvents = numVinOverVoltageEvents = previousVinOverVoltageEvents = 0;
#endif

#if HAS_12V_MONITOR
	// Power monitoring
	v12MonitorAdcChannel = PinToAdcChannel(PowerMonitorV12DetectPin);
	pinMode(PowerMonitorV12DetectPin, AIN);
	AnalogInEnableChannel(v12MonitorAdcChannel, true);
	currentV12 = highestV12 = 0;
	lowestV12 = 9999;
	numV12UnderVoltageEvents = previousV12UnderVoltageEvents = 0;
#endif

	// Kick everything off
	InitialiseInterrupts();

#ifdef DUET_NG
	DuetExpansion::DueXnTaskInit();								// must initialise interrupt priorities before calling this
#endif
	active = true;
}

// Reset the min and max recorded voltages to the current values
void Platform::ResetVoltageMonitors() noexcept
{
	lowestVin = highestVin = currentVin;

#if HAS_12V_MONITOR
	lowestV12 = highestV12 = currentV12;
#endif

	reprap.BoardsUpdated();
}

// Send the beep command to the aux channel. There is no flow control on this port, so it can't block for long.
void Platform::PanelDueBeep(int freq, int ms) noexcept
{
	MessageF(AuxMessage, "{\"beep_freq\":%d,\"beep_length\":%d}\n", freq, ms);
}

// Send a short message to the aux channel. There is no flow control on this port, so it can't block for long.
void Platform::SendPanelDueMessage(size_t auxNumber, const char *_ecv_array msg) noexcept
{
#if HAS_AUX_DEVICES
	// Don't send anything to PanelDue while we are flashing it
	if (!reprap.GetGCodes().IsFlashingPanelDue())
	{
		auxDevices[auxNumber].SendPanelDueMessage(msg);
	}
#endif
}

void Platform::Exit() noexcept
{
	StopLogging();
#if HAS_MASS_STORAGE || HAS_EMBEDDED_FILES
	MassStorage::CloseAllFiles();
#endif
#if HAS_SMART_DRIVERS
	SmartDrivers::Exit();
#endif

	// Stop processing data. Don't try to send a message because it will probably never get there.
	active = false;

	// Close down USB and serial ports and release output buffers
	SERIAL_MAIN_DEVICE.end();
	usbOutput.ReleaseAll();

#if HAS_AUX_DEVICES
	for (AuxDevice& dev : auxDevices)
	{
		dev.Disable();
	}
#endif
}

void Platform::SetIPAddress(IPAddress ip) noexcept
{
	ipAddress = ip;
	reprap.GetNetwork().SetEthernetIPAddress(ipAddress, gateWay, netMask);
}

void Platform::SetGateWay(IPAddress gw) noexcept
{
	gateWay = gw;
	reprap.GetNetwork().SetEthernetIPAddress(ipAddress, gateWay, netMask);
}

void Platform::SetNetMask(IPAddress nm) noexcept
{
	netMask = nm;
	reprap.GetNetwork().SetEthernetIPAddress(ipAddress, gateWay, netMask);
}

// Flush messages to USB and aux, returning true if there is more to send
bool Platform::FlushMessages() noexcept
{
	bool auxHasMore = false;
#if HAS_AUX_DEVICES
	for (AuxDevice& dev : auxDevices)
	{
		if (dev.Flush())
		{
			auxHasMore = true;
		}
	}
#endif

	// Write non-blocking data to the USB line
	bool usbHasMore = !usbOutput.IsEmpty();				// test first to see if we can avoid getting the mutex
	if (usbHasMore)
	{
		MutexLocker lock(usbMutex);
		OutputBuffer *usbOutputBuffer = usbOutput.GetFirstItem();
		if (usbOutputBuffer == nullptr)
		{
			(void) usbOutput.Pop();
		}
		else if (!SERIAL_MAIN_DEVICE.IsConnected())
		{
			// If the USB port is not opened, free the data left for writing
			OutputBuffer::ReleaseAll(usbOutputBuffer);
			(void) usbOutput.Pop();
		}
		else
		{
			// Write as much data as we can...
			const size_t bytesToWrite = min<size_t>(SERIAL_MAIN_DEVICE.canWrite(), usbOutputBuffer->BytesLeft());
			if (bytesToWrite != 0)
			{
				SERIAL_MAIN_DEVICE.print(usbOutputBuffer->Read(bytesToWrite), bytesToWrite);
			}

			if (usbOutputBuffer->BytesLeft() == 0)
			{
				usbOutput.ReleaseFirstItem();
			}
			else
			{
				usbOutput.ApplyTimeout(SERIAL_MAIN_TIMEOUT);
			}
		}
		usbHasMore = !usbOutput.IsEmpty();
	}

	return auxHasMore || usbHasMore;
}

void Platform::Spin() noexcept
{
	if (!active)
	{
		return;
	}

#if SUPPORT_REMOTE_COMMANDS
	if (CanInterface::InExpansionMode())
	{
		if (StepTimer::IsSynced())
		{
			digitalWrite(DiagPin, XNor(DiagOnPolarity, StepTimer::GetMasterTime() & (1u << 19)) != 0);
		}
		else
		{
			digitalWrite(DiagPin, XNor(DiagOnPolarity, StepTimer::GetTimerTicks() & (1u << 17)) != 0);
		}
	}
#endif

#if SUPPORT_CAN_EXPANSION
	// Turn off the ACT LED if it is time to do so
	if (millis() - whenLastCanMessageProcessed > ActLedFlashTime)
	{
		digitalWrite(ActLedPin, !ActOnPolarity);
	}
#endif

#if HAS_MASS_STORAGE || HAS_SBC_INTERFACE || HAS_EMBEDDED_FILES
	MassStorage::Spin();
#endif

	// Try to flush messages to serial ports
	(void)FlushMessages();

	// Check the MCU max and min temperatures
#if HAS_CPU_TEMP_SENSOR
# if SAME5x
	if (tcFilter.IsValid() && tpFilter.IsValid())
# else
	if (adcFilters[CpuTempFilterIndex].IsValid())
# endif
	{
		const float currentMcuTemperature = GetCpuTemperature();
		if (currentMcuTemperature > highestMcuTemperature)
		{
			highestMcuTemperature= currentMcuTemperature;
			reprap.BoardsUpdated();
		}
		if (currentMcuTemperature < lowestMcuTemperature)
		{
			lowestMcuTemperature = currentMcuTemperature;
			reprap.BoardsUpdated();
		}
	}
#endif

	// Diagnostics test
	if (debugCode == (unsigned int)DiagnosticTestType::TestSpinLockup)
	{
		for (;;) {}
	}

	// Check whether the TMC drivers need to be initialised.
	// The tick ISR also looks for over-voltage events, but it just disables the drivers without changing driversPowered or numVinOverVoltageEvents
	if (driversPowered)
	{
#if HAS_VOLTAGE_MONITOR
		if (currentVin < driverPowerOffAdcReading)
		{
			driversPowered = false;
			++numVinUnderVoltageEvents;
			lastVinUnderVoltageValue = currentVin;					// save this because the voltage may have changed by the time we report it
			reprap.GetGCodes().SetAllAxesNotHomed();
		}
# if ENFORCE_MAX_VIN
		else if (currentVin > driverOverVoltageAdcReading)
		{
			driversPowered = false;
			++numVinOverVoltageEvents;
			lastVinOverVoltageValue = currentVin;					// save this because the voltage may have changed by the time we report it
			reprap.GetGCodes().SetAllAxesNotHomed();
		}
# endif
		else
#endif

#if HAS_12V_MONITOR && HAS_SMART_DRIVERS
		if (currentV12 < driverV12OffAdcReading)
		{
			driversPowered = false;
			++numV12UnderVoltageEvents;
			lastV12UnderVoltageValue = currentV12;					// save this because the voltage may have changed by the time we report it
			reprap.GetGCodes().SetAllAxesNotHomed();
		}
		else
#endif
		{
			// Check one driver for temperature warning, temperature shutdown etc.
			if (enableValues[nextDriveToPoll] >= 0)					// don't poll driver if it is flagged "no poll"
			{
				StandardDriverStatus stat =
#if defined(DUET3_MB6XD)
											// Don't raise driver error events while we are being tested by ATE
											StandardDriverStatus((!CanInterface::InTestMode() && HasDriverError(nextDriveToPoll)) ? (uint32_t)1u << StandardDriverStatus::ExternDriverErrorBitPos : 0);
#else
											SmartDrivers::GetStatus(nextDriveToPoll, true, true);
#endif
#if HAS_SMART_DRIVERS
											const DriversBitmap mask = DriversBitmap::MakeFromBits(nextDriveToPoll);
				if (stat.ot)
				{
					temperatureShutdownDrivers |= mask;
				}
				else
				{
					temperatureShutdownDrivers &= ~mask;
					if (stat.otpw)
					{
						temperatureWarningDrivers |= mask;
					}
					else
					{
						temperatureWarningDrivers &= ~mask;
					}
				}

				if (stat.s2ga || stat.s2gb || stat.s2vsa || stat.s2vsb)
				{
					shortToGroundDrivers |= mask;
				}
				else
				{
					shortToGroundDrivers &= ~mask;
				}

				// Deal with the open load bits
				// The driver often produces a transient open-load error, especially in stealthchop mode, so we require the condition to persist before we report it.
				// So clear them unless they have been active for the minimum time.
				MillisTimer& timer = openLoadTimers[nextDriveToPoll];
				if (stat.IsAnyOpenLoadBitSet())
				{
					if (timer.IsRunning())
					{
						if (!timer.Check(OpenLoadTimeout))
						{
							stat.ClearOpenLoadBits();
						}
					}
					else
					{
						timer.Start();
						stat.ClearOpenLoadBits();
					}
				}
				else
				{
					timer.Stop();
				}
#endif	// HAS_SMART_DRIVERS

				const StandardDriverStatus oldStatus = lastEventStatus[nextDriveToPoll];
				lastEventStatus[nextDriveToPoll] = stat;
				if (stat.HasNewErrorSince(oldStatus))
				{
					// It's a new error
# if SUPPORT_REMOTE_COMMANDS
					if (CanInterface::InExpansionMode())
					{
						CanInterface::RaiseEvent(EventType::driver_error, stat.AsU16(), nextDriveToPoll, "", va_list());
					}
					else
#endif
					{
						Event::AddEvent(EventType::driver_error, stat.AsU16(), CanInterface::GetCanAddress(), nextDriveToPoll, "");
					}
				}
				else if (stat.HasNewWarningSince(oldStatus))
				{
					// It's a new warning
# if SUPPORT_REMOTE_COMMANDS
					if (CanInterface::InExpansionMode())
					{
						CanInterface::RaiseEvent(EventType::driver_warning, stat.AsU16(), nextDriveToPoll, "", va_list());
					}
					else
#endif
					{
						Event::AddEvent(EventType::driver_warning, stat.AsU16(), CanInterface::GetCanAddress(), nextDriveToPoll, "");
					}
				}

# if HAS_STALL_DETECT
				if (stat.HasNewStallSince(oldStatus) && reprap.GetGCodes().IsReallyPrinting())
				{
					// This stall is new so check whether we need to perform some action in response to the stall
#  if SUPPORT_REMOTE_COMMANDS
					if (CanInterface::InExpansionMode())
					{
						if (eventOnStallDrivers.Intersects(mask))
						{
							CanInterface::RaiseEvent(EventType::driver_stall, 0, nextDriveToPoll, "", va_list());
						}
					}
					else
#  endif
					{
<<<<<<< HEAD
						Event::AddEvent(EventType::driver_stall, 0, CanInterface::GetCanAddress(), nextDriveToPoll, "");
					}
					else if (logOnStallDrivers.Intersects(mask))
					{
						MessageF(WarningMessage, "Driver %u stalled at Z height %.2f\n", nextDriveToPoll, (double)reprap.GetMove().LiveCoordinate(Z_AXIS, reprap.GetGCodes().GetPrimaryMovementState().currentTool));
=======
						if (eventOnStallDrivers.Intersects(mask))
						{
							Event::AddEvent(EventType::driver_stall, 0, CanInterface::GetCanAddress(), nextDriveToPoll, "");
						}
						else if (logOnStallDrivers.Intersects(mask))
						{
							MessageF(WarningMessage, "Driver %u stalled at Z height %.2f\n", nextDriveToPoll, (double)reprap.GetMove().LiveCoordinate(Z_AXIS, reprap.GetCurrentTool()));
						}
>>>>>>> 4c2175fe
					}
				}
# endif
			}

			// Advance drive number ready for next time
			++nextDriveToPoll;
			if (nextDriveToPoll == NumDirectDrivers)
			{
				nextDriveToPoll = 0;
			}
		}
	}
#if HAS_VOLTAGE_MONITOR && HAS_12V_MONITOR
	else if (currentVin >= driverPowerOnAdcReading && currentV12 >= driverV12OnAdcReading
# if ENFORCE_MAX_VIN
		 	 && currentVin <= driverNormalVoltageAdcReading
# endif
			)
#elif HAS_VOLTAGE_MONITOR
	else if (currentVin >= driverPowerOnAdcReading
# if ENFORCE_MAX_VIN
		 	 && currentVin <= driverNormalVoltageAdcReading
# endif
			)
#elif HAS_12V_MONITOR
	else if (currentV12 >= driverV12OnAdcReading)
#else
	else
#endif
	{
		driversPowered = true;
#if HAS_SMART_DRIVERS
		for (size_t i= 0; i < MaxSmartDrivers; ++i)
		{
			openLoadTimers[i].Stop();
		}
		temperatureShutdownDrivers.Clear();
		temperatureWarningDrivers.Clear();
		shortToGroundDrivers.Clear();
#endif
	}

#if HAS_SMART_DRIVERS
	SmartDrivers::Spin(driversPowered);
#endif

	const uint32_t now = millis();

	// Update the time
	if (IsDateTimeSet() && now - timeLastUpdatedMillis >= 1000)
	{
		++realTime;								// this assumes that time_t is a seconds-since-epoch counter, which is not guaranteed by the C standard
		timeLastUpdatedMillis += 1000;
	}

	// Thermostatically-controlled fans (do this after getting TMC driver status)
	// We should call CheckFans frequently so that blip time is terminated at the right time, but we don't need or want to check sensors that often
	const bool checkFanSensors = (now - lastFanCheckTime >= FanCheckInterval);
	const bool thermostaticFanRunning = reprap.GetFansManager().CheckFans(checkFanSensors);
	if (checkFanSensors)
	{
		lastFanCheckTime = now;

		if (deferredPowerDown && !thermostaticFanRunning)
		{
			AtxPowerOff();
		}

		// Check whether it is time to report any faults (do this after checking fans in case driver cooling fans are turned on)
		if (now - lastDriverPollMillis > MinimumWarningInterval)
		{
			bool reported = false;

#if HAS_VOLTAGE_MONITOR
			if (numVinOverVoltageEvents != previousVinOverVoltageEvents)
			{
				MessageF(WarningMessage, "VIN over-voltage event (%.1fV)", (double)AdcReadingToPowerVoltage(lastVinOverVoltageValue));
				previousVinOverVoltageEvents = numVinOverVoltageEvents;
				reported = true;
			}
			if (numVinUnderVoltageEvents != previousVinUnderVoltageEvents)
			{
				MessageF(WarningMessage, "VIN under-voltage event (%.1fV)", (double)AdcReadingToPowerVoltage(lastVinUnderVoltageValue));
				previousVinUnderVoltageEvents = numVinUnderVoltageEvents;
				reported = true;
			}
#endif

#if HAS_12V_MONITOR
			if (numV12UnderVoltageEvents != previousV12UnderVoltageEvents)
			{
				MessageF(WarningMessage, "12V under-voltage event (%.1fV)", (double)AdcReadingToV12Voltage(lastV12UnderVoltageValue));
				previousV12UnderVoltageEvents = numV12UnderVoltageEvents;
				reported = true;
			}
#endif

			// Check for a VSSA fault
#if HAS_VREF_MONITOR
			constexpr uint32_t MaxVssaFilterSum = (15 * (1u << AdcBits) * ThermistorAverageReadings * 4)/2200;		// VSSA fuse should have <= 15 ohms resistance
			if (adcFilters[VssaFilterIndex].GetSum() > MaxVssaFilterSum)
			{
				Message(ErrorMessage, "VSSA fault, check thermistor wiring\n");
				reported = true;
			}
#elif defined(DUET_NG)
			if (   (board == BoardType::DuetWiFi_102 || board == BoardType::DuetEthernet_102)
				&& digitalRead(VssaSensePin)
			   )
			{
				Message(ErrorMessage, "VSSA fault, check thermistor wiring\n");
				reported = true;
			}
#endif

#if HAS_SMART_DRIVERS && (HAS_VOLTAGE_MONITOR || HAS_12V_MONITOR)
			// Check for attempts to move motors when not powered
			if (warnDriversNotPowered)
			{
				Message(ErrorMessage, "Attempt to move motors when VIN is not in range\n");
				warnDriversNotPowered = false;
				reported = true;
			}
#endif
			if (reported)
			{
				lastDriverPollMillis = now;
			}
		}
	}

#if HAS_VOLTAGE_MONITOR
	// Check for auto-pause, shutdown or resume
	if (autoSaveEnabled)
	{
		switch (autoSaveState)
		{
		case AutoSaveState::starting:
			// Some users set the auto resume threshold high to disable auto resume, so prime auto save at the auto save threshold plus half a volt
			if (currentVin >= autoResumeReading || currentVin > autoPauseReading + PowerVoltageToAdcReading(0.5))
			{
				autoSaveState = AutoSaveState::normal;
			}
			break;

		case AutoSaveState::normal:
			if (currentVin < autoPauseReading)
			{
				if (reprap.GetGCodes().LowVoltagePause())
				{
					autoSaveState = AutoSaveState::autoPaused;
				}
			}
			break;

		case AutoSaveState::autoPaused:
			if (currentVin >= autoResumeReading)
			{
				if (reprap.GetGCodes().LowVoltageResume())
				{
					autoSaveState = AutoSaveState::normal;
				}
			}
			break;

		default:
			break;
		}
	}
#endif

#if HAS_MASS_STORAGE
	// Flush the log file if it is time. This may take some time, so do it last.
	if (logger != nullptr)
	{
		logger->Flush(false);
	}
#endif

}

#if HAS_SMART_DRIVERS

// Report driver status conditions that require attention.
// Sets 'reported' if we reported anything, else leaves 'reported' alone.
void Platform::ReportDrivers(MessageType mt, DriversBitmap& whichDrivers, const char *_ecv_array text, bool& reported) noexcept
{
	if (whichDrivers.IsNonEmpty())
	{
		String<StringLength100> scratchString;
		scratchString.printf("%s reported by driver(s)", text);
		whichDrivers.Iterate([&scratchString](unsigned int drive, unsigned int) noexcept { scratchString.catf(" %u", drive); });
		MessageF(mt, "%s\n", scratchString.c_str());
		reported = true;
		whichDrivers.Clear();
	}
}

#endif

#if HAS_VOLTAGE_MONITOR || HAS_12V_MONITOR

bool Platform::HasVinPower() const noexcept
{
# if HAS_SMART_DRIVERS
	return driversPowered;			// not quite right because drivers are disabled if we get over-voltage too, or if the 12V rail is low, but OK for the status report
# else
	return true;
# endif
}

#endif

#if HAS_VOLTAGE_MONITOR

void Platform::DisableAutoSave() noexcept
{
	autoSaveEnabled = false;
}

bool Platform::IsPowerOk() const noexcept
{
	// FIXME Implement auto-save for the SBC
	return (   !autoSaveEnabled
#if HAS_SBC_INTERFACE
			|| reprap.UsingSbcInterface()
#endif
		   )
		|| currentVin > autoPauseReading;
}

void Platform::EnableAutoSave(float saveVoltage, float resumeVoltage) noexcept
{
	autoPauseReading = PowerVoltageToAdcReading(saveVoltage);
	autoResumeReading = PowerVoltageToAdcReading(resumeVoltage);
	autoSaveEnabled = true;
}

bool Platform::GetAutoSaveSettings(float& saveVoltage, float&resumeVoltage) noexcept
{
	if (autoSaveEnabled)
	{
		saveVoltage = AdcReadingToPowerVoltage(autoPauseReading);
		resumeVoltage = AdcReadingToPowerVoltage(autoResumeReading);
	}
	return autoSaveEnabled;
}

#endif

#if HAS_CPU_TEMP_SENSOR

float Platform::GetCpuTemperature() const noexcept
{
#if SAME5x
	// From the datasheet:
	// T = (tl * vph * tc - th * vph * tc - tl * tp *vch + th * tp * vcl)/(tp * vcl - tp * vch - tc * vpl * tc * vph)
	const uint16_t tc_result = tcFilter.GetSum()/(tcFilter.NumAveraged() << (AnalogIn::AdcBits - 12));
	const uint16_t tp_result = tpFilter.GetSum()/(tpFilter.NumAveraged() << (AnalogIn::AdcBits - 12));

	int32_t result =  (tempCalF1 * tc_result - tempCalF2 * tp_result);
	const int32_t divisor = (tempCalF3 * tp_result - tempCalF4 * tc_result);
	result = (divisor == 0) ? 0 : result/divisor;
	return (float)result/16 + mcuTemperatureAdjust;
#else
	const float voltage = (float)adcFilters[CpuTempFilterIndex].GetSum() * (3.3/(float)((1u << AdcBits) * ThermistorAverageReadings));
# if SAM4E || SAM4S
	return (voltage - 1.44) * (1000.0/4.7) + 27.0 + mcuTemperatureAdjust;			// accuracy at 27C is +/-13C
# elif SAME70
	return (voltage - 0.72) * (1000.0/2.33) + 25.0 + mcuTemperatureAdjust;			// accuracy at 25C is +/-34C
# else
#  error undefined CPU temp conversion
# endif
#endif
}

#endif

//*****************************************************************************************************************
// Interrupts

#if SAME5x
// Set a contiguous range of interrupts to the specified priority
static void SetInterruptPriority(IRQn base, unsigned int num, uint32_t prio)
{
	do
	{
		NVIC_SetPriority(base, prio);
		base = (IRQn)(base + 1);
		--num;
	}
	while (num != 0);
}
#endif

void Platform::InitialiseInterrupts() noexcept
{
	// Watchdog interrupt priority if applicable has already been set up in RepRap::Init

#if HAS_HIGH_SPEED_SD
	NVIC_SetPriority(SdhcIRQn, NvicPriorityHSMCI);						// set priority for SD interface interrupts
#endif

	// Set PanelDue UART interrupt priority is set in AuxDevice::Init
	// WiFi UART interrupt priority is now set in module WiFiInterface

#if SUPPORT_TMC22xx && !SAME5x											// SAME5x uses a DMA interrupt instead of the UART interrupt
# if TMC22xx_HAS_MUX
	NVIC_SetPriority(TMC22xx_UART_IRQn, NvicPriorityDriversSerialTMC);	// set priority for TMC2660 SPI interrupt
# else
	NVIC_SetPriority(TMC22xxUartIRQns[0], NvicPriorityDriversSerialTMC);
	NVIC_SetPriority(TMC22xxUartIRQns[1], NvicPriorityDriversSerialTMC);
# endif
#endif

#if SUPPORT_TMC2660
	NVIC_SetPriority(TMC2660_SPI_IRQn, NvicPriorityDriversSerialTMC);	// set priority for TMC2660 SPI interrupt
#endif

#if HAS_LWIP_NETWORKING
	// Set up the Ethernet interface priority here to because we have access to the priority definitions
# if SAME70 || SAME5x
	NVIC_SetPriority(GMAC_IRQn, NvicPriorityEthernet);
# else
	NVIC_SetPriority(EMAC_IRQn, NvicPriorityEthernet);
# endif
#endif

#if SAME5x
	SetInterruptPriority(DMAC_0_IRQn, 5, NvicPriorityDMA);				// SAME5x DMAC has 5 contiguous IRQ numbers
#elif SAME70
	NVIC_SetPriority(XDMAC_IRQn, NvicPriorityDMA);
#endif

#ifdef __LPC17xx__
	// Interrupt for GPIO pins. Only port 0 and 2 support interrupts and both share EINT3
	NVIC_SetPriority(EINT3_IRQn, NvicPriorityPins);
#elif SAME5x
	SetInterruptPriority(EIC_0_IRQn, 16, NvicPriorityPins);				// SAME5x EXINT has 16 contiguous IRQ numbers
#else
	NVIC_SetPriority(PIOA_IRQn, NvicPriorityPins);
	NVIC_SetPriority(PIOB_IRQn, NvicPriorityPins);
	NVIC_SetPriority(PIOC_IRQn, NvicPriorityPins);
# ifdef ID_PIOD
	NVIC_SetPriority(PIOD_IRQn, NvicPriorityPins);
# endif
# ifdef ID_PIOE
	NVIC_SetPriority(PIOE_IRQn, NvicPriorityPins);
# endif
#endif

#if SAME5x
	SetInterruptPriority(USB_0_IRQn, 4, NvicPriorityUSB);				// SAME5x USB has 4 contiguous IRQ numbers
#elif SAME70
	NVIC_SetPriority(USBHS_IRQn, NvicPriorityUSB);
#elif SAM4E || SAM4S
	NVIC_SetPriority(UDP_IRQn, NvicPriorityUSB);
#elif SAM3XA
	NVIC_SetPriority(UOTGHS_IRQn, NvicPriorityUSB);
#elif defined(__LPC17xx__)
	NVIC_SetPriority(USB_IRQn, NvicPriorityUSB);
#else
# error Unsupported processor
#endif

#if defined(DUET_NG) || defined(DUET_M) || defined(DUET_06_085)
	NVIC_SetPriority(I2C_IRQn, NvicPriorityTwi);
#elif defined(__LPC17xx__)
	NVIC_SetPriority(I2C0_IRQn, NvicPriorityTwi);
	NVIC_SetPriority(I2C1_IRQn, NvicPriorityTwi);
#endif

#if SUPPORT_CAN_EXPANSION
# if SAME5x
	NVIC_SetPriority(CAN0_IRQn, NvicPriorityCan);
	NVIC_SetPriority(CAN1_IRQn, NvicPriorityCan);
# elif SAME70
	NVIC_SetPriority(MCAN0_INT0_IRQn, NvicPriorityCan);		// we don't use INT1
	NVIC_SetPriority(MCAN1_INT0_IRQn, NvicPriorityCan);		// we don't use INT1
# endif
#endif

#if defined(__LPC17xx__)
	// set rest of the Timer Interrupt priorities
	// Timer 0 is used for step generation (set elsewhere)
	NVIC_SetPriority(TIMER1_IRQn, 8);                       //Timer 1 is currently unused
	NVIC_SetPriority(TIMER2_IRQn, NvicPriorityTimerServo);  //Timer 2 runs the PWM for Servos at 50hz
	NVIC_SetPriority(TIMER3_IRQn, NvicPriorityTimerPWM);    //Timer 3 runs the microsecond free running timer to generate heater/fan PWM
#endif

   // Tick interrupt for ADC conversions
	tickState = 0;
	currentFilterNumber = 0;
}

//*************************************************************************************************

// Debugging variables
//extern "C" uint32_t longestWriteWaitTime, shortestWriteWaitTime, longestReadWaitTime, shortestReadWaitTime;
//extern uint32_t maxRead, maxWrite;

/*static*/ const char *Platform::GetResetReasonText() noexcept
{
#if SAME5x
	const uint8_t resetReason = RSTC->RCAUSE.reg;
	// The datasheet says only one of these bits will be set
	if (resetReason & RSTC_RCAUSE_POR)		{ return "power up"; }
	if (resetReason & RSTC_RCAUSE_BODCORE)	{ return "core brownout"; }
	if (resetReason & RSTC_RCAUSE_BODVDD)	{ return "Vdd brownout"; }
	if (resetReason & RSTC_RCAUSE_WDT)		{ return "watchdog"; }
	if (resetReason & RSTC_RCAUSE_NVM)		{ return "NVM"; }
	if (resetReason & RSTC_RCAUSE_EXT)		{ return "reset button"; }
	if (resetReason & RSTC_RCAUSE_SYST)		{ return "software"; }
	if (resetReason & RSTC_RCAUSE_BACKUP)	{ return "backup/hibernate"; }
	return "unknown";
#elif defined(__LPC17xx__)
	if (LPC_SYSCTL->RSID & RSID_POR) { return "power up"; }
	if (LPC_SYSCTL->RSID & RSID_EXTR) { return "reset button"; }
	if (LPC_SYSCTL->RSID & RSID_WDTR) { return "watchdog"; }
	if (LPC_SYSCTL->RSID & RSID_BODR) { return "brownout"; }
	if (LPC_SYSCTL->RSID & RSID_SYSRESET) { return "software"; }
	if (LPC_SYSCTL->RSID & RSID_LOCKUP) { return "lockup"; }
	return "unknown";
#else
	constexpr const char *_ecv_array resetReasons[8] = { "power up", "backup", "watchdog", "software",
# ifdef DUET_NG
	// On the SAM4E a watchdog reset may be reported as a user reset because of the capacitor on the NRST pin.
	// The SAM4S is the same but the Duet Maestro has a diode in the reset circuit to avoid this problem.
									"reset button or watchdog",
# else
									"reset button",
# endif
									"unknown", "unknown", "unknown" };
	return resetReasons[(REG_RSTC_SR & RSTC_SR_RSTTYP_Msk) >> RSTC_SR_RSTTYP_Pos];
#endif
}

// Return diagnostic information
void Platform::Diagnostics(MessageType mtype) noexcept
{
#if USE_CACHE && (SAM4E || SAME5x)
	// Get the cache statistics before we start messing around with the cache
	const uint32_t cacheCount = Cache::GetHitCount();
#endif

	Message(mtype, "=== Platform ===\n");

	// Debugging support
	if (debugLine != 0)
	{
		MessageF(mtype, "Debug line %d\n", debugLine);
	}

	// Show the up time and reason for the last reset
	const uint32_t now = (uint32_t)(millis64()/1000u);		// get up time in seconds
	MessageF(mtype, "Last reset %02d:%02d:%02d ago, cause: %s\n", (unsigned int)(now/3600), (unsigned int)((now % 3600)/60), (unsigned int)(now % 60), GetResetReasonText());

	// Show the reset code stored at the last software reset
	{
		NonVolatileMemory mem;
		unsigned int slot;
		const SoftwareResetData * const srd = mem.GetLastWrittenResetData(slot);
		if (srd == nullptr)
		{
			Message(mtype, "Last software reset details not available\n");
		}
		else
		{
			srd->Printit(mtype, slot);
		}
	}

	// Show the current error codes
	MessageF(mtype, "Error status: 0x%02" PRIx32 "\n", errorCodeBits);		// we only use the bottom 5 bits at present, so print just 2 characters

#if HAS_AUX_DEVICES
	// Show the aux port status
	for (size_t i = 0; i < ARRAY_SIZE(auxDevices); ++i)
	{
		auxDevices[i].Diagnostics(mtype, i);
	}
#endif

#ifdef DUET3MINI
	// Report the processor revision level and analogIn status (trying to debug the spurious zero VIN issue)
	{
		// The DSU clocks are enabled by default so no need to enable them here
		const unsigned int chipVersion = DSU->DID.bit.REVISION;
		uint32_t conversionsStarted, conversionsCompleted, conversionTimeouts, errors;
		AnalogIn::GetDebugInfo(conversionsStarted, conversionsCompleted, conversionTimeouts, errors);
		MessageF(mtype, "MCU revision %u, ADC conversions started %" PRIu32 ", completed %" PRIu32 ", timed out %" PRIu32 ", errs %" PRIu32 "\n",
					chipVersion, conversionsStarted, conversionsCompleted, conversionTimeouts, errors);
	}

#endif

#if STEP_TIMER_DEBUG
	// Report the step timer max interval
	MessageF(mtype, "Step timer max interval %" PRIu32 "\n", StepTimer::maxInterval);
	StepTimer::maxInterval = 0;
#endif

#if HAS_CPU_TEMP_SENSOR
	// Show the MCU temperatures
	const float currentMcuTemperature = GetCpuTemperature();
	MessageF(mtype, "MCU temperature: min %.1f, current %.1f, max %.1f\n",
		(double)lowestMcuTemperature, (double)currentMcuTemperature, (double)highestMcuTemperature);
	lowestMcuTemperature = highestMcuTemperature = currentMcuTemperature;

# if HAS_VOLTAGE_MONITOR
	// No need to call reprap.BoardsUpdated() here because that is done in ResetVoltageMonitors which is called later
# else
	reprap.BoardsUpdated();
# endif
#endif

#if HAS_VOLTAGE_MONITOR
	// Show the supply voltage
	MessageF(mtype, "Supply voltage: min %.1f, current %.1f, max %.1f, under voltage events: %" PRIu32 ", over voltage events: %" PRIu32 ", power good: %s\n",
		(double)AdcReadingToPowerVoltage(lowestVin), (double)AdcReadingToPowerVoltage(currentVin), (double)AdcReadingToPowerVoltage(highestVin),
				numVinUnderVoltageEvents, numVinOverVoltageEvents,
				(HasVinPower()) ? "yes" : "no");
#endif

#if HAS_12V_MONITOR
	// Show the 12V rail voltage
	MessageF(mtype, "12V rail voltage: min %.1f, current %.1f, max %.1f, under voltage events: %" PRIu32 "\n",
		(double)AdcReadingToV12Voltage(lowestV12), (double)AdcReadingToV12Voltage(currentV12), (double)AdcReadingToV12Voltage(highestV12), numV12UnderVoltageEvents);
#endif

	ResetVoltageMonitors();

	Heap::Diagnostics(mtype, *this);
	Event::Diagnostics(mtype, *this);

	// Show the motor position and stall status
	for (size_t drive = 0; drive < NumDirectDrivers; ++drive)
	{
		String<StringLength256> driverStatus;
		driverStatus.printf("Driver %u: ", drive);
#ifdef DUET3_MB6XD
		driverStatus.cat((HasDriverError(drive)) ? "error" : "ok");
#elif HAS_SMART_DRIVERS
		if (drive < numSmartDrivers)
		{
			const StandardDriverStatus status = SmartDrivers::GetStatus(drive);
			status.AppendText(driverStatus.GetRef(), 0);
			if (!status.notPresent)
			{
				SmartDrivers::AppendDriverStatus(drive, driverStatus.GetRef());
			}
		}
#endif
		driverStatus.cat('\n');
		Message(mtype, driverStatus.c_str());
	}

	// Show current RTC time
	Message(mtype, "Date/time: ");
	struct tm timeInfo;
	if (gmtime_r(&realTime, &timeInfo) != nullptr)
	{
		MessageF(mtype, "%04u-%02u-%02u %02u:%02u:%02u\n",
				timeInfo.tm_year + 1900, timeInfo.tm_mon + 1, timeInfo.tm_mday,
				timeInfo.tm_hour, timeInfo.tm_min, timeInfo.tm_sec);
	}
	else
	{
		Message(mtype, "not set\n");
	}

#if USE_CACHE && (SAM4E || SAME5x)
	MessageF(mtype, "Cache data hit count %" PRIu32 "\n", cacheCount);
#endif

	reprap.Timing(mtype);

#if 0
	// Debugging temperature readings
	const uint32_t div = ThermistorAveragingFilter::NumAveraged() >> 2;		// 2 oversample bits
	MessageF(mtype, "Vssa %" PRIu32 " Vref %" PRIu32 " Temp0 %" PRIu32 " Temp1 %" PRIu32 "\n",
			adcFilters[VssaFilterIndex].GetSum()/div, adcFilters[VrefFilterIndex].GetSum()/div, adcFilters[0].GetSum()/div, adcFilters[1].GetSum()/div);
#endif

#ifdef SOFT_TIMER_DEBUG
	MessageF(mtype, "Soft timer interrupts executed %u, next %u scheduled at %u, now %u\n",
		numSoftTimerInterruptsExecuted, STEP_TC->TC_CHANNEL[STEP_TC_CHAN].TC_RB, lastSoftTimerInterruptScheduledAt, GetTimerTicks());
#endif

#ifdef I2C_IFACE
	const TwoWire::ErrorCounts errs = I2C_IFACE.GetErrorCounts(true);
	MessageF(mtype, "I2C nak errors %" PRIu32 ", send timeouts %" PRIu32 ", receive timeouts %" PRIu32 ", finishTimeouts %" PRIu32 ", resets %" PRIu32 "\n",
		errs.naks, errs.sendTimeouts, errs.recvTimeouts, errs.finishTimeouts, errs.resets);
#endif
}

// Execute a timed square root that takes less than one millisecond
static uint32_t TimedSqrt(uint64_t arg, uint32_t& timeAcc) noexcept
{
	IrqDisable();
	asm volatile("":::"memory");
	uint32_t now1 = SysTick->VAL;
	const uint32_t ret = isqrt64(arg);
	uint32_t now2 = SysTick->VAL;
	asm volatile("":::"memory");
	IrqEnable();
	now1 &= 0x00FFFFFF;
	now2 &= 0x00FFFFFF;
	timeAcc += ((now1 > now2) ? now1 : now1 + (SysTick->LOAD & 0x00FFFFFF) + 1) - now2;
	return ret;
}

GCodeResult Platform::DiagnosticTest(GCodeBuffer& gb, const StringRef& reply, OutputBuffer*& buf, unsigned int d) THROWS(GCodeException)
{
	switch (d)
	{
	case (unsigned int)DiagnosticTestType::PrintTestReport:
		{
			bool testFailed = false;
			if (!OutputBuffer::Allocate(buf))
			{
				reply.copy("No output buffer");
				return GCodeResult::error;
			}

#if HAS_MASS_STORAGE
			// Check the SD card detect and speed
			if (!MassStorage::IsCardDetected(0))
			{
				buf->copy("SD card 0 not detected");
				testFailed = true;
			}
# if HAS_HIGH_SPEED_SD
			else if (sd_mmc_get_interface_speed(0) != ExpectedSdCardSpeed)
			{
				buf->printf("SD card speed %.2fMbytes/sec is unexpected", (double)((float)sd_mmc_get_interface_speed(0) * 0.000001));
				testFailed = true;
			}
# endif
			else
			{
				buf->copy("SD card interface OK");
			}
#endif

#if HAS_CPU_TEMP_SENSOR
			// Check the MCU temperature
			{
				gb.MustSee('T');
				float tempMinMax[2];
				size_t numTemps = 2;
				gb.GetFloatArray(tempMinMax, numTemps, false);
				const float currentMcuTemperature = GetCpuTemperature();
				if (currentMcuTemperature < tempMinMax[0])
				{
					buf->lcatf("MCU temperature %.1f is lower than expected", (double)currentMcuTemperature);
					testFailed = true;
				}
				else if (currentMcuTemperature > tempMinMax[1])
				{
					buf->lcatf("MCU temperature %.1f is higher than expected", (double)currentMcuTemperature);
					testFailed = true;
				}
				else
				{
					buf->lcat("MCU temperature reading OK");
				}
			}
#endif

#if HAS_VOLTAGE_MONITOR
			// Check the supply voltage
			{
				gb.MustSee('V');
				float voltageMinMax[2];
				size_t numVoltages = 2;
				gb.GetFloatArray(voltageMinMax, numVoltages, false);
				const float voltage = AdcReadingToPowerVoltage(currentVin);
				if (voltage < voltageMinMax[0])
				{
					buf->lcatf("VIN voltage reading %.1f is lower than expected", (double)voltage);
					testFailed = true;
				}
				else if (voltage > voltageMinMax[1])
				{
					buf->lcatf("VIN voltage reading %.1f is higher than expected", (double)voltage);
					testFailed = true;
				}
				else
				{
					buf->lcat("VIN voltage reading OK");
				}
			}
#endif

#if HAS_12V_MONITOR
			// Check the 12V rail voltage
			{
				gb.MustSee('W');
				float voltageMinMax[2];
				size_t numVoltages = 2;
				gb.GetFloatArray(voltageMinMax, numVoltages, false);

				const float voltage = AdcReadingToV12Voltage(currentV12);
				if (voltage < voltageMinMax[0])
				{
					buf->lcatf("12V voltage reading %.1f is lower than expected", (double)voltage);
					testFailed = true;
				}
				else if (voltage > voltageMinMax[1])
				{
					buf->lcatf("12V voltage reading %.1f is higher than expected", (double)voltage);
					testFailed = true;
				}
				else
				{
					buf->lcat("12V voltage reading OK");
				}
			}
#endif

#if HAS_SMART_DRIVERS
			// Check the stepper driver status
			bool driversOK = true;
			for (size_t driver = 0; driver < numSmartDrivers; ++driver)
			{
				const StandardDriverStatus stat = SmartDrivers::GetStatus(driver, true, false);
				if (stat.ot || stat.otpw)
				{
					buf->lcatf("Driver %u reports over temperature", driver);
					driversOK = false;
				}
				if (stat.s2ga || stat.s2gb || stat.s2vsa || stat.s2vsb)
				{
					buf->lcatf("Driver %u reports short-to-ground", driver);
					driversOK = false;
				}
			}
			if (driversOK)
			{
				buf->lcat("Driver status OK");
			}
			else
			{
				testFailed = true;
			}
#endif
			buf->lcat((testFailed) ? "***** ONE OR MORE CHECKS FAILED *****" : "All checks passed");

#if MCU_HAS_UNIQUE_ID
			if (!testFailed)
			{
				buf->lcat("Board ID: ");
				uniqueId.AppendCharsToBuffer(buf);
			}
#endif
		}
		break;

	case (int)DiagnosticTestType::OutputBufferStarvation:
		{
			OutputBuffer *buf;
			while (OutputBuffer::Allocate(buf)) { }
			OutputBuffer::ReleaseAll(buf);
		}
		break;

	case (int)DiagnosticTestType::SetWriteBuffer:
#if SAME70
		//TODO set cache to write-back instead
		reply.copy("Write buffer not supported on this processor");
		return GCodeResult::error;
#else
		if (gb.Seen('S'))
		{
			if (gb.GetUIValue() > 0)
			{
				SCnSCB->ACTLR &= ~SCnSCB_ACTLR_DISDEFWBUF_Msk;		// enable write buffer
			}
			else
			{
				SCnSCB->ACTLR |= SCnSCB_ACTLR_DISDEFWBUF_Msk;		// disable write buffer
			}
		}
		else
		{
			reply.printf("Write buffer is %s", (SCnSCB->ACTLR & SCnSCB_ACTLR_DISDEFWBUF_Msk) ? "disabled" : "enabled");
		}
		break;
#endif

	case (unsigned int)DiagnosticTestType::TestWatchdog:
		if (!gb.DoDwellTime(1000))								// wait a second to allow the response to be sent back to the web server, otherwise it may retry
		{
			return GCodeResult::notFinished;
		}
		deliberateError = true;
		SysTick->CTRL &= ~(SysTick_CTRL_TICKINT_Msk);			// disable the system tick interrupt so that we get a watchdog timeout reset
		break;

	case (unsigned int)DiagnosticTestType::TestSpinLockup:
		if (!gb.DoDwellTime(1000))								// wait a second to allow the response to be sent back to the web server, otherwise it may retry
		{
			return GCodeResult::notFinished;
		}
		deliberateError = true;
		debugCode = d;											// tell the Spin function to loop
		break;

	case (unsigned int)DiagnosticTestType::TestSerialBlock:		// write an arbitrary message via debugPrintf()
		if (!gb.DoDwellTime(1000))								// wait a second to allow the response to be sent back to the web server, otherwise it may retry
		{
			return GCodeResult::notFinished;
		}
		deliberateError = true;
		debugPrintf("Diagnostic Test\n");
		break;

	case (unsigned int)DiagnosticTestType::DivideByZero:		// do an integer divide by zero to test exception handling
		if (!gb.DoDwellTime(1000))								// wait a second to allow the response to be sent back to the web server, otherwise it may retry
		{
			return GCodeResult::notFinished;
		}
		deliberateError = true;
		(void)RepRap::DoDivide(1, 0);							// call function in another module so it can't be optimised away
		break;

	case (unsigned int)DiagnosticTestType::UnalignedMemoryAccess: // disable unaligned memory accesses
		if (!gb.DoDwellTime(1000))								// wait a second to allow the response to be sent back to the web server, otherwise it may retry
		{
			return GCodeResult::notFinished;
		}
		deliberateError = true;
		SCB->CCR |= SCB_CCR_UNALIGN_TRP_Msk;					// by default, unaligned memory accesses are allowed, so change that
		// We don't actually generate a fault any more, instead we let this function identify existing unaligned accesses in the code
		break;

	case (unsigned int)DiagnosticTestType::BusFault:
#if SAME70 && !USE_MPU
		Message(WarningMessage, "There is no abort area on the SAME70 with MPU disabled");
#else
		if (!gb.DoDwellTime(1000))								// wait a second to allow the response to be sent back to the web server, otherwise it may retry
		{
			return GCodeResult::notFinished;
		}
		deliberateError = true;
		RepRap::GenerateBusFault();
#endif
		break;

	case (unsigned int)DiagnosticTestType::AccessMemory:
		{
			gb.MustSee('A');
			uint32_t address = (uint32_t)gb.GetIValue();		// allow negative values here so that we can read high addresses
			unsigned int numValues = (gb.Seen('R')) ? gb.GetUIValue() : 1;
			int32_t val;
			bool dummy;
			deliberateError = true;								// in case the memory access causes a fault
			if (gb.TryGetIValue('V', val, dummy))				// allow negative values so that we can use values like 0xffffffff
			{
				while (numValues != 0)
				{
					*reinterpret_cast<uint32_t*>(address) = (uint32_t)val;
					address += 4;
					--numValues;
				}
				__DSB();										// allow the write to complete in case it raises a fault
			}
			else
			{
				reply.printf("%08" PRIx32 ":", address);
				while (numValues != 0)
				{
					reply.catf(" %08" PRIx32, *reinterpret_cast<const uint32_t*>(address));
					address += 4;
					--numValues;
				}
			}
			deliberateError = false;
		}
		break;

	case (unsigned int)DiagnosticTestType::PrintMoves:
		DDA::PrintMoves();
		break;

	case (unsigned int)DiagnosticTestType::TimeCalculations:	// Show the square root calculation time. Caution: may disable interrupt for several tens of microseconds.
		{
			constexpr uint32_t iterations = 100;				// use a value that divides into one million
			bool ok1 = true;
			uint32_t tim1 = 0;
			for (uint32_t i = 0; i < iterations; ++i)
			{
				const uint32_t num1 = 0x7fffffff - (67 * i);
				const uint64_t sq = (uint64_t)num1 * num1;
				const uint32_t num1a = TimedSqrt(sq, tim1);
				if (num1a != num1)
				{
					ok1 = false;
				}
			}

			bool ok2 = true;
			uint32_t tim2 = 0;
			for (uint32_t i = 0; i < iterations; ++i)
			{
				const uint32_t num2 = 0x0000ffff - (67 * i);
				const uint64_t sq = (uint64_t)num2 * num2;
				const uint32_t num2a = TimedSqrt(sq, tim2);
				if (num2a != num2)
				{
					ok2 = false;
				}
			}

			// We also time floating point square root so we can compare it with sine/cosine in order to consider various optimisations
			bool ok3 = true;
			uint32_t tim3 = 0;
			float val = 10000.0;
			for (unsigned int i = 0; i < iterations; ++i)
			{
				IrqDisable();
				asm volatile("":::"memory");
				uint32_t now1 = SysTick->VAL;
				const float nval = fastSqrtf(val);
				uint32_t now2 = SysTick->VAL;
				asm volatile("":::"memory");
				IrqEnable();
				now1 &= 0x00FFFFFF;
				now2 &= 0x00FFFFFF;
				tim3 += ((now1 > now2) ? now1 : now1 + (SysTick->LOAD & 0x00FFFFFF) + 1) - now2;
				if (nval != sqrtf(val))
				{
					ok3 = false;
					if (reprap.Debug(modulePlatform))
					{
						debugPrintf("val=%.7e sq=%.7e sqrtf=%.7e\n", (double)val, (double)nval, (double)sqrtf(val));
					}
				}
				val = nval;
			}

			reply.printf("Square roots: 62-bit %.2fus %s, 32-bit %.2fus %s, float %.2fus %s",
						(double)((float)(tim1 * (1'000'000/iterations))/SystemCoreClock), (ok1) ? "ok" : "ERROR",
							(double)((float)(tim2 * (1'000'000/iterations))/SystemCoreClock), (ok2) ? "ok" : "ERROR",
								(double)((float)(tim3 * (1'000'000/iterations))/SystemCoreClock), (ok3) ? "ok" : "ERROR");
		}

		// We now also time sine and cosine in the same test
		{
			uint32_t tim1 = 0;
			constexpr uint32_t iterations = 100;				// use a value that divides into one million
			for (unsigned int i = 0; i < iterations; ++i)
			{
				const float angle = 0.01 * i;

				IrqDisable();
				asm volatile("":::"memory");
				uint32_t now1 = SysTick->VAL;
				(void)RepRap::SinfCosf(angle);
				uint32_t now2 = SysTick->VAL;
				asm volatile("":::"memory");
				IrqEnable();
				now1 &= 0x00FFFFFF;
				now2 &= 0x00FFFFFF;
				tim1 += ((now1 > now2) ? now1 : now1 + (SysTick->LOAD & 0x00FFFFFF) + 1) - now2;
			}

			// We no longer calculate sin and cos for doubles because it pulls in those library functions, which we don't otherwise need
			reply.lcatf("Float sine + cosine: %.2fus", (double)((float)(tim1 * (1'000'000/iterations))/SystemCoreClock));
		}

		break;

	case (unsigned int)DiagnosticTestType::TimeSDWrite:
#if HAS_MASS_STORAGE
		return reprap.GetGCodes().StartSDTiming(gb, reply);
#else
		reply.copy("No SD card interface available");
		return GCodeResult::errorNotSupported;
#endif

	case (unsigned int)DiagnosticTestType::PrintObjectSizes:
		reply.printf(
				"Task %u, DDA %u, DM %u, MS %u, Tool %u, GCodeBuffer %u, heater %u"
#if HAS_NETWORKING
				", HTTP resp %u, FTP resp %u, Telnet resp %u"
#endif
				, sizeof(TaskBase), sizeof(DDA), sizeof(DriveMovement), sizeof(MoveSegment), sizeof(Tool), sizeof(GCodeBuffer), sizeof(Heater)
#if HAS_NETWORKING
				, sizeof(HttpResponder), sizeof(FtpResponder), sizeof(TelnetResponder)
#endif
			);
		break;

	case (unsigned int)DiagnosticTestType::PrintObjectAddresses:
		MessageF(MessageType::GenericMessage,
					"Platform %08" PRIx32 "-%08" PRIx32
#if HAS_SBC_INTERFACE
					"\nSbcInterface %08" PRIx32 "-%08" PRIx32
#endif
					"\nNetwork %08" PRIx32 "-%08" PRIx32
					"\nGCodes %08" PRIx32 "-%08" PRIx32
					"\nMove %08" PRIx32 "-%08" PRIx32
					"\nHeat %08" PRIx32 "-%08" PRIx32
					, reinterpret_cast<uint32_t>(this), reinterpret_cast<uint32_t>(this) + sizeof(Platform) - 1
#if HAS_SBC_INTERFACE
					, reinterpret_cast<uint32_t>(&reprap.GetSbcInterface())
					, (reinterpret_cast<uint32_t>(&reprap.GetSbcInterface()) == 0) ? 0 : reinterpret_cast<uint32_t>(&reprap.GetSbcInterface()) + sizeof(SbcInterface)
#endif
					, reinterpret_cast<uint32_t>(&reprap.GetNetwork()), reinterpret_cast<uint32_t>(&reprap.GetNetwork()) + sizeof(Network) - 1
					, reinterpret_cast<uint32_t>(&reprap.GetGCodes()), reinterpret_cast<uint32_t>(&reprap.GetGCodes()) + sizeof(GCodes) - 1
					, reinterpret_cast<uint32_t>(&reprap.GetMove()), reinterpret_cast<uint32_t>(&reprap.GetMove()) + sizeof(Move) - 1
					, reinterpret_cast<uint32_t>(&reprap.GetHeat()), reinterpret_cast<uint32_t>(&reprap.GetHeat()) + sizeof(Heat) - 1
				);

		MessageF(MessageType::GenericMessage,
					"\nPrintMonitor %08" PRIx32 "-%08" PRIx32
					"\nFansManager %08" PRIx32 "-%08" PRIx32
#if SUPPORT_SCANNER
					"\nScanner %08" PRIx32 "-%08" PRIx32
#endif
#if SUPPORT_IOBITS
					"\nPortControl %08" PRIx32 "-%08" PRIx32
#endif
#if SUPPORT_DIRECT_LCD
					"\nDisplay %08" PRIx32 "-%08" PRIx32
#endif
#if SUPPORT_CAN_EXPANSION
					"\nExpansionManager %08" PRIx32 "-%08" PRIx32
#endif

					, reinterpret_cast<uint32_t>(&reprap.GetPrintMonitor()), reinterpret_cast<uint32_t>(&reprap.GetPrintMonitor()) + sizeof(PrintMonitor) - 1
					, reinterpret_cast<uint32_t>(&reprap.GetFansManager()), reinterpret_cast<uint32_t>(&reprap.GetFansManager()) + sizeof(FansManager) - 1
#if SUPPORT_SCANNER
					, reinterpret_cast<uint32_t>(&reprap.GetScanner()), reinterpret_cast<uint32_t>(&reprap.GetScanner()) + sizeof(Scanner) - 1
#endif
#if SUPPORT_IOBITS
					, reinterpret_cast<uint32_t>(&reprap.GetPortControl()), reinterpret_cast<uint32_t>(&reprap.GetPortControl()) + sizeof(PortControl) - 1
#endif
#if SUPPORT_DIRECT_LCD
					, reinterpret_cast<uint32_t>(&reprap.GetDisplay()), reinterpret_cast<uint32_t>(&reprap.GetDisplay()) + sizeof(Display) - 1
#endif
#if SUPPORT_CAN_EXPANSION
					, reinterpret_cast<uint32_t>(&reprap.GetExpansion()), reinterpret_cast<uint32_t>(&reprap.GetExpansion()) + sizeof(ExpansionManager) - 1
#endif
				);
		break;

	case (unsigned int)DiagnosticTestType::TimeCRC32:
		{
			const size_t length = (gb.Seen('S')) ? gb.GetUIValue() : 1024;
			CRC32 crc;
			IrqDisable();
			asm volatile("":::"memory");
			uint32_t now1 = SysTick->VAL;
			crc.Update(
#if SAME5x
						reinterpret_cast<const char *_ecv_array>(HSRAM_ADDR),
#else
						reinterpret_cast<const char *_ecv_array>(IRAM_ADDR),		// for the SAME70 this is in the non-cacheable RAM, which is the usual case when computing a CRC
#endif
						length);
			uint32_t now2 = SysTick->VAL;
			asm volatile("":::"memory");
			IrqEnable();
			now1 &= 0x00FFFFFF;
			now2 &= 0x00FFFFFF;
			uint32_t tim1 = ((now1 > now2) ? now1 : now1 + (SysTick->LOAD & 0x00FFFFFF) + 1) - now2;
			reply.printf("CRC of %u bytes took %.2fus", length, (double)((1'000'000.0f * (float)tim1)/(float)SystemCoreClock));
		}
		break;

	case (unsigned int)DiagnosticTestType::TimeGetTimerTicks:
		{
			unsigned int i = 100;
			IrqDisable();
			asm volatile("":::"memory");
			uint32_t now1 = SysTick->VAL;
			do
			{
				--i;
				(void)StepTimer::GetTimerTicks();
			} while (i != 0);
			uint32_t now2 = SysTick->VAL;
			asm volatile("":::"memory");
			IrqEnable();
			now1 &= 0x00FFFFFF;
			now2 &= 0x00FFFFFF;
			uint32_t tim1 = ((now1 > now2) ? now1 : now1 + (SysTick->LOAD & 0x00FFFFFF) + 1) - now2;
			reply.printf("Reading step timer 100 times took %.2fus", (double)((1'000'000.0f * (float)tim1)/(float)SystemCoreClock));
		}

#if SUPPORT_CAN_EXPANSION
		// Also check the correspondence between the CAN timestamp timer and the step clock
		{
			uint32_t startClocks, endClocks;
			uint16_t startTimeStamp, endTimeStamp;
			{
				AtomicCriticalSectionLocker lock;
				startClocks = StepTimer::GetTimerTicks();
				startTimeStamp = CanInterface::GetTimeStampCounter();
			}
			delay(2);
			{
				AtomicCriticalSectionLocker lock;
				endClocks = StepTimer::GetTimerTicks();
				endTimeStamp = CanInterface::GetTimeStampCounter();
			}
# if SAME70
			const uint32_t tsDiff = (endTimeStamp - startTimeStamp) & 0xFFFF;
# else
			const uint32_t tsDiff = (((endTimeStamp - startTimeStamp) & 0xFFFF) * CanInterface::GetTimeStampPeriod()) >> 6;
# endif
			reply.lcatf("Clock diff %" PRIu32 ", ts diff %" PRIu32, endClocks - startClocks, tsDiff);
		}
#endif
		break;

#if HAS_VOLTAGE_MONITOR
	case (unsigned int)DiagnosticTestType::UndervoltageEvent:
		reprap.GetGCodes().LowVoltagePause();
		break;
#endif

#ifdef DUET_NG
	case (unsigned int)DiagnosticTestType::PrintExpanderStatus:
		reply.printf("Expander status %04X\n", DuetExpansion::DiagnosticRead());
		break;
#endif

#ifdef __LPC17xx__
	// Diagnostic for LPC board configuration
	case (int)DiagnosticTestType::PrintBoardConfiguration:
		BoardConfig::Diagnostics(gb.GetResponseMessageType());
		break;
#endif

	default:
		break;
	}

	return GCodeResult::ok;
}

// Get the index of the averaging filter for an analog port.
// Note, the Thermistor code assumes that this is also the thermistor input number
int Platform::GetAveragingFilterIndex(const IoPort& port) const noexcept
{
	for (size_t i = 0; i < ARRAY_SIZE(TEMP_SENSE_PINS); ++i)
	{
		if (port.GetPin() == TEMP_SENSE_PINS[i])
		{
			return (int)i;
		}
	}
	return -1;
}

#if HAS_MASS_STORAGE || HAS_SBC_INTERFACE

// Write the platform parameters to file
bool Platform::WritePlatformParameters(FileStore *f, bool includingG31) const noexcept
{
	bool ok;
	if (axisMinimaProbed.IsNonEmpty() || axisMaximaProbed.IsNonEmpty())
	{
		ok = f->Write("; Probed axis limits\n");
		if (ok)
		{
			ok = WriteAxisLimits(f, axisMinimaProbed, axisMinima, 1);
		}
		if (ok)
		{
			ok = WriteAxisLimits(f, axisMaximaProbed, axisMaxima, 0);
		}
	}
	else
	{
		ok = true;
	}

	if (ok)
	{
		ok = endstops.WriteZProbeParameters(f, includingG31);
	}

	return ok;
}

bool Platform::WriteAxisLimits(FileStore *f, AxesBitmap axesProbed, const float limits[MaxAxes], int sParam) noexcept
{
	if (axesProbed.IsEmpty())
	{
		return true;
	}

	String<StringLength100> scratchString;
	scratchString.printf("M208 S%d", sParam);
	axesProbed.Iterate([&scratchString, limits](unsigned int axis, unsigned int) noexcept { scratchString.catf(" %c%.2f", reprap.GetGCodes().GetAxisLetters()[axis], (double)limits[axis]); });
	scratchString.cat('\n');
	return f->Write(scratchString.c_str());
}

#endif

#if SUPPORT_CAN_EXPANSION

// Function to identify and iterate through all drivers attached to an axis or extruder
void Platform::IterateDrivers(size_t axisOrExtruder, function_ref<void(uint8_t)> localFunc, function_ref<void(DriverId)> remoteFunc) noexcept
{
	if (axisOrExtruder < reprap.GetGCodes().GetTotalAxes())
	{
		for (size_t i = 0; i < axisDrivers[axisOrExtruder].numDrivers; ++i)
		{
			const DriverId id = axisDrivers[axisOrExtruder].driverNumbers[i];
			if (id.IsLocal())
			{
				localFunc(id.localDriver);
			}
			else
			{
				remoteFunc(id);
			}
		}
	}
	else if (axisOrExtruder < MaxAxesPlusExtruders)
	{
		const DriverId id = extruderDrivers[LogicalDriveToExtruder(axisOrExtruder)];
		if (id.IsLocal())
		{
			localFunc(id.localDriver);
		}
		else
		{
			remoteFunc(id);
		}
	}
}

#else

// Function to identify and iterate through all drivers attached to an axis or extruder
void Platform::IterateDrivers(size_t axisOrExtruder, function_ref<void(uint8_t)> localFunc) noexcept
{
	if (axisOrExtruder < reprap.GetGCodes().GetTotalAxes())
	{
		for (size_t i = 0; i < axisDrivers[axisOrExtruder].numDrivers; ++i)
		{
			const DriverId id = axisDrivers[axisOrExtruder].driverNumbers[i];
			localFunc(id.localDriver);
		}
	}
	else if (axisOrExtruder < MaxAxesPlusExtruders)
	{
		const DriverId id = extruderDrivers[LogicalDriveToExtruder(axisOrExtruder)];
		localFunc(id.localDriver);
	}
}

#endif

// This is called from the step ISR as well as other places, so keep it fast
// If drive >= DRIVES then we are setting an individual motor direction
void Platform::SetDirection(size_t axisOrExtruder, bool direction) noexcept
{
#ifdef DUET3_MB6XD
	while (StepTimer::GetTimerTicks() - DDA::lastStepHighTime < GetSlowDriverDirHoldClocksFromLeadingEdge()) { }
#else
	const bool isSlowDriver = (GetDriversBitmap(axisOrExtruder) & GetSlowDriversBitmap()) != 0;
	if (isSlowDriver)
	{
		while (StepTimer::GetTimerTicks() - DDA::lastStepLowTime < GetSlowDriverDirHoldClocksFromTrailingEdge()) { }
	}
#endif

	if (axisOrExtruder < MaxAxesPlusExtruders)
	{
		IterateLocalDrivers(axisOrExtruder, [this, direction](uint8_t driver) { this->SetDriverDirection(driver, direction); });
	}
	else if (axisOrExtruder < MaxAxesPlusExtruders + NumDirectDrivers)
	{
		SetDriverDirection(axisOrExtruder - MaxAxesPlusExtruders, direction);
	}

#ifndef DUET3_MB6XD
	if (isSlowDriver)
#endif
	{
		DDA::lastDirChangeTime = StepTimer::GetTimerTicks();
	}
}

// Enable a driver. Must not be called from an ISR, or with interrupts disabled.
void Platform::EnableOneLocalDriver(size_t driver, float requiredCurrent) noexcept
{
	if (driver < GetNumActualDirectDrivers())
	{
#if HAS_SMART_DRIVERS && (HAS_VOLTAGE_MONITOR || HAS_12V_MONITOR)
		if (driver < numSmartDrivers && !driversPowered)
		{
			warnDriversNotPowered = true;
		}
		else
		{
#endif
			UpdateMotorCurrent(driver, requiredCurrent);

#if defined(DUET3) && HAS_SMART_DRIVERS
			SmartDrivers::EnableDrive(driver, true);	// all drivers driven directly by the main board are smart
#elif HAS_SMART_DRIVERS
			if (driver < numSmartDrivers)
			{
				SmartDrivers::EnableDrive(driver, true);
			}
# if !defined(DUET3MINI)								// no enable pins on 5LC
			else
			{
				digitalWrite(ENABLE_PINS[driver], enableValues[driver] > 0);
			}
# endif
#else
			digitalWrite(ENABLE_PINS[driver], enableValues[driver] > 0);
#endif
#if HAS_SMART_DRIVERS && (HAS_VOLTAGE_MONITOR || HAS_12V_MONITOR)
		}
#endif
		brakePorts[driver].WriteDigital(true);			// turn the brake solenoid on to disengage the brake
	}
}

// Disable a driver
void Platform::DisableOneLocalDriver(size_t driver) noexcept
{
	if (driver < GetNumActualDirectDrivers())
	{
		brakePorts[driver].WriteDigital(false);			// turn the brake solenoid off to engage the brake
#if defined(DUET3) && HAS_SMART_DRIVERS
		SmartDrivers::EnableDrive(driver, false);		// all drivers driven directly by the main board are smart
#elif HAS_SMART_DRIVERS
		if (driver < numSmartDrivers)
		{
			SmartDrivers::EnableDrive(driver, false);
		}
# if !defined(DUET3MINI)		// Duet 5LC has no enable pins
		else
		{
			digitalWrite(ENABLE_PINS[driver], enableValues[driver] <= 0);
		}
# endif
#else
		digitalWrite(ENABLE_PINS[driver], enableValues[driver] <= 0);
#endif
	}
}

// Enable the local drivers for a drive. Must not be called from an ISR, or with interrupts disabled.
void Platform::EnableDrivers(size_t axisOrExtruder, bool unconditional) noexcept
{
	if (unconditional || driverState[axisOrExtruder] != DriverStatus::enabled)
	{
		driverState[axisOrExtruder] = DriverStatus::enabled;
		const float requiredCurrent = motorCurrents[axisOrExtruder] * motorCurrentFraction[axisOrExtruder];
#if SUPPORT_CAN_EXPANSION
		CanDriversList canDriversToEnable;
		IterateDrivers(axisOrExtruder,
						[this, requiredCurrent](uint8_t driver) { EnableOneLocalDriver(driver, requiredCurrent); },
						[&canDriversToEnable](DriverId driver) { canDriversToEnable.AddEntry(driver); }
					  );
		CanInterface::EnableRemoteDrivers(canDriversToEnable);
#else
		IterateDrivers(axisOrExtruder,
						[this, requiredCurrent](uint8_t driver) { EnableOneLocalDriver(driver, requiredCurrent); }
					  );
#endif
	}
}

// Disable the drivers for a drive
void Platform::DisableDrivers(size_t axisOrExtruder) noexcept
{
#if SUPPORT_CAN_EXPANSION
	CanDriversList canDriversToDisable;

	IterateDrivers(axisOrExtruder,
					[this](uint8_t driver) { DisableOneLocalDriver(driver); },
					[&canDriversToDisable](DriverId driver) { canDriversToDisable.AddEntry(driver); }
				  );
	CanInterface::DisableRemoteDrivers(canDriversToDisable);
#else
	IterateDrivers(axisOrExtruder,
					[this](uint8_t driver) { DisableOneLocalDriver(driver); }
				  );
#endif
	driverState[axisOrExtruder] = DriverStatus::disabled;
}

// Disable all drives in an emergency. Called from emergency stop and the tick ISR.
// This is only called in an emergency, so we don't update the driver status
void Platform::EmergencyDisableDrivers() noexcept
{
	for (size_t drive = 0; drive < GetNumActualDirectDrivers(); drive++)
	{
		if (!inInterrupt())		// on the Duet 06/085 we need interrupts running to send the I2C commands to set motor currents
		{
			UpdateMotorCurrent(drive, 0.0);
		}
		DisableOneLocalDriver(drive);
	}
}

void Platform::DisableAllDrivers() noexcept
{
	for (size_t axisOrExtruder = 0; axisOrExtruder < MaxAxesPlusExtruders; axisOrExtruder++)
	{
		DisableDrivers(axisOrExtruder);
	}
}

// Set drives to idle hold if they are enabled. If a drive is disabled, leave it alone.
// Must not be called from an ISR, or with interrupts disabled.
void Platform::SetDriversIdle() noexcept
{
	if (idleCurrentFactor == 0)
	{
		DisableAllDrivers();
		reprap.GetGCodes().SetAllAxesNotHomed();
	}
	else
	{
#if SUPPORT_CAN_EXPANSION
		CanDriversList canDriversToSetIdle;
#endif
		for (size_t axisOrExtruder = 0; axisOrExtruder < MaxAxesPlusExtruders; ++axisOrExtruder)
		{
			if (driverState[axisOrExtruder] == DriverStatus::enabled)
			{
				driverState[axisOrExtruder] = DriverStatus::idle;
				const float current = motorCurrents[axisOrExtruder] * idleCurrentFactor;
				IterateDrivers(axisOrExtruder,
								[this, current](uint8_t driver) { UpdateMotorCurrent(driver, current); }
#if SUPPORT_CAN_EXPANSION
								, [&canDriversToSetIdle](DriverId driver) { canDriversToSetIdle.AddEntry(driver); }
#endif
							  );
			}
		}
#if SUPPORT_CAN_EXPANSION
		CanInterface::SetRemoteDriversIdle(canDriversToSetIdle, idleCurrentFactor);
#endif
	}
}

// Configure the brake port for a driver
GCodeResult Platform::ConfigureDriverBrakePort(GCodeBuffer& gb, const StringRef& reply, size_t driver) noexcept
{
	if (gb.Seen('C'))
	{
		return GetGCodeResultFromSuccess(brakePorts[driver].AssignPort(gb, reply, PinUsedBy::gpout, PinAccess::write0));
	}
	reply.printf("Driver %u uses brake port ", driver);
	brakePorts[driver].AppendPinName(reply);
	return GCodeResult::ok;
}

// Set the current for all drivers on an axis or extruder. Current is in mA.
GCodeResult Platform::SetMotorCurrent(size_t axisOrExtruder, float currentOrPercent, int code, const StringRef& reply) noexcept
{
	switch (code)
	{
	case 906:
		motorCurrents[axisOrExtruder] = currentOrPercent;
		break;

	case 913:
		motorCurrentFraction[axisOrExtruder] = constrain<float>(0.01 * currentOrPercent, 0.0, 1.0);
		break;

#if HAS_SMART_DRIVERS || SUPPORT_CAN_EXPANSION
	case 917:
		standstillCurrentPercent[axisOrExtruder] = constrain<float>(currentOrPercent, 0.0, 100.0);
		break;
#endif

	default:
		return GCodeResult::error;
	}

#if SUPPORT_CAN_EXPANSION
	CanDriversData<float> canDriversToUpdate;

	IterateDrivers(axisOrExtruder,
							[this, axisOrExtruder, code](uint8_t driver)
							{
								if (code == 917)
								{
# if HAS_SMART_DRIVERS
									SmartDrivers::SetStandstillCurrentPercent(driver, standstillCurrentPercent[axisOrExtruder]);
# endif
								}
								else
								{
									UpdateMotorCurrent(driver, motorCurrents[axisOrExtruder] * motorCurrentFraction[axisOrExtruder]);
								}
							},
							[this, axisOrExtruder, code, &canDriversToUpdate](DriverId driver)
							{
								if (code == 917)
								{
									canDriversToUpdate.AddEntry(driver, standstillCurrentPercent[axisOrExtruder]);
								}
								else
								{
									canDriversToUpdate.AddEntry(driver, motorCurrents[axisOrExtruder] * motorCurrentFraction[axisOrExtruder]);
								}
							}
						);
	if (code == 917)
	{
		return CanInterface::SetRemoteStandstillCurrentPercent(canDriversToUpdate, reply);
	}
	else
	{
		return CanInterface::SetRemoteDriverCurrents(canDriversToUpdate, reply);
	}
#else
	IterateDrivers(axisOrExtruder,
							[this, axisOrExtruder, code](uint8_t driver)
							{
								if (code == 917)
								{
# if HAS_SMART_DRIVERS
									SmartDrivers::SetStandstillCurrentPercent(driver, standstillCurrentPercent[axisOrExtruder]);
# endif
								}
								else
								{
									UpdateMotorCurrent(driver, motorCurrents[axisOrExtruder] * motorCurrentFraction[axisOrExtruder]);
								}
							}
	);
	return GCodeResult::ok;
#endif
}

#ifdef DUET3_MB6XD

// Fetch the worst (longest) timings of any driver, set up the step pulse width timer, and convert the other timings from microseconds to step clocks
void Platform::UpdateDriverTimings() noexcept
{
	float worstTimings[4] = { 0.1, 0.1, 0.0, 0.0 };					// minimum 100ns step high/step low time, zero direction setup/hold time
	for (size_t driver = 0; driver < NumDirectDrivers; ++driver)
	{
		for (size_t i = 0; i < 4; ++i)
		{
			if (driverTimingMicroseconds[driver][i] > worstTimings[i])
			{
				worstTimings[i] = driverTimingMicroseconds[driver][i];
			}
		}
	}

	// Convert the step pulse width to clocks of the step pulse gate timer. First define some constants.
	constexpr uint32_t StepGateTcBaseClockFrequency = (SystemCoreClockFreq/2)/8;										// the step gate T clock frequency when we use a prescaler of 8
	constexpr float StepGateBaseClocksPerMicrosecond = (float)StepGateTcBaseClockFrequency * 1.0e-6;
	const float fclocks = min<float>(ceilf(worstTimings[0] * StepGateBaseClocksPerMicrosecond), (float)(4 * 65535));	// the TC is only 16 bits wide, but we increase the prescaler to 32 if necessary

	uint32_t iclocks = (uint32_t)fclocks;
	uint32_t clockPrescaler = TC_CMR_TCCLKS_TIMER_CLOCK2;								// divide MCLK (150MHz) by 8 = 18.75MHz
	if (iclocks > 65535)
	{
		clockPrescaler = TC_CMR_TCCLKS_TIMER_CLOCK3;									// divide MCLK (150MHz) by 32 = 4.6875MHz
		iclocks >>= 2;
	}

	STEP_GATE_TC->TC_CHANNEL[STEP_GATE_TC_CHAN].TC_CCR = TC_CCR_CLKDIS;
	STEP_GATE_TC->TC_CHANNEL[STEP_GATE_TC_CHAN].TC_CMR =  TC_CMR_BSWTRG_SET				// software trigger sets TIOB
														| TC_CMR_BCPC_CLEAR				// RC compare clears TIOB
														| TC_CMR_WAVE					// waveform mode
														| TC_CMR_WAVSEL_UP				// count up
														| TC_CMR_CPCSTOP				// counter clock is stopped when counter reaches RC
														| TC_CMR_EEVT_XC0   			// set external events from XC0 (this allows TIOB to be an output)
														| clockPrescaler;				// divide MCLK (150MHz) by 8 or 32
	STEP_GATE_TC->TC_CHANNEL[STEP_GATE_TC_CHAN].TC_RC = iclocks;
	STEP_GATE_TC->TC_CHANNEL[STEP_GATE_TC_CHAN].TC_CCR = TC_CCR_CLKEN;

	// Convert the quantised step pulse width back to microseconds
	const float actualStepPulseMicroseconds = fclocks/StepGateBaseClocksPerMicrosecond;

	// Now convert the other values from microseconds to step clocks
	stepPulseMinimumPeriodClocks = MicrosecondsToStepClocks(worstTimings[1] + actualStepPulseMicroseconds);
	directionSetupClocks = MicrosecondsToStepClocks(worstTimings[2]);
	directionHoldClocksFromLeadingEdge = MicrosecondsToStepClocks(worstTimings[3] + actualStepPulseMicroseconds);
//DEBUG
//	debugPrintf("Clocks: %" PRIu32 " %" PRIu32 " %" PRIu32 "\n", stepPulseMinimumPeriodClocks, directionSetupClocks, directionHoldClocksFromLeadingEdge);
}

void Platform::GetActualDriverTimings(float timings[4]) noexcept
{
	uint32_t StepGateTcClockFrequency = (SystemCoreClockFreq/2)/8;
	if ((STEP_GATE_TC->TC_CHANNEL[STEP_GATE_TC_CHAN].TC_CMR & TC_CMR_TCCLKS_Msk) == TC_CMR_TCCLKS_TIMER_CLOCK3)
	{
		StepGateTcClockFrequency >>= 2;;
	}
	const float MicrosecondsPerStepGateClock = 1.0e6/(float)StepGateTcClockFrequency;
	constexpr float StepClocksToMicroseconds = 1.0e6/(float)StepClockRate;
	timings[0] = (float)STEP_GATE_TC->TC_CHANNEL[STEP_GATE_TC_CHAN].TC_RC * MicrosecondsPerStepGateClock;
	timings[1] = stepPulseMinimumPeriodClocks * StepClocksToMicroseconds - timings[0];
	timings[2] = directionSetupClocks * StepClocksToMicroseconds;
	timings[3] = directionHoldClocksFromLeadingEdge * StepClocksToMicroseconds - timings[0];
}

#endif

// This must not be called from an ISR, or with interrupts disabled.
void Platform::UpdateMotorCurrent(size_t driver, float current) noexcept
{
	if (driver < GetNumActualDirectDrivers())
	{
#if HAS_SMART_DRIVERS
		if (driver < numSmartDrivers)
		{
			SmartDrivers::SetCurrent(driver, current);
		}
#elif defined(__LPC17xx__)
		if (hasDriverCurrentControl)
		{
			//Has digipots to set current control for drivers
			//Current is in mA
			const uint16_t pot = (unsigned short) (current * digipotFactor / 1000);
			if (driver < 4)
			{
				mcp4451.setMCP4461Address(0x2C); //A0 and A1 Grounded. (001011 00)
				mcp4451.setVolatileWiper(POT_WIPES[driver], pot);
			}
			else
				mcp4451.setMCP4461Address(0x2D); //A0 Vcc, A1 Grounded. (001011 01)
				mcp4451.setVolatileWiper(POT_WIPES[driver-4], pot);
			}
		}
#else
		// otherwise we can't set the motor current
#endif
	}
}

// Get the configured motor current for an axis or extruder
int Platform::GetMotorCurrent(size_t drive, int code) const noexcept
{
	float rslt;
	switch (code)
	{
	case 906:
		rslt = motorCurrents[drive];
		break;

	case 913:
		rslt = motorCurrentFraction[drive] * 100.0;
		break;

#if HAS_SMART_DRIVERS || SUPPORT_CAN_EXPANSION
	case 917:
		rslt = standstillCurrentPercent[drive];
		break;
#endif
	default:
		rslt = 0.0;
		break;
	}

	return lrintf(rslt);
}

// Set the motor idle current factor
void Platform::SetIdleCurrentFactor(float f) noexcept
{
	idleCurrentFactor = constrain<float>(f, 0.0, 1.0);
	reprap.MoveUpdated();

#if SUPPORT_CAN_EXPANSION
	CanDriversData<float> canDriversToUpdate;
#endif
	for (size_t axisOrExtruder = 0; axisOrExtruder < MaxAxesPlusExtruders; ++axisOrExtruder)
	{
		if (driverState[axisOrExtruder] == DriverStatus::idle)
		{
			const float requiredCurrent = motorCurrents[axisOrExtruder] * idleCurrentFactor;
			IterateDrivers(axisOrExtruder,
							[this, requiredCurrent](uint8_t driver){ UpdateMotorCurrent(driver, requiredCurrent); }
#if SUPPORT_CAN_EXPANSION
								, [this, requiredCurrent, &canDriversToUpdate](DriverId driver) { canDriversToUpdate.AddEntry(driver, (uint16_t)requiredCurrent); }
#endif
						  );
		}
	}
#if SUPPORT_CAN_EXPANSION
	String<1> dummy;
	(void)CanInterface::SetRemoteDriverCurrents(canDriversToUpdate, dummy.GetRef());
#endif
}

void Platform::SetDriveStepsPerUnit(size_t axisOrExtruder, float value, uint32_t requestedMicrostepping) noexcept
{
	if (requestedMicrostepping != 0)
	{
		const uint32_t currentMicrostepping = microstepping[axisOrExtruder] & 0x7FFF;
		if (currentMicrostepping != requestedMicrostepping)
		{
			value = value * (float)currentMicrostepping / (float)requestedMicrostepping;
		}
	}
	driveStepsPerUnit[axisOrExtruder] = max<float>(value, 1.0);	// don't allow zero or negative
	reprap.MoveUpdated();
}

// Set the microstepping for a driver, returning true if successful
bool Platform::SetDriverMicrostepping(size_t driver, unsigned int microsteps, int mode) noexcept
{
	if (driver < GetNumActualDirectDrivers())
	{
#if HAS_SMART_DRIVERS
		if (driver < numSmartDrivers)
		{
			return SmartDrivers::SetMicrostepping(driver, microsteps, mode);
		}
		else
		{
			// Other drivers only support x16 microstepping.
			// We ignore the interpolation on/off parameter so that e.g. M350 I1 E16:128 won't give an error if E1 supports interpolation but E0 doesn't.
			return microsteps == 16;
		}
#elif defined(__ALLIGATOR__)
		return Microstepping::Set(driver, microsteps); // no mode in Alligator board
#elif defined(__LPC17xx__)
		return Microstepping::Set(driver, microsteps);
#else
		// Assume only x16 microstepping supported
		return microsteps == 16;
#endif
	}
	return false;
}

// Set the microstepping for local drivers, returning true if successful. All drivers for the same axis must use the same microstepping.
// Caller must deal with remote drivers.
bool Platform::SetMicrostepping(size_t axisOrExtruder, int microsteps, bool interp, const StringRef& reply) noexcept
{
	//TODO check that it is a valid microstep setting
	microstepping[axisOrExtruder] = (interp) ? microsteps | 0x8000 : microsteps;
	reprap.MoveUpdated();
	bool ok = true;
	IterateLocalDrivers(axisOrExtruder,
					[this, microsteps, interp, &ok, reply](uint8_t driver) noexcept
					{
						if (!SetDriverMicrostepping(driver, microsteps, interp))
						{
							reply.lcatf("Driver %u does not support x%u microstepping", driver, microsteps);
							if (interp)
							{
								reply.cat(" with interpolation");
							}
							ok = false;
						}
					}
				  );
	return ok;
}

// Get the microstepping for an axis or extruder
unsigned int Platform::GetMicrostepping(size_t axisOrExtruder, bool& interpolation) const noexcept
{
	interpolation = (microstepping[axisOrExtruder] & 0x8000) != 0;
	return microstepping[axisOrExtruder] & 0x7FFF;
}

void Platform::SetEnableValue(size_t driver, int8_t eVal) noexcept
{
	if (driver < GetNumActualDirectDrivers())
	{
		enableValues[driver] = eVal;
		DisableOneLocalDriver(driver);				// disable the drive, because the enable polarity may have been wrong before
#if HAS_SMART_DRIVERS
		if (eVal == -1)
		{
			// User has asked to disable status monitoring for this driver, so clear its error bits
			const DriversBitmap mask = ~DriversBitmap::MakeFromBits(driver);
			temperatureShutdownDrivers &= mask;
			temperatureWarningDrivers &= mask;
			shortToGroundDrivers &= mask;
			if (driver < MaxSmartDrivers)
			{
				openLoadTimers[driver].Stop();
			}
		}
#endif
	}
}

#ifdef DUET3_MB6XD

bool Platform::HasDriverError(size_t driver) const noexcept
{
	if (driver < NumDirectDrivers)
	{
		const bool b = digitalRead(DRIVER_ERR_PINS[driver]);
		return (driverErrPinsActiveLow) ? !b : b;
	}
	return false;
}

#endif

void Platform::SetAxisDriversConfig(size_t axis, size_t numValues, const DriverId driverNumbers[]) noexcept
{
	AxisDriversConfig& cfg = axisDrivers[axis];
	cfg.numDrivers = numValues;
	uint32_t bitmap = 0;
	for (size_t i = 0; i < numValues; ++i)
	{
		const DriverId id = driverNumbers[i];
		cfg.driverNumbers[i] = id;
		if (id.IsLocal())
		{
			bitmap |= StepPins::CalcDriverBitmap(id.localDriver);
#if HAS_SMART_DRIVERS
			SmartDrivers::SetAxisNumber(id.localDriver, axis);
#endif
		}
	}
	driveDriverBits[axis] = bitmap;
}

// Set the characteristics of an axis
void Platform::SetAxisType(size_t axis, AxisWrapType wrapType, bool isNistRotational) noexcept
{
	if (isNistRotational)
	{
		rotationalAxes.SetBit(axis);
	}
	else
	{
		linearAxes.SetBit(axis);
	}

	switch (wrapType)
	{
#if 0	// shortcut axes not implemented yet
	case AxisWrapType::wrapWithShortcut:
		shortcutAxes.SetBit(axis);
		// no break
#endif
	case AxisWrapType::wrapAt360:
		continuousAxes.SetBit(axis);
		break;

	default:
		break;
	}
}

// Map an extruder to a driver
void Platform::SetExtruderDriver(size_t extruder, DriverId driver) noexcept
{
	extruderDrivers[extruder] = driver;
	if (driver.IsLocal())
	{
#if HAS_SMART_DRIVERS
		SmartDrivers::SetAxisNumber(driver.localDriver, ExtruderToLogicalDrive(extruder));
#endif
		driveDriverBits[ExtruderToLogicalDrive(extruder)] = StepPins::CalcDriverBitmap(driver.localDriver);
	}
	else
	{
		driveDriverBits[ExtruderToLogicalDrive(extruder)] = 0;
	}
}

void Platform::SetDriverStepTiming(size_t driver, const float microseconds[4]) noexcept
{
#ifdef DUET3_MB6XD
	memcpyf(driverTimingMicroseconds[driver], microseconds, 4);
	UpdateDriverTimings();
#else
	const uint32_t bitmap = StepPins::CalcDriverBitmap(driver);
	slowDriversBitmap &= ~bitmap;								// start by assuming this drive does not need extended timing
	if (slowDriversBitmap == 0)
	{
		for (uint32_t& entry : slowDriverStepTimingClocks)
		{
			entry = 0;											// reset all to zero if we have no known slow drivers
		}
	}

	for (size_t i = 0; i < ARRAY_SIZE(slowDriverStepTimingClocks); ++i)
	{
		if (microseconds[i] > MinStepPulseTiming)
		{
			slowDriversBitmap |= StepPins::CalcDriverBitmap(driver);			// this drive does need extended timing
			const uint32_t clocks = MicrosecondsToStepClocks(microseconds[i]);	// convert microseconds to step clocks, rounding up
			if (clocks > slowDriverStepTimingClocks[i])
			{
				slowDriverStepTimingClocks[i] = clocks;
			}
		}
	}
#endif
}

// Get the driver step timing, returning true if we are using slower timing than standard
bool Platform::GetDriverStepTiming(size_t driver, float microseconds[4]) const noexcept
{
#ifdef DUET3_MB6XD
	memcpyf(microseconds, driverTimingMicroseconds[driver], 4);
	return true;
#else
	const bool isSlowDriver = ((slowDriversBitmap & StepPins::CalcDriverBitmap(driver)) != 0);
	for (size_t i = 0; i < 4; ++i)
	{
		microseconds[i] = (isSlowDriver)
							? (float)slowDriverStepTimingClocks[i] * 1000000.0/(float)StepClockRate
								: 0.0;
	}
	return isSlowDriver;
#endif
}

//-----------------------------------------------------------------------------------------------------

// USB port functions

void Platform::AppendUsbReply(OutputBuffer *buffer) noexcept
{
	if (   !SERIAL_MAIN_DEVICE.IsConnected()
#if SUPPORT_SCANNER
		|| (reprap.GetScanner().IsRegistered() && !reprap.GetScanner().DoingGCodes())
#endif
	   )
	{
		// If the serial USB line is not open, discard the message right away
		OutputBuffer::ReleaseAll(buffer);
	}
	else
	{
		// Else append incoming data to the stack
		MutexLocker lock(usbMutex);
		usbOutput.Push(buffer);
	}
}

// Aux port functions

bool Platform::IsAuxEnabled(size_t auxNumber) const noexcept
{
#if HAS_AUX_DEVICES
	return auxNumber < ARRAY_SIZE(auxDevices) && auxDevices[auxNumber].IsEnabled();
#else
	return false;
#endif
}

void Platform::EnableAux(size_t auxNumber) noexcept
{
#if HAS_AUX_DEVICES
	if (auxNumber < ARRAY_SIZE(auxDevices) && !auxDevices[auxNumber].IsEnabled())
	{
		auxDevices[auxNumber].Enable(baudRates[auxNumber + 1]);
	}
#endif
}

bool Platform::IsAuxRaw(size_t auxNumber) const noexcept
{
#if HAS_AUX_DEVICES
	return auxNumber >= ARRAY_SIZE(auxDevices) || auxDevices[auxNumber].IsRaw();
#else
	return true;
#endif
}

void Platform::SetAuxRaw(size_t auxNumber, bool raw) noexcept
{
#if HAS_AUX_DEVICES
	if (auxNumber < ARRAY_SIZE(auxDevices))
	{
		auxDevices[auxNumber].SetRaw(raw);
	}
#endif
}

#if SUPPORT_PANELDUE_FLASH
void Platform::InitPanelDueUpdater() noexcept
{
	if (panelDueUpdater == nullptr)
	{
		panelDueUpdater = new PanelDueUpdater();
	}
}
#endif

void Platform::AppendAuxReply(size_t auxNumber, const char *_ecv_array msg, bool rawMessage) noexcept
{
#if HAS_AUX_DEVICES
	if (auxNumber < ARRAY_SIZE(auxDevices))
	{
		// Don't send anything to PanelDue while we are flashing it
		if (auxNumber == 0 && reprap.GetGCodes().IsFlashingPanelDue())
		{
			return;
		}
		auxDevices[auxNumber].AppendAuxReply(msg, rawMessage);
	}
#endif
}

void Platform::AppendAuxReply(size_t auxNumber, OutputBuffer *reply, bool rawMessage) noexcept
{
#if HAS_AUX_DEVICES
	if (auxNumber < ARRAY_SIZE(auxDevices))
	{
		// Don't send anything to PanelDue while we are flashing it
		if (auxNumber == 0 && reprap.GetGCodes().IsFlashingPanelDue())
		{
			OutputBuffer::ReleaseAll(reply);
			return;
		}
		auxDevices[auxNumber].AppendAuxReply(reply, rawMessage);
	}
	else
#endif
	{
		OutputBuffer::ReleaseAll(reply);
	}
}

// Send the specified message to the specified destinations. The Error and Warning flags have already been handled.
void Platform::RawMessage(MessageType type, const char *_ecv_array message) noexcept
{
#if HAS_MASS_STORAGE
	// Deal with logging
	if (logger != nullptr)
	{
		logger->LogMessage(realTime, message, type);
	}
#endif

	// Send the message to the destinations
	if ((type & ImmediateAuxMessage) != 0)
	{
		SendPanelDueMessage(0, message);
	}
	else if ((type & AuxMessage) != 0)
	{
		AppendAuxReply(0, message, message[0] == '{' || (type & RawMessageFlag) != 0);
	}

	if ((type & HttpMessage) != 0)
	{
		reprap.GetNetwork().HandleHttpGCodeReply(message);
	}

	if ((type & TelnetMessage) != 0)
	{
		reprap.GetNetwork().HandleTelnetGCodeReply(message);
	}

	if ((type & Aux2Message) != 0)
	{
		AppendAuxReply(1, message, message[0] == '{' || (type & RawMessageFlag) != 0);
	}

	if ((type & BlockingUsbMessage) != 0)
	{
		// Debug output sends messages in blocking mode. We now give up sending if we are close to software watchdog timeout.
		MutexLocker lock(usbMutex);
		const char *_ecv_array p = message;
		size_t len = strlen(p);
		while (SERIAL_MAIN_DEVICE.IsConnected() && len != 0 && !reprap.SpinTimeoutImminent())
		{
			const size_t written = SERIAL_MAIN_DEVICE.print(p, len);
			len -= written;
			p += written;
		}
		// We no longer flush afterwards
	}
	else if ((type & UsbMessage) != 0)
	{
		// Message that is to be sent via the USB line (non-blocking)
		MutexLocker lock(usbMutex);
#if SUPPORT_SCANNER
		if (!reprap.GetScanner().IsRegistered() || reprap.GetScanner().DoingGCodes())
#endif
		{
			// Ensure we have a valid buffer to write to that isn't referenced for other destinations
			OutputBuffer *usbOutputBuffer = usbOutput.GetLastItem();
			if (usbOutputBuffer == nullptr || usbOutputBuffer->IsReferenced())
			{
				if (OutputBuffer::Allocate(usbOutputBuffer))
				{
					if (usbOutput.Push(usbOutputBuffer))
					{
						usbOutputBuffer->cat(message);
					}
					// else the message buffer has been released, so discard the message
				}
			}
			else
			{
				usbOutputBuffer->cat(message);		// append the message
			}
		}
	}
}

// Note: this overload of Platform::Message does not process the special action flags in the MessageType.
// Also it treats calls to send a blocking USB message the same as ordinary USB messages,
// and calls to send an immediate LCD message the same as ordinary LCD messages
void Platform::Message(const MessageType type, OutputBuffer *buffer) noexcept
{
#if HAS_MASS_STORAGE
	// First deal with logging because it doesn't hang on to the buffer
	if (logger != nullptr)
	{
		logger->LogMessage(realTime, buffer, type);
	}
#endif

	// Now send the message to all the destinations
	size_t numDestinations = 0;
	if ((type & (AuxMessage | ImmediateAuxMessage)) != 0)
	{
		++numDestinations;
	}
	if ((type & (UsbMessage | BlockingUsbMessage)) != 0)
	{
		++numDestinations;
	}
	if ((type & HttpMessage) != 0)
	{
		++numDestinations;
	}
	if ((type & TelnetMessage) != 0)
	{
		++numDestinations;
	}
#if HAS_SBC_INTERFACE
	if (reprap.UsingSbcInterface() && ((type & GenericMessage) == GenericMessage || (type & BinaryCodeReplyFlag) != 0))
	{
		++numDestinations;
	}
#endif
#ifdef SERIAL_AUX2_DEVICE
	if ((type & Aux2Message) != 0)
	{
		++numDestinations;
	}
#endif

	if (numDestinations == 0)
	{
		OutputBuffer::ReleaseAll(buffer);
	}
	else
	{
		buffer->IncreaseReferences(numDestinations - 1);

		if ((type & (AuxMessage | ImmediateAuxMessage)) != 0)
		{
			AppendAuxReply(0, buffer, ((*buffer)[0] == '{') || (type & RawMessageFlag) != 0);
		}

		if ((type & HttpMessage) != 0)
		{
			reprap.GetNetwork().HandleHttpGCodeReply(buffer);
		}

		if ((type & TelnetMessage) != 0)
		{
			reprap.GetNetwork().HandleTelnetGCodeReply(buffer);
		}

		if ((type & Aux2Message) != 0)
		{
			AppendAuxReply(1, buffer, ((*buffer)[0] == '{') || (type & RawMessageFlag) != 0);
		}

		if ((type & (UsbMessage | BlockingUsbMessage)) != 0)
		{
			AppendUsbReply(buffer);
		}

#if HAS_SBC_INTERFACE
		if (reprap.UsingSbcInterface() && ((type & GenericMessage) == GenericMessage || (type & BinaryCodeReplyFlag) != 0))
		{
			reprap.GetSbcInterface().HandleGCodeReply(type, buffer);
		}
#endif
	}
}

void Platform::MessageV(MessageType type, const char *_ecv_array fmt, va_list vargs) noexcept
{
	String<FormatStringLength> formatString;
#if HAS_SBC_INTERFACE
	if (reprap.UsingSbcInterface() && ((type & GenericMessage) == GenericMessage || (type & BinaryCodeReplyFlag) != 0))
	{
		formatString.vprintf(fmt, vargs);
		reprap.GetSbcInterface().HandleGCodeReply(type, formatString.c_str());
		if ((type & BinaryCodeReplyFlag) != 0)
		{
			return;
		}
	}
#endif

	if ((type & ErrorMessageFlag) != 0)
	{
		formatString.copy("Error: ");
		formatString.vcatf(fmt, vargs);
	}
	else if ((type & WarningMessageFlag) != 0)
	{
		formatString.copy("Warning: ");
		formatString.vcatf(fmt, vargs);
	}
	else
	{
		formatString.vprintf(fmt, vargs);
	}

	RawMessage((MessageType)(type & ~(ErrorMessageFlag | WarningMessageFlag)), formatString.c_str());
}

void Platform::MessageF(MessageType type, const char *_ecv_array fmt, ...) noexcept
{
	va_list vargs;
	va_start(vargs, fmt);
	MessageV(type, fmt, vargs);
	va_end(vargs);
}

void Platform::Message(MessageType type, const char *_ecv_array message) noexcept
{
#if HAS_SBC_INTERFACE
	if (reprap.UsingSbcInterface() &&
		((type & BinaryCodeReplyFlag) != 0 || (type & GenericMessage) == GenericMessage || (type & LogOff) != LogOff))
	{
		reprap.GetSbcInterface().HandleGCodeReply(type, message);
		if ((type & BinaryCodeReplyFlag) != 0)
		{
			return;
		}
	}
#endif

	if ((type & (ErrorMessageFlag | WarningMessageFlag)) == 0)
	{
		RawMessage(type, message);
	}
	else
	{
#ifdef DUET3_ATE
		// FormatStringLength is too short for some ATE replies
		OutputBuffer *buf;
		if (OutputBuffer::Allocate(buf))
		{
			buf->copy(((type & ErrorMessageFlag) != 0) ? "Error: " : "Warning: ");
			buf->cat(message);
			Message(type, buf);
		}
		else
#endif
		{
			String<FormatStringLength> formatString;
			formatString.copy(((type & ErrorMessageFlag) != 0) ? "Error: " : "Warning: ");
			formatString.cat(message);
			RawMessage((MessageType)(type & ~(ErrorMessageFlag | WarningMessageFlag)), formatString.c_str());
		}
	}
}

// Send a debug message to USB using minimal stack
void Platform::DebugMessage(const char *_ecv_array fmt, va_list vargs) noexcept
{
	MutexLocker lock(usbMutex);
	vuprintf([](char c) -> bool
				{
					if (c != 0)
					{
						while (SERIAL_MAIN_DEVICE.IsConnected() && !reprap.SpinTimeoutImminent())
						{
							if (SERIAL_MAIN_DEVICE.canWrite() != 0)
							{
								SERIAL_MAIN_DEVICE.write(c);
								return true;
							}
						}
					}
					return false;
				},
				fmt,
				vargs
			);
}

// Send a message box, which may require an acknowledgement
// sParam = 0 Just display the message box, optional timeout
// sParam = 1 As for 0 but display a Close button as well
// sParam = 2 Display the message box with an OK button, wait for acknowledgement (waiting is set up by the caller)
// sParam = 3 As for 2 but also display a Cancel button
void Platform::SendAlert(MessageType mt, const char *_ecv_array message, const char *_ecv_array title, int sParam, float tParam, AxesBitmap controls) noexcept
{
	if ((mt & (HttpMessage | AuxMessage | LcdMessage | BinaryCodeReplyFlag)) != 0)
	{
		reprap.SetAlert(message, title, sParam, tParam, controls);		// make the RepRap class cache this message until it's picked up by the HTTP clients and/or PanelDue
	}

	MessageF(MessageType::LogInfo, "M291: - %s - %s", (strlen(title) > 0 ? title : "[no title]"), message);

	mt = (MessageType)(mt & (UsbMessage | TelnetMessage));
	if (mt != 0)
	{
		if (strlen(title) > 0)
		{
			MessageF(mt, "- %s -\n", title);
		}
		MessageF(mt, "%s\n", message);
		if (sParam == 2)
		{
			Message(mt, "Send M292 to continue\n");
		}
		else if (sParam == 3)
		{
			Message(mt, "Send M292 to continue or M292 P1 to cancel\n");
		}
	}
}

#if HAS_MASS_STORAGE

// Configure logging according to the M929 command received, returning true if error
GCodeResult Platform::ConfigureLogging(GCodeBuffer& gb, const StringRef& reply) THROWS(GCodeException)
{
	if (gb.Seen('S'))
	{
		StopLogging();
		const auto logLevel = (LogLevel) gb.GetLimitedUIValue('S', LogLevel::off, LogLevel::NumValues);
		if (logLevel > LogLevel::off)
		{
			// Start logging
			if (logger == nullptr)
			{
				logger = new Logger(logLevel);
			}
			else
			{
				logger->SetLogLevel(logLevel);
			}

			char buf[MaxFilenameLength + 1];
			StringRef filename(buf, ARRAY_SIZE(buf));
			if (gb.Seen('P'))
			{
				gb.GetQuotedString(filename);
			}
			else
			{
				filename.copy(DEFAULT_LOG_FILE);
			}
			return logger->Start(realTime, filename, reply);
		}
	}
	else
	{
		if (logger == nullptr || !logger->IsActive())
		{
			reply.copy("Event logging is disabled");
		}
		else
		{
			const auto logLevel = logger->GetLogLevel();
			reply.printf("Event logging is enabled at log level %s", logLevel.ToString());
		}
	}
	return GCodeResult::ok;
}

// Return the log file name, or nullptr if logging is not active
const char *_ecv_array null Platform::GetLogFileName() const noexcept
{
	return (logger == nullptr) ? nullptr : logger->GetFileName();
}

#endif

const char *_ecv_array Platform::GetLogLevel() const noexcept
{
	static const LogLevel off = LogLevel::off;	// need to have an instance otherwise it will fail .ToString() below
#if HAS_MASS_STORAGE
	return (logger == nullptr) ? off.ToString() : logger->GetLogLevel().ToString();
#else
	return off.ToString();
#endif
}

// This is called from EmergencyStop. It closes the log file and stops logging.
void Platform::StopLogging() noexcept
{
#if HAS_MASS_STORAGE
	if (logger != nullptr)
	{
		logger->Stop(realTime);
	}
#endif
}

bool Platform::GetAtxPowerState() const noexcept
{
	const bool val = PsOnPort.ReadDigital();
	return (PsOnPort.IsHardwareInverted()) ? !val : val;
}

GCodeResult Platform::HandleM80(GCodeBuffer& gb, const StringRef& reply) THROWS(GCodeException)
{
	deferredPowerDown = false;				// cancel any pending power down

	GCodeResult rslt;
	if (gb.Seen('C'))
	{
		rslt = GetGCodeResultFromSuccess(PsOnPort.AssignPort(gb, reply, PinUsedBy::gpout, PinAccess::write1));
	}
	else if (PsOnPort.IsValid())
	{
		PsOnPort.WriteDigital(true);
		rslt = GCodeResult::ok;
	}
	else
	{
		reply.copy("No PS_ON port defined");
		rslt = GCodeResult::error;
	}

	reprap.StateUpdated();
	return rslt;
}

GCodeResult Platform::HandleM81(GCodeBuffer& gb, const StringRef& reply) THROWS(GCodeException)
{
	GCodeResult rslt;
	if (gb.Seen('C'))
	{
		rslt = GetGCodeResultFromSuccess(PsOnPort.AssignPort(gb, reply, PinUsedBy::gpout, PinAccess::write0));
	}
	else if (PsOnPort.IsValid())
	{
		deferredPowerDown = gb.Seen('S') && gb.GetUIValue() != 0;
		if (!deferredPowerDown)
		{
			AtxPowerOff();
		}
		rslt = GCodeResult::ok;
	}
	else
	{
		reply.copy("No PS_ON port defined");
		rslt = GCodeResult::error;
	}
	reprap.StateUpdated();
	return rslt;
}

void Platform::AtxPowerOff() noexcept
{
#if HAS_MASS_STORAGE
	if (logger != nullptr)
	{
		logger->LogMessage(realTime, "Power off commanded", LogWarn);
		logger->Flush(true);
		// We don't call logger->Stop() here because we don't know whether turning off the power will work
	}
#endif

	// The PS_ON pin on Duet 3 is shared with another pin, so only try to turn off ATX power if we know that power is being controlled
	if (IsAtxPowerControlled())
	{
		PsOnPort.WriteDigital(false);
		reprap.StateUpdated();
	}
}

#if SUPPORT_NONLINEAR_EXTRUSION

void Platform::SetNonlinearExtrusion(size_t extruder, float a, float b, float limit) noexcept
{
	if (extruder < MaxExtruders && limit > 0.0)
	{
		nonlinearExtrusion[extruder].limit = limit;
		nonlinearExtrusion[extruder].A = a;
		nonlinearExtrusion[extruder].B = b;
	}
}

#endif

void Platform::SetBaudRate(size_t chan, uint32_t br) noexcept
{
	if (chan < NumSerialChannels)
	{
		baudRates[chan] = br;
	}
}

uint32_t Platform::GetBaudRate(size_t chan) const noexcept
{
	return (chan < NumSerialChannels) ? baudRates[chan] : 0;
}

void Platform::SetCommsProperties(size_t chan, uint32_t cp) noexcept
{
	if (chan < NumSerialChannels)
	{
		commsParams[chan] = cp;
	}
}

uint32_t Platform::GetCommsProperties(size_t chan) const noexcept
{
	return (chan < NumSerialChannels) ? commsParams[chan] : 0;
}

// Re-initialise a serial channel.
void Platform::ResetChannel(size_t chan) noexcept
{
	if (chan == 0)
	{
		SERIAL_MAIN_DEVICE.end();
#if SAME5x
        SERIAL_MAIN_DEVICE.Start();
#elif defined(__LPC17xx__)
		SERIAL_MAIN_DEVICE.begin(baudRates[0]);
#else
        SERIAL_MAIN_DEVICE.Start(UsbVBusPin);
#endif
	}
#if HAS_AUX_DEVICES
	else if (chan < NumSerialChannels)
	{
		auxDevices[chan - 1].Disable();
		auxDevices[chan - 1].Enable(baudRates[chan]);
	}
#endif
}

#if defined(DUET3_MB6HC)

// this is safe to call before Platform has been created
/*static*/ BoardType Platform::GetMB6HCBoardType() noexcept
{
	// Driver 0 direction has a pulldown resistor on v0.6 and v1.0 boards, but not on v1.01 or v1.02 boards
	// Driver 1 has a pulldown resistor on v0.1 and v1.0 boards, however we don't support v0.1 and we don't care about the difference between v0.6 and v1.0, so we don't need to read it
	// Driver 2 has a pulldown resistor on v1.02 only
	pinMode(DIRECTION_PINS[2], INPUT_PULLUP);
	pinMode(DIRECTION_PINS[0], INPUT_PULLUP);
	delayMicroseconds(20);									// give the pullup resistor time to work
	if (digitalRead(DIRECTION_PINS[2]))
	{
		return (digitalRead(DIRECTION_PINS[0])) ? BoardType::Duet3_6HC_v101 : BoardType::Duet3_6HC_v06_100;
	}
	else
	{
		return BoardType::Duet3_6HC_v102;
	}
}

#endif

// Set the board type. This must be called quite early, because for some builds it relies on pins not having been programmed for their intended use yet.
void Platform::SetBoardType(BoardType bt) noexcept
{
	if (bt == BoardType::Auto)
	{
#if defined(DUET3MINI_V04)
		// Test whether this is a WiFi or an Ethernet board by testing for a pulldown resistor on Dir1
		pinMode(DIRECTION_PINS[1], INPUT_PULLUP);
		delayMicroseconds(20);									// give the pullup resistor time to work
		board = (digitalRead(DIRECTION_PINS[1]))				// if SAME54P20A
					? BoardType::Duet3Mini_WiFi
						: BoardType::Duet3Mini_Ethernet;
#elif defined(DUET3_MB6HC)
		board = GetMB6HCBoardType();
		if (board == BoardType::Duet3_6HC_v102)
		{
			powerMonitorVoltageRange = PowerMonitorVoltageRange_v102;
			DiagPin = DiagPin102;
			ActLedPin = ActLedPin102;
			DiagOnPolarity = DiagOnPolarity102;
		}
		else
		{
			powerMonitorVoltageRange = PowerMonitorVoltageRange_v101;
			DiagPin = DiagPinPre102;
			ActLedPin = ActLedPinPre102;
			DiagOnPolarity = DiagOnPolarityPre102;
		}
		driverPowerOnAdcReading = PowerVoltageToAdcReading(10.0);
		driverPowerOffAdcReading = PowerVoltageToAdcReading(9.5);
#elif defined(DUET3_MB6XD)
		// Driver 0 direction has a pulldown resistor on v1.0  boards, but not on v0.1 boards
		pinMode(DIRECTION_PINS[0], INPUT_PULLUP);
		delayMicroseconds(20);									// give the pullup resistor time to work
		board = (digitalRead(DIRECTION_PINS[0])) ? BoardType::Duet3_6XD_v01 : BoardType::Duet3_6XD_v100;
#elif defined(FMDC_V02) || defined(FMDC_V03)
		board = BoardType::FMDC;
#elif defined(SAME70XPLD)
		board = BoardType::SAME70XPLD_0;
#elif defined(DUET_NG)
		// Get ready to test whether the Ethernet module is present, so that we avoid additional delays
		pinMode(EspResetPin, OUTPUT_LOW);						// reset the WiFi module or the W5500. We assume that this forces the ESP8266 UART output pin to high impedance.
		pinMode(W5500ModuleSensePin, INPUT_PULLUP);				// set our UART receive pin to be an input pin and enable the pullup

		// Set up the VSSA sense pin. Older Duet WiFis don't have it connected, so we enable the pulldown resistor to keep it inactive.
		pinMode(VssaSensePin, INPUT_PULLUP);
		delayMicroseconds(10);
		const bool vssaHighVal = digitalRead(VssaSensePin);
		pinMode(VssaSensePin, INPUT_PULLDOWN);
		delayMicroseconds(10);
		const bool vssaLowVal = digitalRead(VssaSensePin);
		const bool vssaSenseWorking = vssaLowVal || !vssaHighVal;
		if (vssaSenseWorking)
		{
			pinMode(VssaSensePin, INPUT);
		}

# if defined(USE_SBC)
		board = (vssaSenseWorking) ? BoardType::Duet2SBC_102 : BoardType::Duet2SBC_10;
# else
		// Test whether the Ethernet module is present
		if (digitalRead(W5500ModuleSensePin))					// the Ethernet module has this pin grounded
		{
			board = (vssaSenseWorking) ? BoardType::DuetWiFi_102 : BoardType::DuetWiFi_10;
		}
		else
		{
			board = (vssaSenseWorking) ? BoardType::DuetEthernet_102 : BoardType::DuetEthernet_10;
		}
# endif
#elif defined(DUET_M)
		board = BoardType::DuetM_10;
#elif defined(DUET_06_085)
		// Determine whether this is a Duet 0.6 or a Duet 0.8.5 board.
		// If it is a 0.85 board then DAC0 (AKA digital pin 67) is connected to ground via a diode and a 2.15K resistor.
		// So we enable the pullup (value 100K-150K) on pin 67 and read it, expecting a LOW on a 0.8.5 board and a HIGH on a 0.6 board.
		// This may fail if anyone connects a load to the DAC0 pin on a Duet 0.6, hence we implement board selection in M115 as well.
		pinMode(Dac0DigitalPin, INPUT_PULLUP);
		delayMicroseconds(10);
		board = (digitalRead(Dac0DigitalPin)) ? BoardType::Duet_06 : BoardType::Duet_085;
		pinMode(Dac0DigitalPin, INPUT);			// turn pullup off
#elif defined(__RADDS__)
		board = BoardType::RADDS_15;
#elif defined(__ALLIGATOR__)
		board = BoardType::Alligator_2;
#elif defined(PCCB_10)
		board = BoardType::PCCB_v10;
#elif defined(PCCB_08) || defined(PCCB_08_X5)
		board = BoardType::PCCB_v08;
#elif defined(__LPC17xx__)
		board = BoardType::Lpc;
#else
# error Undefined board type
#endif
	}
	else
	{
		board = bt;
	}
}

// Get a string describing the electronics
const char *_ecv_array Platform::GetElectronicsString() const noexcept
{
	switch (board)
	{
#if defined(DUET3MINI_V04)
	case BoardType::Duet3Mini_Unknown:		return "Duet 3 " BOARD_SHORT_NAME " unknown variant";
	case BoardType::Duet3Mini_WiFi:			return "Duet 3 " BOARD_SHORT_NAME " WiFi";
	case BoardType::Duet3Mini_Ethernet:		return "Duet 3 " BOARD_SHORT_NAME " Ethernet";
#elif defined(DUET3_MB6HC)
	case BoardType::Duet3_6HC_v06_100:		return "Duet 3 " BOARD_SHORT_NAME " v1.0 or earlier";
	case BoardType::Duet3_6HC_v101:			return "Duet 3 " BOARD_SHORT_NAME " v1.01";
	case BoardType::Duet3_6HC_v102:			return "Duet 3 " BOARD_SHORT_NAME " v1.02 or later";
#elif defined(DUET3_MB6XD)
	case BoardType::Duet3_6XD_v01:			return "Duet 3 " BOARD_SHORT_NAME " v0.1";
	case BoardType::Duet3_6XD_v100:			return "Duet 3 " BOARD_SHORT_NAME " v1.0 or later";
#elif defined(FMDC_V02) || defined(FMDC_V03)
	case BoardType::FMDC:					return "Duet 3 " BOARD_SHORT_NAME;
#elif defined(SAME70XPLD)
	case BoardType::SAME70XPLD_0:			return "SAME70-XPLD";
#elif defined(DUET_NG)
	// This is the string that the Duet 2 ATE uses to identify the board. The version number must be at the end.
	case BoardType::DuetWiFi_10:			return "Duet WiFi 1.0 or 1.01";
	case BoardType::DuetWiFi_102:			return "Duet WiFi 1.02 or later";
	case BoardType::DuetEthernet_10:		return "Duet Ethernet 1.0 or 1.01";
	case BoardType::DuetEthernet_102:		return "Duet Ethernet 1.02 or later";
	case BoardType::Duet2SBC_10:			return "Duet 2 + SBC 1.0 or 1.01";
	case BoardType::Duet2SBC_102:			return "Duet 2 + SBC 1.02 or later";
#elif defined(DUET_M)
	case BoardType::DuetM_10:				return "Duet Maestro 1.0";
#elif defined(PCCB_10)
	case BoardType::PCCB_v10:				return "PC001373";
#elif defined(__LPC17xx__)
	case BoardType::Lpc:					return LPC_ELECTRONICS_STRING;
#else
# error Undefined board type
#endif
	default:								return "Unidentified";
	}
}

// Get the board string
const char *_ecv_array Platform::GetBoardString() const noexcept
{
	switch (board)
	{
#if defined(DUET3MINI_V04)
	case BoardType::Duet3Mini_Unknown:		return "duet5lcunknown";
	case BoardType::Duet3Mini_WiFi:			return "duet5lcwifi";
	case BoardType::Duet3Mini_Ethernet:		return "duet5lcethernet";
#elif defined(DUET3_MB6HC)
	case BoardType::Duet3_6HC_v06_100:		return "duet3mb6hc100";
	case BoardType::Duet3_6HC_v101:			return "duet3mb6hc101";
	case BoardType::Duet3_6HC_v102:			return "duet3mb6hc102";
#elif defined(DUET3_MB6XD)
	case BoardType::Duet3_6XD_v01:			return "duet3mb6xd001";					// we have only one version at present
	case BoardType::Duet3_6XD_v100:			return "duet3mb6xd100";					// we have only one version at present
#elif defined(FMDC_V02) || defined(FMDC_V03)
	case BoardType::FMDC:					return "fmdc";
#elif defined(SAME70XPLD)
	case BoardType::SAME70XPLD_0:			return "same70xpld";
#elif defined(DUET_NG)
	case BoardType::DuetWiFi_10:			return "duetwifi10";
	case BoardType::DuetWiFi_102:			return "duetwifi102";
	case BoardType::DuetEthernet_10:		return "duetethernet10";
	case BoardType::DuetEthernet_102:		return "duetethernet102";
	case BoardType::Duet2SBC_10:			return "duet2sbc10";
	case BoardType::Duet2SBC_102:			return "duet2sbc102";
#elif defined(DUET_M)
	case BoardType::DuetM_10:				return "duetmaestro100";
#elif defined(PCCB_10)
	case BoardType::PCCB_v10:				return "pc001373";
#elif defined(__LPC17xx__)
	case BoardType::Lpc:					return LPC_BOARD_STRING;
#else
# error Undefined board type
#endif
	default:								return "unknown";
	}
}

#ifdef DUET_NG

// Return true if this is a Duet WiFi, false if it is a Duet Ethernet
bool Platform::IsDuetWiFi() const noexcept
{
	return board == BoardType::DuetWiFi_10 || board == BoardType::DuetWiFi_102;
}

const char *_ecv_array Platform::GetBoardName() const noexcept
{
	return (board == BoardType::Duet2SBC_10 || board == BoardType::Duet2SBC_102)
			? BOARD_NAME_SBC
			: (IsDuetWiFi()) ? BOARD_NAME_WIFI : BOARD_NAME_ETHERNET;
}

const char *_ecv_array Platform::GetBoardShortName() const noexcept
{
	return (board == BoardType::Duet2SBC_10 || board == BoardType::Duet2SBC_102)
			? BOARD_SHORT_NAME_SBC
			: (IsDuetWiFi()) ? BOARD_SHORT_NAME_WIFI : BOARD_SHORT_NAME_ETHERNET;
}

#endif

#ifdef DUET3MINI_V04

// Return true if this is a WiFi board, false if it has Ethernet
bool Platform::IsDuetWiFi() const noexcept
{
	return board == BoardType::Duet3Mini_WiFi || board == BoardType::Duet3Mini_Unknown;
}

#endif

#if HAS_MASS_STORAGE || HAS_SBC_INTERFACE

bool Platform::Delete(const char *_ecv_array folder, const char *_ecv_array filename) const noexcept
{
	String<MaxFilenameLength> location;
	return MassStorage::CombineName(location.GetRef(), folder, filename) && MassStorage::Delete(location.c_str(), true);
}

bool Platform::DeleteSysFile(const char *_ecv_array filename) const noexcept
{
	String<MaxFilenameLength> location;
	return MakeSysFileName(location.GetRef(), filename) && MassStorage::Delete(location.c_str(), true);
}

#endif

#if HAS_MASS_STORAGE || HAS_SBC_INTERFACE || HAS_EMBEDDED_FILES

// Open a file
FileStore* Platform::OpenFile(const char *_ecv_array folder, const char *_ecv_array fileName, OpenMode mode, uint32_t preAllocSize) const noexcept
{
	String<MaxFilenameLength> location;
	return (MassStorage::CombineName(location.GetRef(), folder, fileName))
			? MassStorage::OpenFile(location.c_str(), mode, preAllocSize)
				: nullptr;
}

bool Platform::FileExists(const char *_ecv_array folder, const char *_ecv_array filename) const noexcept
{
	String<MaxFilenameLength> location;
	return MassStorage::CombineName(location.GetRef(), folder, filename) && MassStorage::FileExists(location.c_str());
}

// Return a pointer to a string holding the directory where the system files are. Lock the sysdir lock before calling this.
const char *_ecv_array Platform::InternalGetSysDir() const noexcept
{
	return (sysDir != nullptr) ? sysDir : DEFAULT_SYS_DIR;
}

bool Platform::SysFileExists(const char *_ecv_array filename) const noexcept
{
	String<MaxFilenameLength> location;
	return MakeSysFileName(location.GetRef(), filename) && MassStorage::FileExists(location.c_str());
}

FileStore* Platform::OpenSysFile(const char *_ecv_array filename, OpenMode mode) const noexcept
{
	String<MaxFilenameLength> location;
	return (MakeSysFileName(location.GetRef(), filename))
			? MassStorage::OpenFile(location.c_str(), mode, 0)
				: nullptr;
}

bool Platform::MakeSysFileName(const StringRef& result, const char *_ecv_array filename) const noexcept
{
	return MassStorage::CombineName(result, GetSysDir().Ptr(), filename);
}

void Platform::AppendSysDir(const StringRef & path) const noexcept
{
	path.cat(GetSysDir().Ptr());
}

ReadLockedPointer<const char> Platform::GetSysDir() const noexcept
{
	ReadLocker lock(sysDirLock);
	return ReadLockedPointer<const char>(lock, InternalGetSysDir());
}

#endif

#if HAS_MASS_STORAGE || HAS_EMBEDDED_FILES

// Set the system files path
GCodeResult Platform::SetSysDir(const char *_ecv_array dir, const StringRef& reply) noexcept
{
	String<MaxFilenameLength> newSysDir;
	WriteLocker lock(sysDirLock);

	if (!MassStorage::CombineName(newSysDir.GetRef(), InternalGetSysDir(), dir) || (!newSysDir.EndsWith('/') && newSysDir.cat('/')))
	{
		reply.copy("Path name too long");
		return GCodeResult::error;
	}

	if (!MassStorage::DirectoryExists(newSysDir.GetRef()))
	{
		reply.copy("Path not found");
		return GCodeResult::error;
	}

	newSysDir.cat('/');								// the call to DirectoryExists removed the trailing '/'
	const size_t len = newSysDir.strlen() + 1;
	char* const nsd = new char[len];
	memcpy(nsd, newSysDir.c_str(), len);
	ReplaceObject(sysDir, nsd);
	reprap.DirectoriesUpdated();
	return GCodeResult::ok;
}

#endif

#if SUPPORT_LASER

// CNC and laser support

void Platform::SetLaserPwm(Pwm_t pwm) noexcept
{
	lastLaserPwm = (float)pwm/65535;
	laserPort.WriteAnalog(lastLaserPwm);			// we don't currently have an function that accepts an integer PWM fraction
}

// Return laser PWM in 0..1
float Platform::GetLaserPwm() const noexcept
{
	return lastLaserPwm;
}

bool Platform::AssignLaserPin(GCodeBuffer& gb, const StringRef& reply)
{
	if (!laserPort.AssignPort(gb, reply, PinUsedBy::laser, PinAccess::pwm))
	{
		return false;
	}

#ifdef DUET_NG
	// We can't use DueX fan pins because we need to set the PWM from within the tick ISR
	if (laserPort.GetPin() >= DueXnExpansionStart)
	{
		reply.copy("DueX fan or GPIO pins may not be used to control lasers");
		laserPort.Release();
		return false;
	}
#endif

	SetLaserPwm(0);
	return true;
}

void Platform::ReleaseLaserPin() noexcept
{
	SetLaserPwm(0.0);
	laserPort.Release();
}

void Platform::SetLaserPwmFrequency(PwmFrequency freq) noexcept
{
	laserPort.SetFrequency(freq);
}

#endif

// Axis limits
void Platform::SetAxisMaximum(size_t axis, float value, bool byProbing) noexcept
{
	axisMaxima[axis] = value;
	if (byProbing)
	{
		axisMaximaProbed.SetBit(axis);
	}
	reprap.MoveUpdated();
}

void Platform::SetAxisMinimum(size_t axis, float value, bool byProbing) noexcept
{
	axisMinima[axis] = value;
	if (byProbing)
	{
		axisMinimaProbed.SetBit(axis);
	}
	reprap.MoveUpdated();
}

void Platform::InitZProbeFilters() noexcept
{
	zProbeOnFilter.Init(0);
	zProbeOffFilter.Init(0);
}

#if SUPPORT_INKJET

// Fire the inkjet (if any) in the given pattern
// If there is no inkjet, false is returned; if there is one this returns true
// So you can test for inkjet presence with if(platform->Inkjet(0))
bool Platform::Inkjet(int bitPattern) noexcept
{
	if (inkjetBits < 0)
		return false;
	if (!bitPattern)
		return true;

	for(int8_t i = 0; i < inkjetBits; i++)
	{
		if (bitPattern & 1)
		{
			digitalWrite(inkjetSerialOut, 1);			// Write data to shift register

			for(int8_t j = 0; j <= i; j++)
			{
				digitalWrite(inkjetShiftClock, HIGH);
				digitalWrite(inkjetShiftClock, LOW);
				digitalWrite(inkjetSerialOut, 0);
			}

			digitalWrite(inkjetStorageClock, HIGH);		// Transfers data from shift register to output register
			digitalWrite(inkjetStorageClock, LOW);

			digitalWrite(inkjetOutputEnable, LOW);		// Fire the droplet out
			delayMicroseconds(inkjetFireMicroseconds);
			digitalWrite(inkjetOutputEnable, HIGH);

			digitalWrite(inkjetClear, LOW);				// Clear to 0
			digitalWrite(inkjetClear, HIGH);

			delayMicroseconds(inkjetDelayMicroseconds); // Wait for the next bit
		}

		bitPattern >>= 1; // Put the next bit in the units column
	}

	return true;
}
#endif

#if HAS_CPU_TEMP_SENSOR

// CPU temperature
MinCurMax Platform::GetMcuTemperatures() const noexcept
{
	MinCurMax result;
	result.minimum = lowestMcuTemperature;
	result.current = GetCpuTemperature();
	result.maximum = highestMcuTemperature;
	return result;
}

#endif

#if HAS_VOLTAGE_MONITOR

// Power in voltage
MinCurMax Platform::GetPowerVoltages() const noexcept
{
	MinCurMax result;
	result.minimum = AdcReadingToPowerVoltage(lowestVin);
	result.current = AdcReadingToPowerVoltage(currentVin);
	result.maximum = AdcReadingToPowerVoltage(highestVin);
	return result;
}

float Platform::GetCurrentPowerVoltage() const noexcept
{
	return AdcReadingToPowerVoltage(currentVin);
}

#endif

#if HAS_12V_MONITOR

MinCurMax Platform::GetV12Voltages() const noexcept
{
	MinCurMax result;
	result.minimum = AdcReadingToV12Voltage(lowestV12);
	result.current = AdcReadingToV12Voltage(currentV12);
	result.maximum = AdcReadingToV12Voltage(highestV12);
	return result;
}

float Platform::GetCurrentV12Voltage() const noexcept
{
	return AdcReadingToV12Voltage(currentV12);
}

#endif

#if HAS_SMART_DRIVERS

// TMC driver temperatures
float Platform::GetTmcDriversTemperature(unsigned int boardNumber) const noexcept
{
#if defined(DUET3MINI)
	const DriversBitmap mask = DriversBitmap::MakeLowestNBits(7);						// report the 2-driver addon along with the main board
#elif defined(DUET3)
	const DriversBitmap mask = DriversBitmap::MakeLowestNBits(6);						// there are 6 drivers, only one board
#elif defined(DUET_NG)
	const DriversBitmap mask = DriversBitmap::MakeLowestNBits(5).ShiftUp(5 * boardNumber);	// there are 5 drivers on each board
#elif defined(DUET_M)
	const DriversBitmap mask = DriversBitmap::MakeLowestNBits(7);						// report the 2-driver addon along with the main board
#elif defined(PCCB_10)
	const DriversBitmap mask = (boardNumber == 0)
							? DriversBitmap::MakeLowestNBits(2)							// drivers 0,1 are on-board
								: DriversBitmap::MakeLowestNBits(5).ShiftUp(2);			// drivers 2-7 are on the DueX5
#else
# error Undefined board
#endif
	return (temperatureShutdownDrivers.Intersects(mask)) ? 150.0
			: (temperatureWarningDrivers.Intersects(mask)) ? 100.0
				: 0.0;
}

#endif

#if HAS_STALL_DETECT || SUPPORT_CAN_EXPANSION

// Configure the motor stall detection, returning true if an error was encountered
GCodeResult Platform::ConfigureStallDetection(GCodeBuffer& gb, const StringRef& reply, OutputBuffer *& buf) THROWS(GCodeException)
{
	// Build a bitmap of all the drivers referenced
	// First looks for explicit driver numbers
	DriversBitmap drivers;
# if SUPPORT_CAN_EXPANSION
	CanDriversList canDrivers;
# endif
	if (gb.Seen('P'))
	{
		DriverId drives[NumDirectDrivers];
		size_t dCount = NumDirectDrivers;
		gb.GetDriverIdArray(drives, dCount);
		for (size_t i = 0; i < dCount; i++)
		{
			if (drives[i].IsLocal())
			{
# if HAS_SMART_DRIVERS
				if (drives[i].localDriver >= numSmartDrivers)
				{
					reply.printf("Invalid local drive number '%u'", drives[i].localDriver);
					return GCodeResult::error;
				}
# endif
				drivers.SetBit(drives[i].localDriver);
			}
# if SUPPORT_CAN_EXPANSION
			else
			{
				canDrivers.AddEntry(drives[i]);
			}
# endif
		}
	}

	// Now look for axes
	for (size_t axis = 0; axis < reprap.GetGCodes().GetTotalAxes(); ++axis)
	{
		if (gb.Seen(reprap.GetGCodes().GetAxisLetters()[axis]))
		{
			IterateDrivers(axis,
							[&drivers](uint8_t localDriver){ drivers.SetBit(localDriver); }
# if SUPPORT_CAN_EXPANSION
						  , [&canDrivers](DriverId driver){ canDrivers.AddEntry(driver); }
# endif
						  );
		}
	}

	// Look for extruders
	if (gb.Seen('E'))
	{
		uint32_t extruderNumbers[MaxExtruders];
		size_t numSeen = MaxExtruders;
		gb.GetUnsignedArray(extruderNumbers, numSeen, false);
		for (size_t i = 0; i < numSeen; ++i)
		{
			if (extruderNumbers[i] < MaxExtruders)
			{
				const DriverId driver = GetExtruderDriver(extruderNumbers[i]);
				if (driver.IsLocal())
				{
					drivers.SetBit(driver.localDriver);
				}
# if SUPPORT_CAN_EXPANSION
				else
				{
					canDrivers.AddEntry(driver);
				}
# endif
			}
		}
	}

# if HAS_STALL_DETECT
	// Now check for values to change
	bool seen = false;
	if (gb.Seen('S'))
	{
		seen = true;
		const int sgThreshold = gb.GetIValue();
		drivers.Iterate([sgThreshold](unsigned int drive, unsigned int) noexcept { SmartDrivers::SetStallThreshold(drive, sgThreshold); });
	}
	if (gb.Seen('F'))
	{
		seen = true;
		const bool sgFilter = (gb.GetIValue() == 1);
		drivers.Iterate([sgFilter](unsigned int drive, unsigned int) noexcept { SmartDrivers::SetStallFilter(drive, sgFilter); });
	}
	if (gb.Seen('H'))
	{
		seen = true;
		const unsigned int stepsPerSecond = gb.GetUIValue();
		drivers.Iterate([stepsPerSecond](unsigned int drive, unsigned int) noexcept { SmartDrivers::SetStallMinimumStepsPerSecond(drive, stepsPerSecond); });
	}
	if (gb.Seen('T'))
	{
		seen = true;
		const uint32_t coolStepConfig = gb.GetUIValue();
		drivers.Iterate([coolStepConfig](unsigned int drive, unsigned int) noexcept { SmartDrivers::SetRegister(drive, SmartDriverRegister::coolStep, coolStepConfig); } );
	}
	if (gb.Seen('R'))
	{
		seen = true;
		const int action = gb.GetIValue();
		switch (action)
		{
		case 0:
		default:
			logOnStallDrivers &= ~drivers;
			eventOnStallDrivers &= ~drivers;
			break;

		case 1:
			eventOnStallDrivers &= ~drivers;
			logOnStallDrivers |= drivers;
			break;

		case 2:
		case 3:
			logOnStallDrivers &= ~drivers;
			eventOnStallDrivers |= drivers;
			break;
		}
	}
#else
	// Board does not have any local drivers with stall detection but may have CAN-connected drivers
	const bool seen = gb.SeenAny("SFHTR");
#endif

	if (seen)
	{
# if SUPPORT_CAN_EXPANSION
		const GCodeResult rslt = CanInterface::GetSetRemoteDriverStallParameters(canDrivers, gb, reply, buf);
#  if !HAS_SMART_DRIVERS
		if (drivers.IsNonEmpty())
		{
			reply.lcatf("Stall detection not available for external drivers");
			return max(rslt, GCodeResult::warning);
		}
#  endif
		return rslt;
# else
		return GCodeResult::ok;
# endif
	}

	// Print the stall status
# if HAS_SMART_DRIVERS
	if (drivers.IsEmpty()
#  if SUPPORT_CAN_EXPANSION
		&& canDrivers.IsEmpty()
#  endif
	   )
	{
		drivers = DriversBitmap::MakeLowestNBits(numSmartDrivers);
	}

	if (!OutputBuffer::Allocate(buf))
	{
		return GCodeResult::notFinished;
	}

	drivers.Iterate
		([buf, this, &reply](unsigned int drive, unsigned int) noexcept
			{
#  if SUPPORT_CAN_EXPANSION
				buf->lcatf("Driver 0.%u: ", drive);
#  else
				buf->lcatf("Driver %u: ", drive);
#  endif
				reply.Clear();										// we use 'reply' as a temporary buffer
				SmartDrivers::AppendStallConfig(drive, reply);
				buf->cat(reply.c_str());
				buf->catf(", action on stall: %s",
							(eventOnStallDrivers.IsBitSet(drive)) ? "run macro"
								: (logOnStallDrivers.IsBitSet(drive)) ? "log"
									: "none"
						  );
			}
		);
# else
	if (canDrivers.IsEmpty())
	{
		reply.copy("No local drivers have stall detection");
		return GCodeResult::ok;
	}

	if (!OutputBuffer::Allocate(buf))
	{
		return GCodeResult::notFinished;
	}
# endif
# if SUPPORT_CAN_EXPANSION
	return CanInterface::GetSetRemoteDriverStallParameters(canDrivers, gb, reply, buf);
# else
	return GCodeResult::ok;
# endif
}

#endif

// Real-time clock

bool Platform::SetDateTime(time_t time) noexcept
{
	struct tm brokenDateTime;
	const bool ok = (gmtime_r(&time, &brokenDateTime) != nullptr);
	if (ok)
	{
		realTime = time;			// set the date and time

		// Write a log message, giving the time since power up in same format as the logger does
		const uint32_t timeSincePowerUp = (uint32_t)(millis64()/1000u);
		MessageF(LogWarn, "Date and time set at power up + %02" PRIu32 ":%02" PRIu32 ":%02" PRIu32 "\n", timeSincePowerUp/3600u, (timeSincePowerUp % 3600u)/60u, timeSincePowerUp % 60u);
		timeLastUpdatedMillis = millis();
	}
	return ok;
}

// Configure an I/O port
GCodeResult Platform::ConfigurePort(GCodeBuffer& gb, const StringRef& reply) THROWS(GCodeException)
{
	// Exactly one of FHJPSR is allowed
	unsigned int charsPresent = 0;
	for (char c :
#ifdef DUET3_MB6HC
		(const char[]){'D', 'R', 'J', 'F', 'H', 'P', 'S'}
#else
		(const char[]){'R', 'J', 'F', 'H', 'P', 'S'}
#endif
		)
	{
		charsPresent <<= 1;
		if (gb.Seen(c))
		{
			charsPresent |= 1;
		}
	}

	switch (charsPresent)
	{
	case 1:		// S
		{
			const uint32_t gpioNumber = gb.GetLimitedUIValue('S', MaxGpOutPorts);
			return gpoutPorts[gpioNumber].Configure(gpioNumber, true, gb, reply);
		}

	case 2:		// P
		{
			const uint32_t gpioNumber = gb.GetLimitedUIValue('P', MaxGpOutPorts);
			return gpoutPorts[gpioNumber].Configure(gpioNumber, false, gb, reply);
		}

	case 4:		// H
		return reprap.GetHeat().ConfigureHeater(gb, reply);

	case 8:		// F
		return reprap.GetFansManager().ConfigureFanPort(gb, reply);

	case 16:	// J
		{
			const uint32_t gpinNumber = gb.GetLimitedUIValue('J', MaxGpInPorts);
			return gpinPorts[gpinNumber].Configure(gpinNumber, gb, reply);
		}
	case 32:	// R
		{
			const uint32_t slot = gb.GetLimitedUIValue('R', MaxSpindles);
			return spindles[slot].Configure(gb, reply);
		}

#ifdef DUET3_MB6HC
	case 64:	// D
# if HAS_SBC_INTERFACE
		if (!reprap.UsingSbcInterface())
# endif
		{
			return MassStorage::ConfigureSdCard(gb, reply);
		}
#endif
		//no break

	default:
		reply.copy("exactly one of FHJPSR must be given");
		return GCodeResult::error;
	}
}

#if SUPPORT_CAN_EXPANSION

void Platform::HandleRemoteGpInChange(CanAddress src, uint8_t handleMajor, uint8_t handleMinor, bool state) noexcept
{
	if (handleMajor < MaxGpInPorts)
	{
		gpinPorts[handleMajor].SetState(src, state);
	}
}

GCodeResult Platform::UpdateRemoteStepsPerMmAndMicrostepping(AxesBitmap axesAndExtruders, const StringRef& reply) noexcept
{
	CanDriversData<StepsPerUnitAndMicrostepping> data;
	axesAndExtruders.Iterate([this, &data](unsigned int axisOrExtruder, unsigned int count) noexcept
								{
									const StepsPerUnitAndMicrostepping driverData(this->driveStepsPerUnit[axisOrExtruder], this->microstepping[axisOrExtruder]);
									this->IterateRemoteDrivers(axisOrExtruder,
																[&data, &driverData](DriverId driver) noexcept
																{
																	data.AddEntry(driver, driverData);
																}
															  );
								}
							);
	return CanInterface::SetRemoteDriverStepsPerMmAndMicrostepping(data, reply);
}

void Platform::OnProcessingCanMessage() noexcept
{
#if SUPPORT_CAN_EXPANSION
	whenLastCanMessageProcessed = millis();
	digitalWrite(ActLedPin, ActOnPolarity);				// turn the ACT LED on
#endif
}

#endif

// Configure the ancillary PWM
GCodeResult Platform::GetSetAncillaryPwm(GCodeBuffer& gb, const StringRef& reply) THROWS(GCodeException)
{
	bool seen = false;
	if (gb.Seen('P'))
	{
		seen = true;
		if (!extrusionAncilliaryPwmPort.AssignPort(gb, reply, PinUsedBy::gpout, PinAccess::pwm))
		{
			return GCodeResult::error;
		}
		const PwmFrequency freq = (gb.Seen('Q') || gb.Seen('F')) ? gb.GetPwmFrequency() : DefaultPinWritePwmFreq;
		extrusionAncilliaryPwmPort.SetFrequency(freq);
	}
	if (gb.Seen('S'))
	{
		extrusionAncilliaryPwmValue = min<float>(gb.GetFValue(), 1.0);		// negative values are OK, they mean don't set the output
		seen = true;
	}

	if (!seen)
	{
		reply.copy("Extrusion ancillary PWM");
		extrusionAncilliaryPwmPort.AppendFullDetails(reply);
	}
	return GCodeResult::ok;
}

#if MCU_HAS_UNIQUE_ID

// Get a pseudo-random number (not a true random number)
uint32_t Platform::Random() noexcept
{
	return StepTimer::GetTimerTicks() ^ uniqueId.GetHash();
}

#endif

void Platform::SetDiagLed(bool on) const noexcept
{
	digitalWrite(DiagPin, XNor(DiagOnPolarity, on));
}

#if SUPPORT_MULTICAST_DISCOVERY

void Platform::InvertDiagLed() const noexcept
{
	digitalWrite(DiagPin, !digitalRead(DiagPin));
}

#endif

#if HAS_CPU_TEMP_SENSOR && SAME5x

void Platform::TemperatureCalibrationInit() noexcept
{
	// Temperature sense stuff
	constexpr uint32_t NVM_TEMP_CAL_TLI_POS = 0;
	constexpr uint32_t NVM_TEMP_CAL_TLI_SIZE = 8;
	constexpr uint32_t NVM_TEMP_CAL_TLD_POS = 8;
	constexpr uint32_t NVM_TEMP_CAL_TLD_SIZE = 4;
	constexpr uint32_t NVM_TEMP_CAL_THI_POS = 12;
	constexpr uint32_t NVM_TEMP_CAL_THI_SIZE = 8;
	constexpr uint32_t NVM_TEMP_CAL_THD_POS = 20;
	constexpr uint32_t NVM_TEMP_CAL_THD_SIZE = 4;
	constexpr uint32_t NVM_TEMP_CAL_VPL_POS = 40;
	constexpr uint32_t NVM_TEMP_CAL_VPL_SIZE = 12;
	constexpr uint32_t NVM_TEMP_CAL_VPH_POS = 52;
	constexpr uint32_t NVM_TEMP_CAL_VPH_SIZE = 12;
	constexpr uint32_t NVM_TEMP_CAL_VCL_POS = 64;
	constexpr uint32_t NVM_TEMP_CAL_VCL_SIZE = 12;
	constexpr uint32_t NVM_TEMP_CAL_VCH_POS = 76;
	constexpr uint32_t NVM_TEMP_CAL_VCH_SIZE = 12;

	const uint16_t temp_cal_vpl = (*((uint32_t *)(NVMCTRL_TEMP_LOG) + (NVM_TEMP_CAL_VPL_POS / 32)) >> (NVM_TEMP_CAL_VPL_POS % 32))
	               & ((1u << NVM_TEMP_CAL_VPL_SIZE) - 1);
	const uint16_t temp_cal_vph = (*((uint32_t *)(NVMCTRL_TEMP_LOG) + (NVM_TEMP_CAL_VPH_POS / 32)) >> (NVM_TEMP_CAL_VPH_POS % 32))
	               & ((1u << NVM_TEMP_CAL_VPH_SIZE) - 1);
	const uint16_t temp_cal_vcl = (*((uint32_t *)(NVMCTRL_TEMP_LOG) + (NVM_TEMP_CAL_VCL_POS / 32)) >> (NVM_TEMP_CAL_VCL_POS % 32))
	               & ((1u << NVM_TEMP_CAL_VCL_SIZE) - 1);
	const uint16_t temp_cal_vch = (*((uint32_t *)(NVMCTRL_TEMP_LOG) + (NVM_TEMP_CAL_VCH_POS / 32)) >> (NVM_TEMP_CAL_VCH_POS % 32))
	               & ((1u << NVM_TEMP_CAL_VCH_SIZE) - 1);

	const uint8_t temp_cal_tli = (*((uint32_t *)(NVMCTRL_TEMP_LOG) + (NVM_TEMP_CAL_TLI_POS / 32)) >> (NVM_TEMP_CAL_TLI_POS % 32))
	               & ((1u << NVM_TEMP_CAL_TLI_SIZE) - 1);
	const uint8_t temp_cal_tld = (*((uint32_t *)(NVMCTRL_TEMP_LOG) + (NVM_TEMP_CAL_TLD_POS / 32)) >> (NVM_TEMP_CAL_TLD_POS % 32))
	               & ((1u << NVM_TEMP_CAL_TLD_SIZE) - 1);
	const uint16_t temp_cal_tl = ((uint16_t)temp_cal_tli) << 4 | ((uint16_t)temp_cal_tld);

	const uint8_t temp_cal_thi = (*((uint32_t *)(NVMCTRL_TEMP_LOG) + (NVM_TEMP_CAL_THI_POS / 32)) >> (NVM_TEMP_CAL_THI_POS % 32))
	               & ((1u << NVM_TEMP_CAL_THI_SIZE) - 1);
	const uint8_t temp_cal_thd = (*((uint32_t *)(NVMCTRL_TEMP_LOG) + (NVM_TEMP_CAL_THD_POS / 32)) >> (NVM_TEMP_CAL_THD_POS % 32))
	               & ((1u << NVM_TEMP_CAL_THD_SIZE) - 1);
	const uint16_t temp_cal_th = ((uint16_t)temp_cal_thi) << 4 | ((uint16_t)temp_cal_thd);

	tempCalF1 = (int32_t)temp_cal_tl * (int32_t)temp_cal_vph - (int32_t)temp_cal_th * (int32_t)temp_cal_vpl;
	tempCalF2 = (int32_t)temp_cal_tl * (int32_t)temp_cal_vch - (int32_t)temp_cal_th * (int32_t)temp_cal_vcl;
	tempCalF3 = (int32_t)temp_cal_vcl - (int32_t)temp_cal_vch;
	tempCalF4 = (int32_t)temp_cal_vpl - (int32_t)temp_cal_vph;
}

#endif

#if SUPPORT_REMOTE_COMMANDS

GCodeResult Platform::EutHandleM950Gpio(const CanMessageGeneric& msg, const StringRef& reply) noexcept
{
	// Get and validate the port number
	CanMessageGenericParser parser(msg, M950GpioParams);
	uint16_t gpioNumber;
	if (!parser.GetUintParam('P', gpioNumber))
	{
		reply.copy("Missing port number parameter in M950Gpio message");
		return GCodeResult::error;
	}
	if (gpioNumber >= MaxGpOutPorts)
	{
		reply.printf("GPIO port number %u is too high for board %u", gpioNumber, CanInterface::GetCanAddress());
		return GCodeResult::error;
	}

	return gpoutPorts[gpioNumber].AssignFromRemote(gpioNumber, parser, reply);
}

GCodeResult Platform::EutHandleGpioWrite(const CanMessageWriteGpio& msg, const StringRef& reply) noexcept
{
	if (msg.portNumber >= MaxGpOutPorts)
	{
		reply.printf("GPIO port# %u is too high for this board", msg.portNumber);
		return GCodeResult::error;
	}

	gpoutPorts[msg.portNumber].WriteAnalog(msg.pwm);
	return GCodeResult::ok;
}

GCodeResult Platform::EutSetMotorCurrents(const CanMessageMultipleDrivesRequest<float>& msg, size_t dataLength, const StringRef& reply) noexcept
{
# if HAS_SMART_DRIVERS
	const auto drivers = Bitmap<uint16_t>::MakeFromRaw(msg.driversToUpdate);
	if (dataLength < msg.GetActualDataLength(drivers.CountSetBits()))
	{
		reply.copy("bad data length");
		return GCodeResult::error;
	}

	GCodeResult rslt = GCodeResult::ok;
	drivers.Iterate([this, &msg, &reply, &rslt](unsigned int driver, unsigned int count) -> void
						{
							if (driver >= NumDirectDrivers)
							{
								reply.lcatf("No such driver %u.%u", CanInterface::GetCanAddress(), driver);
								rslt = GCodeResult::error;
							}
							else
							{
								SetMotorCurrent(driver, msg.values[count], 906, reply);
							}
						}
				   );
	return rslt;
# else
	reply.copy("Setting not available for external drivers");
	return GCodeResult::error;
# endif
}

GCodeResult Platform::EutSetStepsPerMmAndMicrostepping(const CanMessageMultipleDrivesRequest<StepsPerUnitAndMicrostepping>& msg, size_t dataLength, const StringRef& reply) noexcept
{
	const auto drivers = Bitmap<uint16_t>::MakeFromRaw(msg.driversToUpdate);
	if (dataLength < msg.GetActualDataLength(drivers.CountSetBits()))
	{
		reply.copy("bad data length");
		return GCodeResult::error;
	}

	GCodeResult rslt = GCodeResult::ok;
	drivers.Iterate([this, &msg, &reply, &rslt](unsigned int driver, unsigned int count) -> void
						{
							if (driver >= NumDirectDrivers)
							{
								reply.lcatf("No such driver %u.%u", CanInterface::GetCanAddress(), driver);
								rslt = GCodeResult::error;
							}
							else
							{
								SetDriveStepsPerUnit(driver, msg.values[count].GetStepsPerUnit(), 0);
#if HAS_SMART_DRIVERS
								microstepping[driver] = msg.values[count].GetMicrostepping();
								const uint16_t microsteppingOnly = microstepping[driver] & 0x03FF;
								const bool interpolate = (microstepping[driver] & 0x8000) != 0;
								if (!SmartDrivers::SetMicrostepping(driver, microsteppingOnly, interpolate))
								{
									reply.lcatf("Driver %u.%u does not support x%u microstepping", CanInterface::GetCanAddress(), driver, microsteppingOnly);
									if (interpolate)
									{
										reply.cat(" with interpolation");
									}
									rslt = GCodeResult::error;
								}
#endif
							}
						}
					);
	return rslt;
}

GCodeResult Platform::EutHandleSetDriverStates(const CanMessageMultipleDrivesRequest<DriverStateControl>& msg, const StringRef& reply) noexcept
{
	//TODO check message is long enough for the number of drivers specified
	const auto drivers = Bitmap<uint16_t>::MakeFromRaw(msg.driversToUpdate);
	drivers.Iterate([this, &msg](unsigned int driver, unsigned int count) -> void
		{
			switch (msg.values[count].mode)
			{
			case DriverStateControl::driverActive:
				EnableOneLocalDriver(driver, motorCurrents[driver]);
				driverState[driver] = DriverStatus::enabled;
				break;

			case DriverStateControl::driverIdle:
				UpdateMotorCurrent(driver, motorCurrents[driver] * idleCurrentFactor);
				driverState[driver] = DriverStatus::idle;
				break;

			case DriverStateControl::driverDisabled:
			default:
				DisableOneLocalDriver(driver);
				driverState[driver] = DriverStatus::disabled;
				break;
			}
		});
	return GCodeResult::ok;
}

GCodeResult Platform::EutProcessM569(const CanMessageGeneric& msg, const StringRef& reply) noexcept
{
	CanMessageGenericParser parser(msg, M569Params);
	uint8_t drive;
	if (!parser.GetUintParam('P', drive))
	{
		reply.copy("Missing P parameter in CAN message");
		return GCodeResult::error;
	}

	if (drive >= NumDirectDrivers)
	{
		reply.printf("Driver number %u.%u out of range", CanInterface::GetCanAddress(), drive);
		return GCodeResult::error;
	}

	bool seen = false;
	uint8_t direction;
	if (parser.GetUintParam('S', direction))
	{
		seen = true;
		SetDirectionValue(drive, direction != 0);
	}
	int8_t rValue;
	if (parser.GetIntParam('R', rValue))
	{
		seen = true;
		SetEnableValue(drive, rValue);
	}

	float timings[4];
	size_t numTimings = 4;
	if (parser.GetFloatArrayParam('T', numTimings, timings))
	{
		seen = true;
		if (numTimings == 1)
		{
			timings[1] = timings[2] = timings[3] = timings[0];
		}
		else if (numTimings != 4)
		{
			reply.copy("bad timing parameter, expected 1 or 4 values");
			return GCodeResult::error;
		}
		SetDriverStepTiming(drive, timings);
	}

#if HAS_SMART_DRIVERS
	{
		uint32_t val;
		if (parser.GetUintParam('D', val))	// set driver mode
		{
			seen = true;
			if (!SmartDrivers::SetDriverMode(drive, val))
			{
				reply.printf("Driver %u.%u does not support mode '%s'", CanInterface::GetCanAddress(), drive, TranslateDriverMode(val));
				return GCodeResult::error;
			}
		}

		if (parser.GetUintParam('F', val))		// set off time
		{
			seen = true;
			if (!SmartDrivers::SetRegister(drive, SmartDriverRegister::toff, val))
			{
				reply.printf("Bad off time for driver %u", drive);
				return GCodeResult::error;
			}
		}

		if (parser.GetUintParam('B', val))		// set blanking time
		{
			seen = true;
			if (!SmartDrivers::SetRegister(drive, SmartDriverRegister::tblank, val))
			{
				reply.printf("Bad blanking time for driver %u", drive);
				return GCodeResult::error;
			}
		}

		if (parser.GetUintParam('V', val))		// set microstep interval for changing from stealthChop to spreadCycle
		{
			seen = true;
			if (!SmartDrivers::SetRegister(drive, SmartDriverRegister::tpwmthrs, val))
			{
				reply.printf("Bad mode change microstep interval for driver %u", drive);
				return GCodeResult::error;
			}
		}

#if SUPPORT_TMC51xx
		if (parser.GetUintParam('H', val))		// set coolStep threshold
		{
			seen = true;
			if (!SmartDrivers::SetRegister(drive, SmartDriverRegister::thigh, val))
			{
				reply.printf("Bad high speed microstep interval for driver %u", drive);
				return GCodeResult::error;
			}
		}
#endif
	}

	size_t numHvalues = 3;
	const uint8_t *hvalues;
	if (parser.GetArrayParam('Y', ParamDescriptor::ParamType::uint8_array, numHvalues, hvalues))		// set spread cycle hysteresis
	{
		seen = true;
		if (numHvalues == 2 || numHvalues == 3)
		{
			// There is a constraint on the sum of HSTRT and HEND, so set HSTART then HEND then HSTART again because one may go up and the other down
			(void)SmartDrivers::SetRegister(drive, SmartDriverRegister::hstart, hvalues[0]);
			bool ok = SmartDrivers::SetRegister(drive, SmartDriverRegister::hend, hvalues[1]);
			if (ok)
			{
				ok = SmartDrivers::SetRegister(drive, SmartDriverRegister::hstart, hvalues[0]);
			}
			if (ok && numHvalues == 3)
			{
				ok = SmartDrivers::SetRegister(drive, SmartDriverRegister::hdec, hvalues[2]);
			}
			if (!ok)
			{
				reply.printf("Bad hysteresis setting for driver %u", drive);
				return GCodeResult::error;
			}
		}
		else
		{
			reply.copy("Expected 2 or 3 Y values");
			return GCodeResult::error;
		}
	}
#endif
	if (!seen)
	{
		reply.printf("Driver %u.%u runs %s, active %s enable",
						CanInterface::GetCanAddress(),
						drive,
						(GetDirectionValue(drive)) ? "forwards" : "in reverse",
						(GetEnableValue(drive)) ? "high" : "low");

		float timings[4];
		const bool isSlowDriver = GetDriverStepTiming(drive, timings);
		if (isSlowDriver)
		{
			reply.catf(", step timing %.1f:%.1f:%.1f:%.1fus", (double)timings[0], (double)timings[1], (double)timings[2], (double)timings[3]);
		}
		else
		{
			reply.cat(", step timing fast");
		}

#if HAS_SMART_DRIVERS
		// It's a smart driver, so print the parameters common to all modes, except for the position
		reply.catf(", mode %s, ccr 0x%05" PRIx32 ", toff %" PRIu32 ", tblank %" PRIu32,
				TranslateDriverMode(SmartDrivers::GetDriverMode(drive)),
				SmartDrivers::GetRegister(drive, SmartDriverRegister::chopperControl),
				SmartDrivers::GetRegister(drive, SmartDriverRegister::toff),
				SmartDrivers::GetRegister(drive, SmartDriverRegister::tblank)
			);

# if SUPPORT_TMC51xx
		{
			const uint32_t thigh = SmartDrivers::GetRegister(drive, SmartDriverRegister::thigh);
			bool bdummy;
			const float mmPerSec = (12000000.0 * SmartDrivers::GetMicrostepping(drive, bdummy))/(256 * thigh * Platform::DriveStepsPerUnit(drive));
			reply.catf(", thigh %" PRIu32 " (%.1f mm/sec)", thigh, (double)mmPerSec);
		}
# endif

		// Print the additional parameters that are relevant in the current mode
		if (SmartDrivers::GetDriverMode(drive) == DriverMode::spreadCycle)
		{
			reply.catf(", hstart/hend/hdec %" PRIu32 "/%" PRIu32 "/%" PRIu32,
						SmartDrivers::GetRegister(drive, SmartDriverRegister::hstart),
						SmartDrivers::GetRegister(drive, SmartDriverRegister::hend),
						SmartDrivers::GetRegister(drive, SmartDriverRegister::hdec)
					  );
		}

# if SUPPORT_TMC22xx || SUPPORT_TMC51xx
		if (SmartDrivers::GetDriverMode(drive) == DriverMode::stealthChop)
		{
			const uint32_t tpwmthrs = SmartDrivers::GetRegister(drive, SmartDriverRegister::tpwmthrs);
			bool bdummy;
			const float mmPerSec = (12000000.0 * SmartDrivers::GetMicrostepping(drive, bdummy))/(256 * tpwmthrs * Platform::DriveStepsPerUnit(drive));
			const uint32_t pwmScale = SmartDrivers::GetRegister(drive, SmartDriverRegister::pwmScale);
			const uint32_t pwmAuto = SmartDrivers::GetRegister(drive, SmartDriverRegister::pwmAuto);
			const unsigned int pwmScaleSum = pwmScale & 0xFF;
			const int pwmScaleAuto = (int)((((pwmScale >> 16) & 0x01FF) ^ 0x0100) - 0x0100);
			const unsigned int pwmOfsAuto = pwmAuto & 0xFF;
			const unsigned int pwmGradAuto = (pwmAuto >> 16) & 0xFF;
			reply.catf(", tpwmthrs %" PRIu32 " (%.1f mm/sec), pwmScaleSum %u, pwmScaleAuto %d, pwmOfsAuto %u, pwmGradAuto %u",
						tpwmthrs, (double)mmPerSec, pwmScaleSum, pwmScaleAuto, pwmOfsAuto, pwmGradAuto);
		}
# endif
		// Finally, print the microstep position
		{
			const uint32_t mstepPos = SmartDrivers::GetRegister(drive, SmartDriverRegister::mstepPos);
			if (mstepPos < 1024)
			{
				reply.catf(", pos %" PRIu32, mstepPos);
			}
			else
			{
				reply.cat(", pos unknown");
			}
		}
#endif

	}
	return GCodeResult::ok;
}

GCodeResult Platform::EutProcessM569Point2(const CanMessageGeneric& msg, const StringRef& reply) noexcept
{
#if SUPPORT_TMC22xx || SUPPORT_TMC51xx
	CanMessageGenericParser parser(msg, M569Point2Params);
	uint8_t drive;
	uint8_t regNum;
	if (!parser.GetUintParam('P', drive) || !parser.GetUintParam('R', regNum))
	{
		reply.copy("Missing P or R parameter in CAN message");
		return GCodeResult::error;
	}

	if (drive >= NumDirectDrivers)
	{
		reply.printf("Driver number %u.%u out of range", CanInterface::GetCanAddress(), drive);
		return GCodeResult::error;
	}

	uint32_t regVal;
	if (parser.GetUintParam('V', regVal))
	{
		return SmartDrivers::SetAnyRegister(drive, reply, regNum, regVal);
	}

	const uint32_t startTime = millis();
	GCodeResult rslt;
	while ((rslt = SmartDrivers::GetAnyRegister(drive, reply, regNum)) == GCodeResult::notFinished)
	{
		if (millis() - startTime >= 50)
		{
			reply.copy("Failed to read register");
			return GCodeResult::error;
		}
	}

	return rslt;
#else
	return GCodeResult::errorNotSupported;
#endif
}

GCodeResult Platform::EutProcessM569Point7(const CanMessageGeneric& msg, const StringRef& reply) noexcept
{
	CanMessageGenericParser parser(msg, M569Point7Params);
	uint8_t drive;
	if (!parser.GetUintParam('P', drive))
	{
		reply.copy("Missing P parameter in CAN message");
		return GCodeResult::error;
	}

	if (drive >= NumDirectDrivers)
	{
		reply.printf("Driver number %u.%u out of range", CanInterface::GetCanAddress(), drive);
		return GCodeResult::error;
	}

	if (parser.HasParameter('C'))
	{
		String<StringLength20> portName;
		parser.GetStringParam('C', portName.GetRef());
		return GetGCodeResultFromSuccess(brakePorts[drive].AssignPort(portName.c_str(), reply, PinUsedBy::gpout, PinAccess::write0));
	}

	reply.printf("Driver %u.%u uses brake port ", CanInterface::GetCanAddress(), drive);
	brakePorts[drive].AppendPinName(reply);
	return GCodeResult::ok;
}

GCodeResult Platform::EutProcessM915(const CanMessageGeneric& msg, const StringRef& reply) noexcept
{
#if HAS_SMART_DRIVERS
	CanMessageGenericParser parser(msg, M915Params);
	uint16_t driverBits;
	if (!parser.GetUintParam('d', driverBits))
	{
		reply.copy("missing parameter in M915 message");
		return GCodeResult::error;
	}

	const auto drivers = DriversBitmap::MakeFromRaw(driverBits);

	bool seen = false;
	{
		int8_t sgThreshold;
		if (parser.GetIntParam('S', sgThreshold))
		{
			seen = true;
			drivers.Iterate([sgThreshold](unsigned int drive, unsigned int) noexcept { SmartDrivers::SetStallThreshold(drive, sgThreshold); });
		}
	}

	{
		uint16_t stepsPerSecond;
		if (parser.GetUintParam('H', stepsPerSecond))
		{
			seen = true;
			drivers.Iterate([stepsPerSecond](unsigned int drive, unsigned int) noexcept { SmartDrivers::SetStallMinimumStepsPerSecond(drive, stepsPerSecond); });
		}
	}

	{
		uint16_t coolStepConfig;
		if (parser.GetUintParam('T', coolStepConfig))
		{
			seen = true;
			drivers.Iterate([coolStepConfig](unsigned int drive, unsigned int) noexcept { SmartDrivers::SetRegister(drive, SmartDriverRegister::coolStep, coolStepConfig); } );
		}
	}

	{
		uint8_t rParam;
		if (parser.GetUintParam('R', rParam))
		{
			seen = true;
			if (rParam != 0)
			{
				eventOnStallDrivers |= drivers;
			}
			else
			{
				eventOnStallDrivers &= ~drivers;
			}
		}
	}

	if (!seen)
	{
		drivers.Iterate([&reply, this](unsigned int drive, unsigned int) noexcept
									{
										reply.lcatf("Driver %u.%u: ", CanInterface::GetCanAddress(), drive);
										SmartDrivers::AppendStallConfig(drive, reply);
										reply.cat(", event on stall: ");
										reply.cat((eventOnStallDrivers.IsBitSet(drive)) ? "yes" : "no");
									}
					   );
	}

	return GCodeResult::ok;
#else
	reply.copy("stall detection not supported by this board");
	return GCodeResult::error;
#endif
}

void Platform::SendDriversStatus(CanMessageBuffer& buf) noexcept
{
	CanMessageDriversStatus * const msg = buf.SetupStatusMessage<CanMessageDriversStatus>(CanInterface::GetCanAddress(), CanInterface::GetCurrentMasterAddress());
# if HAS_SMART_DRIVERS
	msg->SetStandardFields(MaxSmartDrivers);
	for (size_t driver = 0; driver < MaxSmartDrivers; ++driver)
	{
		msg->data[driver] = SmartDrivers::GetStatus(driver).AsU32();
	}
# else
	msg->SetStandardFields(NumDirectDrivers);
	for (size_t driver = 0; driver < NumDirectDrivers; ++driver)
	{
		msg->data[driver] = HasDriverError(driver) ? (uint32_t)1u << StandardDriverStatus::ExternDriverErrorBitPos : 0u;
	}
# endif
	buf.dataLength = msg->GetActualDataLength();
	CanInterface::SendMessageNoReplyNoFree(&buf);
}

#endif	// SUPPORT_REMOTE_COMMANDS

// Process a 1ms tick interrupt
// This function must be kept fast so as not to disturb the stepper timing, so don't do any floating point maths in here.
// This is what we need to do:
// 1.  Kick off a new ADC conversion.
// 2.  Fetch and process the result of the last ADC conversion.
// 3a. If the last ADC conversion was for the Z probe, toggle the modulation output if using a modulated IR sensor.
// 3b. If the last ADC reading was a thermistor reading, check for an over-temperature situation and turn off the heater if necessary.
//     We do this here because the usual polling loop sometimes gets stuck trying to send data to the USB port.

void Platform::Tick() noexcept
{
#if !SAME5x
	LegacyAnalogIn::AnalogInFinaliseConversion();
#endif

#if HAS_VOLTAGE_MONITOR || HAS_12V_MONITOR
	if (tickState != 0)
	{
# if HAS_VOLTAGE_MONITOR
		// Read the power input voltage
		currentVin = AnalogInReadChannel(vInMonitorAdcChannel);
		if (currentVin > highestVin)
		{
			highestVin = currentVin;
			reprap.BoardsUpdated();
		}
		if (currentVin < lowestVin)
		{
			lowestVin = currentVin;
			reprap.BoardsUpdated();
		}
# endif

# if HAS_12V_MONITOR
		currentV12 = AnalogInReadChannel(v12MonitorAdcChannel);
		if (currentV12 > highestV12)
		{
			highestV12 = currentV12;
			reprap.BoardsUpdated();
		}
		if (currentV12 < lowestV12)
		{
			lowestV12 = currentV12;
			reprap.BoardsUpdated();
		}
# endif

# if HAS_SMART_DRIVERS && (ENFORCE_MAX_VIN || ENFORCE_MIN_V12)
		if (driversPowered &&
#  if ENFORCE_MAX_VIN && ENFORCE_MIN_V12
			 (currentVin > driverOverVoltageAdcReading || currentV12 < driverV12OffAdcReading)
#  elif ENFORCE_MAX_VIN
			 currentVin > driverOverVoltageAdcReading
#  elif ENFORCE_MIN_V12
			 currentV12 < driverV12OffAdcReading
#  endif
		   )
		{
			SmartDrivers::TurnDriversOff();
			// We deliberately do not clear driversPowered here or increase the over voltage event count - we let the spin loop handle that
		}
# endif
	}
#endif

#if SAME70
	// The SAME70 ADC is noisy, so read a thermistor on every tick so that we can average a greater number of readings
	// Because we are in the tick ISR and no other ISR reads the averaging filter, we can cast away 'volatile' here.
	if (tickState != 0)
	{
		ThermistorAveragingFilter& currentFilter = const_cast<ThermistorAveragingFilter&>(adcFilters[currentFilterNumber]);		// cast away 'volatile'
		currentFilter.ProcessReading(AnalogInReadChannel(filteredAdcChannels[currentFilterNumber]));

		++currentFilterNumber;
		if (currentFilterNumber == NumAdcFilters)
		{
			currentFilterNumber = 0;
		}
	}
#endif

	const ZProbe& currentZProbe = endstops.GetDefaultZProbeFromISR();
	switch (tickState)
	{
	case 1:
	case 3:
		{
#if !SAME70
			// We read a filtered ADC channel on alternate ticks
			// Because we are in the tick ISR and no other ISR reads the averaging filter, we can cast away 'volatile' here.
			ThermistorAveragingFilter& currentFilter = const_cast<ThermistorAveragingFilter&>(adcFilters[currentFilterNumber]);		// cast away 'volatile'
			currentFilter.ProcessReading(AnalogInReadChannel(filteredAdcChannels[currentFilterNumber]));

			++currentFilterNumber;
			if (currentFilterNumber == NumAdcFilters)
			{
				currentFilterNumber = 0;
			}
#endif
			// If we are not using a simple modulated IR sensor, process the Z probe reading on every tick for a faster response.
			// If we are using a simple modulated IR sensor then we need to allow the reading to settle after turning the IR emitter on or off,
			// so on alternate ticks we read it and switch the emitter
			if (currentZProbe.GetProbeType() != ZProbeType::dumbModulated)
			{
				const_cast<ZProbeAveragingFilter&>((tickState == 1) ? zProbeOnFilter : zProbeOffFilter).ProcessReading(currentZProbe.GetRawReading());
			}
			++tickState;
		}
		break;

	case 2:
		const_cast<ZProbeAveragingFilter&>(zProbeOnFilter).ProcessReading(currentZProbe.GetRawReading());
		currentZProbe.SetIREmitter(false);
		++tickState;
		break;

	case 4:			// last conversion started was the Z probe, with IR LED off if modulation is enabled
		const_cast<ZProbeAveragingFilter&>(zProbeOffFilter).ProcessReading(currentZProbe.GetRawReading());
		currentZProbe.SetIREmitter(true);
		tickState = 1;
		break;

	case 0:			// this is the state after initialisation, no conversion has been started
	default:
		currentZProbe.SetIREmitter(true);
		tickState = 1;
		break;
	}

#if SAME70
	// On Duet 3, AFEC1 is used only for thermistors and associated Vref/Vssa monitoring. AFEC0 is used for everything else.
	// To reduce noise, we use x16 hardware averaging on AFEC0 and x256 on AFEC1. This is hard coded in file AnalogIn.cpp in project CoreNG.
	// There is enough time to convert all AFEC0 channels in one tick, but only one AFEC1 channel because of the higher averaging.
	LegacyAnalogIn::AnalogInStartConversion(0x0FFF | (1u << (uint8_t) filteredAdcChannels[currentFilterNumber]));
#elif !SAME5x
	LegacyAnalogIn::AnalogInStartConversion();
#endif
}

// Pragma pop_options is not supported on this platform
//#pragma GCC pop_options

// End<|MERGE_RESOLUTION|>--- conflicted
+++ resolved
@@ -11,7 +11,7 @@
 
  18 November 2012
 
- Adrian Bowyer
+ Adrian Bowyerinfo[1]
  RepRap Professional Ltd
  http://reprappro.com
 
@@ -1208,13 +1208,6 @@
 					else
 #  endif
 					{
-<<<<<<< HEAD
-						Event::AddEvent(EventType::driver_stall, 0, CanInterface::GetCanAddress(), nextDriveToPoll, "");
-					}
-					else if (logOnStallDrivers.Intersects(mask))
-					{
-						MessageF(WarningMessage, "Driver %u stalled at Z height %.2f\n", nextDriveToPoll, (double)reprap.GetMove().LiveCoordinate(Z_AXIS, reprap.GetGCodes().GetPrimaryMovementState().currentTool));
-=======
 						if (eventOnStallDrivers.Intersects(mask))
 						{
 							Event::AddEvent(EventType::driver_stall, 0, CanInterface::GetCanAddress(), nextDriveToPoll, "");
@@ -1223,7 +1216,6 @@
 						{
 							MessageF(WarningMessage, "Driver %u stalled at Z height %.2f\n", nextDriveToPoll, (double)reprap.GetMove().LiveCoordinate(Z_AXIS, reprap.GetCurrentTool()));
 						}
->>>>>>> 4c2175fe
 					}
 				}
 # endif
