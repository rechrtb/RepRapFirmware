/*
 * IoPort.cpp
 *
 *  Created on: 30 Sep 2017
 *      Author: David
 */

#include "IoPorts.h"
#include "RepRap.h"
#include "Platform.h"
#include "Configuration.h"
#include "GCodes/GCodeBuffer/GCodeBuffer.h"

#ifdef DUET_NG
# include "DuetNG/DueXn.h"
#endif

#include <AnalogOut.h>
#include <Interrupts.h>
#include <AnalogIn.h>
using
#if SAME5x
	AnalogIn
#else
	LegacyAnalogIn
#endif
	::AdcBits;

#if SUPPORT_CAN_EXPANSION
# include <CanId.h>
#endif

#if SUPPORT_REMOTE_COMMANDS
# include <CAN/CanInterface.h>
#endif

// Read a port name parameter and assign some ports. Caller must call gb.Seen() with the appropriate letter and get 'true' returned before calling this.
// Return the number of ports allocated, or 0 if there was an error with the error message in 'reply'.
/*static*/ size_t IoPort::AssignPorts(GCodeBuffer& gb, const StringRef& reply, PinUsedBy neededFor, size_t numPorts, IoPort* const ports[], const PinAccess access[]) THROWS(GCodeException)
{
	// Get the full port names string
<<<<<<< HEAD
	String<StringLength100> portNames;
=======
	String<StringLength100> portNames;				// 50 characters wasn't always enough when passing 4 duex endstop input names in a M574 command
>>>>>>> 7f6c8245
	gb.GetReducedString(portNames.GetRef());
	return AssignPorts(portNames.c_str(), reply, neededFor, numPorts, ports, access);
}

// Read a port name parameter and assign one port. Caller must call gb.Seen() with the appropriate letter and get 'true' returned before calling this.
// If successful, return true; else return false with the error message in 'reply'.
bool IoPort::AssignPort(GCodeBuffer& gb, const StringRef& reply, PinUsedBy neededFor, PinAccess access) THROWS(GCodeException)
{
	IoPort* const p = this;
	return AssignPorts(gb, reply, neededFor, 1, &p, &access) == 1;
}

// Try to assign ports, returning the number of ports successfully assigned
/*static*/ size_t IoPort::AssignPorts(const char* pinNames, const StringRef& reply, PinUsedBy neededFor, size_t numPorts, IoPort* const ports[], const PinAccess access[]) noexcept
{
	// Release any existing assignments
	for (size_t i = 0; i < numPorts; ++i)
	{
		ports[i]->Release();
	}

	// Parse the string into individual port names
	size_t index = 0;
	for (size_t i = 0; i < numPorts; ++i)
	{
		// Get the next port name
		String<StringLength50> pn;
		char c;
		while ((c = pinNames[index]) != 0 && c != '+')
		{
			pn.cat(c);
			++index;
		}

#if SUPPORT_CAN_EXPANSION
		const CanAddress boardAddress = RemoveBoardAddress(pn.GetRef());
		if (boardAddress != CanInterface::GetCanAddress())
		{
			reply.lcat("Remote ports are not supported by this command");
#else
		if (!RemoveBoardAddress(pn.GetRef()))
		{
			reply.lcat("Board address of port must be 0");
#endif
			for (size_t j = 0; j < i; ++j)
			{
				ports[j]->Release();
			}
			return 0;
		}

		// Try to allocate the port
		if (!ports[i]->Allocate(pn.c_str(), reply, neededFor, access[i]))
		{
			for (size_t j = 0; j < i; ++j)
			{
				ports[j]->Release();
			}
			return 0;
		}

		if (c != '+')
		{
			return i + 1;
		}
		++index;					// skip the "+"
	}
	return numPorts;
}

bool IoPort::AssignPort(const char* pinName, const StringRef& reply, PinUsedBy neededFor, PinAccess access) noexcept
{
	IoPort* const p = this;
	return AssignPorts(pinName, reply, neededFor, 1, &p, &access) == 1;
}

/*static*/ const char* IoPort::TranslatePinAccess(PinAccess access) noexcept
{
	switch (access)
	{
	case PinAccess::read:			return "digital read";
	case PinAccess::readWithPullup_InternalUseOnly:	return "digital read (pullup resistor enabled)";
	case PinAccess::readAnalog:		return "analog read";
	case PinAccess::write0:			return "write (initially low)";
	case PinAccess::write1:			return "write (initially high)";
	case PinAccess::pwm:			return "write PWM";
	case PinAccess::servo:			return "servo write";
	default:						return "[unknown]";
	}
}

// Members of class IoPort

PinUsedBy IoPort::portUsedBy[NumNamedPins];
int8_t IoPort::logicalPinModes[NumNamedPins];	// what mode each logical pin is set to - would ideally be class PinMode not int8_t

/*static*/ void IoPort::Init() noexcept
{
	for (PinUsedBy& p : portUsedBy)
	{
		p = PinUsedBy::unused;
	}
	for (int8_t& p : logicalPinModes)
	{
		p = PIN_MODE_NOT_CONFIGURED;
	}
}

IoPort::IoPort() noexcept : logicalPin(NoLogicalPin), hardwareInvert(false), totalInvert(false), isSharedInput(false)
{
}

void IoPort::Release() noexcept
{
	if (IsValid() && !isSharedInput)
	{
#ifdef __LPC17xx__
		// Release PWM/Servo from pin if needed
		if (logicalPinModes[logicalPin] == OUTPUT_SERVO_HIGH || logicalPinModes[logicalPin] == OUTPUT_SERVO_LOW)
		{
			ReleaseServoPin(GetPinNoCheck());
		}
		if (logicalPinModes[logicalPin] == OUTPUT_PWM_HIGH || logicalPinModes[logicalPin] == OUTPUT_PWM_LOW)
		{
			ReleasePWMPin(GetPinNoCheck());
		}
#endif
		detachInterrupt(GetPinNoCheck());
		portUsedBy[logicalPin] = PinUsedBy::unused;
		logicalPinModes[logicalPin] = PIN_MODE_NOT_CONFIGURED;
	}
	logicalPin = NoLogicalPin;
	hardwareInvert = totalInvert = false;
}

// Attach an interrupt to the pin. Nor permitted if we allocated the pin in shared input mode.
bool IoPort::AttachInterrupt(StandardCallbackFunction callback, InterruptMode mode, CallbackParameter param) const noexcept
{
	return IsValid() && !isSharedInput && attachInterrupt(GetPinNoCheck(), callback, mode, param);
}

void IoPort::DetachInterrupt() const noexcept
{
	if (IsValid() && !isSharedInput)
	{
		detachInterrupt(GetPinNoCheck());
	}
}

#if SAME5x

bool IoPort::SetAnalogCallback(AnalogInCallbackFunction fn, CallbackParameter cbp, uint32_t ticksPerCall) noexcept
{
	return AnalogIn::SetCallback(GetAnalogChannel(), fn, cbp, ticksPerCall, false);
}

#endif

// Allocate the specified logical pin, returning true if successful
bool IoPort::Allocate(const char *pn, const StringRef& reply, PinUsedBy neededFor, PinAccess access) noexcept
{
	Release();

	bool inverted = false;
	for (;;)
	{
		if (*pn == '!')
		{
			inverted = !inverted;
		}
		else if (*pn == '^')
		{
			if (access == PinAccess::read)
			{
				access = PinAccess::readWithPullup_InternalUseOnly;
			}
		}
		else if (*pn == '*')
		{
			alternateConfig = true;
		}
		else
		{
			break;
		}
		++pn;
	}

	const char *const fullPinName = pn;			// the full pin name less the inversion and pullup flags

#if SUPPORT_CAN_EXPANSION
	if (isdigit(*pn))
	{
		const uint32_t expansionNumber = StrToU32(pn, &pn);
		if (*pn != '.')
		{
			reply.printf("Bad pin name '%s'", fullPinName);
			return false;
		}
		if (expansionNumber != 0)
		{
			reply.printf("Pin '%s': only main board pins allowed here", fullPinName);
			return false;
		}
	}
#endif

	LogicalPin lp;
	bool hwInvert;
	if (!LookupPinName(pn, lp, hwInvert))
	{
		reply.printf("Unknown pin name '%s'", fullPinName);
		return false;
	}

	if (lp != NoLogicalPin)					// if not assigning "nil"
	{
		bool doSetMode = true;
		if (portUsedBy[lp] == PinUsedBy::unused || (portUsedBy[lp] == PinUsedBy::temporaryInput && neededFor != PinUsedBy::temporaryInput))
		{
			portUsedBy[lp] = neededFor;
		}
		else
		{
			const PinMode pm = (PinMode)logicalPinModes[lp];
			if (   neededFor != PinUsedBy::temporaryInput
				|| (pm != INPUT && pm != INPUT_PULLUP)
			   )
			{
				reply.printf("Pin '%s' is not free", fullPinName);
				return false;
			}
			doSetMode = false;
		}
		logicalPin = lp;
		hardwareInvert = hwInvert;
		isSharedInput = (neededFor == PinUsedBy::temporaryInput);
		SetInvert(inverted);

		if (doSetMode && !SetMode(access))
		{
			reply.printf("Pin '%s' does not support mode %s", fullPinName, TranslatePinAccess(access));
			Release();
			return false;
		}
	}

	return true;
}

// Set the specified pin mode returning true if successful
bool IoPort::SetMode(PinAccess access) noexcept
{
	if (!IsValid())
	{
		return false;
	}

	// Check that the pin mode has been defined suitably
	PinMode desiredMode;
	switch (access)
	{
	case PinAccess::write0:
		desiredMode = (totalInvert) ? OUTPUT_HIGH : OUTPUT_LOW;
		break;
	case PinAccess::write1:
		desiredMode = (totalInvert) ? OUTPUT_LOW : OUTPUT_HIGH;
		break;
#ifdef __LPC17xx__
	case PinAccess::pwm:
		desiredMode = (totalInvert) ? OUTPUT_PWM_HIGH : OUTPUT_PWM_LOW;
		break;
	case PinAccess::servo:
		desiredMode = (totalInvert) ? OUTPUT_SERVO_HIGH : OUTPUT_SERVO_LOW;
		break;
#else
	case PinAccess::pwm:
	case PinAccess::servo:
		desiredMode = (totalInvert) ? OUTPUT_PWM_HIGH : OUTPUT_PWM_LOW;
		break;
#endif
	case PinAccess::readAnalog:
		desiredMode = AIN;
		break;
	case PinAccess::readWithPullup_InternalUseOnly:
		desiredMode = INPUT_PULLUP;
		break;
	case PinAccess::read:
	default:
		desiredMode = INPUT;
		break;
	}

	if (logicalPinModes[logicalPin] != (int8_t)desiredMode)
	{
		const AnalogChannelNumber chan = PinToAdcChannel(GetPinNoCheck());
		if (chan != NO_ADC)
		{
			if (access == PinAccess::readAnalog)
			{
				IoPort::SetPinMode(GetPinNoCheck(), AIN);		// SAME70 errata says we must disable the pullup resistor before enabling the AFEC channel
				AnalogInEnableChannel(chan, true);
				logicalPinModes[logicalPin] = (int8_t)desiredMode;
				return true;
			}
			else
			{
				AnalogInEnableChannel(chan, false);
			}
		}
		else if (access == PinAccess::readAnalog)
		{
			return false;
		}
#ifdef __LPC17xx__
		if (access == PinAccess::servo)
		{
			if (!IsServoCapable(GetPinNoCheck)) //check that we have slots free to provide Servo
			{
				return false;
			}
		}
		else if (access == PinAccess::pwm)
		{
			if (!IsPwmCapable(GetPinNoCheck)) //Check if there is enough slots free for PWM
			{
				return false;
			}
		}
#endif
		IoPort::SetPinMode(GetPinNoCheck(), desiredMode);
		logicalPinModes[logicalPin] = (int8_t)desiredMode;
	}
	return true;
}

bool IoPort::GetInvert() const noexcept
{
	return (hardwareInvert) ? !totalInvert : totalInvert;
}

void IoPort::SetInvert(bool pInvert) noexcept
{
	totalInvert = (hardwareInvert) ? !pInvert : pInvert;
}

void IoPort::ToggleInvert(bool pInvert) noexcept
{
	if (pInvert)
	{
		totalInvert = !totalInvert;
	}
}

void IoPort::AppendDetails(const StringRef& str) const noexcept
{
	if (IsValid())
	{
		str.catf(" pin ");
		AppendPinName(str);
		if (logicalPinModes[logicalPin] == INPUT_PULLUP)
		{
			str.cat(", pullup enabled");
		}
		else if (logicalPinModes[logicalPin] == INPUT)
		{
			str.cat(", pullup disabled");
		}
	}
	else
	{
		str.cat(" has no pin");
	}
}

// Append the names of the pin to a string, picking only those that have the correct hardware invert status
void IoPort::AppendPinName(const StringRef& str) const noexcept
{
	if (IsValid())
	{
#if SUPPORT_REMOTE_COMMANDS
		if (CanInterface::InExpansionMode())
		{
			str.catf("%u.", CanInterface::GetCanAddress());
		}
#endif
		if (GetInvert())
		{
			str.cat('!');
		}
		const size_t insertPoint = str.strlen();
		const char *pn = PinTable[logicalPin].GetNames();
		unsigned int numPrinted = 0;
		do
		{
			bool inverted = (*pn == '!');
			if (inverted)
			{
				++pn;
			}
			if (hardwareInvert)
			{
				inverted = !inverted;
			}
			if (inverted)
			{
				// skip this one
				while (*pn != 0 && *pn != ',')
				{
					++pn;
				}
			}
			else
			{
				// Include this one
				if (numPrinted != 0)
				{
					str.cat(',');
				}
				++numPrinted;
				while (*pn != 0 && *pn != ',')
				{
					str.cat(*pn);
					++pn;
				}
			}

		} while (*pn++ == ',');

		if (numPrinted > 1)
		{
			str.Insert(insertPoint, '(');
			str.cat(')');
		}
	}
	else
	{
		str.cat(NoPinName);
	}
}

/*static*/ void IoPort::AppendPinNames(const StringRef& str, size_t numPorts, const IoPort * const ports[]) noexcept
{
	for (size_t i = 0; i < numPorts; ++i)
	{
		if (ports[i]->IsValid())
		{
			if (i != 0)
			{
				str.cat('+');
			}
			ports[i]->AppendPinName(str);
		}
		else
		{
			if (i == 0)
			{
				str.cat(NoPinName);
			}
			break;
		}
	}
}

void IoPort::WriteDigital(bool high) const noexcept
{
	if (IsValid())
	{
		WriteDigital(GetPinNoCheck(), (totalInvert) ? !high : high);
	}
}

Pin IoPort::GetPin() const noexcept
{
	return (IsValid()) ? GetPinNoCheck() : NoPin;
}

bool IoPort::ReadDigital() const noexcept
{
	if (IsValid())
	{
		const bool b = ReadPin(GetPinNoCheck());
		return (totalInvert) ? !b : b;
	}
	return false;
}

uint16_t IoPort::ReadAnalog() const noexcept
{
	const uint16_t val = AnalogInReadChannel(GetAnalogChannel());
	return (totalInvert) ? ((1u << AdcBits) - 1) - val : val;
}

#if SUPPORT_CAN_EXPANSION
// Remove the board address from a port name string and return it
/*static*/ CanAddress IoPort::RemoveBoardAddress(const StringRef& portName) noexcept
#else
// Remove the board address if present, returning true if it was zero or not present
/*static*/ bool IoPort::RemoveBoardAddress(const StringRef& portName) noexcept
#endif
{
	size_t prefix = 0;
	while (portName[prefix] == '!' || portName[prefix] == '^' || portName[prefix] == '*')
	{
		++prefix;
	}

	size_t numToSkip = prefix;
	unsigned int boardAddress = 0;
	while (isdigit(portName[numToSkip]))
	{
		boardAddress = (boardAddress * 10) + (portName[numToSkip] - '0');
		++numToSkip;
	}
#if SUPPORT_CAN_EXPANSION
	if (numToSkip != prefix && portName[numToSkip] == '.' && boardAddress <= CanId::MaxCanAddress)
	{
		portName.Erase(prefix, numToSkip - prefix + 1);			// remove the board address prefix
		return (CanAddress)boardAddress;
	}
	return CanInterface::GetCanAddress();
#else
	if (numToSkip != prefix && portName[numToSkip] == '.')
	{
		if (boardAddress != 0)
		{
			return false;
		}
		portName.Erase(prefix, numToSkip - prefix + 1);			// remove the board address prefix
	}
	return true;
#endif
}

// Low level pin access methods

/*static*/ void IoPort::SetPinMode(Pin pin, PinMode mode) noexcept
{
#ifdef DUET_NG
	if (pin >= DueXnExpansionStart)
	{
		// Note: the SX1509B I/O expander chip doesn't seem to work if you set PWM mode and then set digital output mode.
		DuetExpansion::SetPinMode(pin, mode);
	}
	else
	{
		pinMode(pin, mode);
	}
#else
	pinMode(pin, mode);
#endif
}

/*static*/ bool IoPort::ReadPin(Pin pin) noexcept
{
#ifdef DUET_NG
	if (pin >= DueXnExpansionStart)
	{
		return DuetExpansion::DigitalRead(pin);
	}
	else
	{
		return digitalRead(pin);
	}
#else
	return digitalRead(pin);
#endif
}

/*static*/ void IoPort::WriteDigital(Pin pin, bool high) noexcept
{
#ifdef DUET_NG
	if (pin >= DueXnExpansionStart)
	{
		DuetExpansion::DigitalWrite(pin, high);
	}
	else
	{
		digitalWrite(pin, high);
	}
#else
	digitalWrite(pin, high);
#endif
}

/*static*/ void IoPort::WriteAnalog(Pin pin, float pwm, uint16_t freq) noexcept
{
#if defined(DUET_NG)
	if (pin >= DueXnExpansionStart)
	{
		DuetExpansion::AnalogOut(pin, pwm);
	}
	else
#endif
	{
		AnalogOut::Write(pin, pwm, freq);
	}
}

// Members of class PwmPort
PwmPort::PwmPort() noexcept
{
	frequency = DefaultPinWritePwmFreq;
}

void PwmPort::AppendDetails(const StringRef& str) const noexcept
{
	IoPort::AppendDetails(str);
	if (IsValid())
	{
		str.catf(" frequency %uHz", frequency);
	}
}

void PwmPort::WriteAnalog(float pwm) const noexcept
{
	if (IsValid())
	{
		IoPort::WriteAnalog(GetPinNoCheck(), ((totalInvert) ? 1.0 - pwm : pwm), frequency);
	}
}

// End<|MERGE_RESOLUTION|>--- conflicted
+++ resolved
@@ -39,11 +39,7 @@
 /*static*/ size_t IoPort::AssignPorts(GCodeBuffer& gb, const StringRef& reply, PinUsedBy neededFor, size_t numPorts, IoPort* const ports[], const PinAccess access[]) THROWS(GCodeException)
 {
 	// Get the full port names string
-<<<<<<< HEAD
-	String<StringLength100> portNames;
-=======
 	String<StringLength100> portNames;				// 50 characters wasn't always enough when passing 4 duex endstop input names in a M574 command
->>>>>>> 7f6c8245
 	gb.GetReducedString(portNames.GetRef());
 	return AssignPorts(portNames.c_str(), reply, neededFor, numPorts, ports, access);
 }
