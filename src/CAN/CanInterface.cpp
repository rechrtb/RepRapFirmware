/*
 * CanInterface.cpp
 *
 *  Created on: 19 Sep 2018
 *      Author: David
 */

#include "CanInterface.h"

#if SUPPORT_CAN_EXPANSION

#include "CanMotion.h"
#include "CommandProcessor.h"
#include "CanMessageGenericConstructor.h"
#include <CanMessageBuffer.h>
#include <Movement/DDA.h>
#include <Movement/DriveMovement.h>
#include <Movement/StepTimer.h>
#include <RTOSIface/RTOSIface.h>
#include <TaskPriorities.h>
#include <GCodes/GCodeException.h>
#include <GCodes/GCodeBuffer/GCodeBuffer.h>

#if HAS_LINUX_INTERFACE
# include "Linux/LinuxInterface.h"
#endif

#include <memory>

#if SAME5x
# define USE_NEW_CAN_DRIVER		1		// use the new CAN driver in CoreN2G
# define SUPPORT_CAN		1			// needed by CanDevice.h
# include <CanDevice.h>
#elif SAME70
# define USE_NEW_CAN_DRIVER		0		// Use the CAN driver in Hardware/SAME70
# include <CanDriver.h>
#endif

const unsigned int NumCanBuffers = 2 * MaxCanBoards + 10;

constexpr uint32_t MaxMotionSendWait = 20;		// milliseconds
constexpr uint32_t MaxUrgentSendWait = 20;		// milliseconds
constexpr uint32_t MaxTimeSyncSendWait = 20;	// milliseconds
constexpr uint32_t MaxResponseSendWait = 50;	// milliseconds
constexpr uint32_t MaxRequestSendWait = 50;		// milliseconds

#define USE_BIT_RATE_SWITCH		0

constexpr uint32_t MinBitRate = 15;				// MCP2542 has a minimum bite rate of 14.4kbps
constexpr uint32_t MaxBitRate = 5000;

constexpr float MinSamplePoint = 0.5;
constexpr float MaxSamplePoint = 0.95;
constexpr float DefaultSamplePoint = 0.75;

constexpr float MinJumpWidth = 0.05;
constexpr float MaxJumpWidth = 0.5;
constexpr float DefaultJumpWidth = 0.25;

static uint32_t lastTimeSent = 0;
static uint32_t longestWaitTime = 0;
static uint16_t longestWaitMessageType = 0;

static bool inEutMode = false;

//#define CAN_DEBUG

#if USE_NEW_CAN_DRIVER

// Define the memory configuration we want to use
constexpr CanDevice::Config Can0Config =
{
	.dataSize = 64,
	.numTxBuffers = 6,
	.txFifoSize = 4,
	.numRxBuffers =  0,
	.rxFifo0Size = 16,
	.rxFifo1Size = 16,
	.numShortFilterElements = 0,
# ifdef DUET3_ATE
	.numExtendedFilterElements = 4,
# else
	.numExtendedFilterElements = 3,
# endif
	.txEventFifoSize = 2
};

static_assert(Can0Config.IsValid());

// CAN buffer memory must be in the first 64Kb of RAM (SAME5x) or in non-cached RAM (SAME70), so put it in its own segment
static uint32_t can0Memory[Can0Config.GetMemorySize()] __attribute__ ((section (".CanMessage")));

static CanDevice *can0dev = nullptr;

#if SAME70

constexpr CanDevice::Config Can1Config =
{
	.dataSize = 8,
	.numTxBuffers = 2,
	.txFifoSize = 4,
	.numRxBuffers =  0,
	.rxFifo0Size = 16,
	.rxFifo1Size = 16,
	.numShortFilterElements = 0,
	.numExtendedFilterElements = 3,
	.txEventFifoSize = 2
};

static_assert(Can1Config.IsValid());

// CAN buffer memory must be in the first 64Kb of RAM (SAME5x) or in non-cached RAM (SAME70), so put it in its own segment
static uint32_t can1Memory[Can1Config.GetMemorySize()] __attribute__ ((section (".CanMessage")));

static CanDevice *can1dev = nullptr;

#endif

// Transmit buffer usage
constexpr auto TxBufferIndexUrgent = CanDevice::TxBufferNumber::buffer0;
constexpr auto TxBufferIndexTimeSync = CanDevice::TxBufferNumber::buffer1;
constexpr auto TxBufferIndexMotion = CanDevice::TxBufferNumber::buffer2;
// We should probably use a FIFO or a queue for the remainder, but for now each has its own message buffer
constexpr auto TxBufferIndexRequest = CanDevice::TxBufferNumber::buffer3;
constexpr auto TxBufferIndexResponse = CanDevice::TxBufferNumber::buffer4;
constexpr auto TxBufferIndexBroadcast = CanDevice::TxBufferNumber::buffer5;

// Receive buffer/FIFO usage
constexpr auto RxBufferIndexBroadcast = CanDevice::RxBufferNumber::fifo0;
constexpr auto RxBufferIndexRequest = CanDevice::RxBufferNumber::fifo0;
constexpr auto RxBufferIndexResponse = CanDevice::RxBufferNumber::fifo1;

#else

/* mcan_transfer_message_setting */
constexpr uint32_t TxBufferIndexUrgent = 0;
constexpr uint32_t TxBufferIndexTimeSync = 1;
constexpr uint32_t TxBufferIndexMotion = 2;
// We should probably use a FIFO or a queue for the remainder, but for now each has its own message buffer
constexpr uint32_t TxBufferIndexRequest = 3;
constexpr uint32_t TxBufferIndexResponse = 4;
constexpr uint32_t TxBufferIndexBroadcast = 5;

/* mcan_receive_message_setting */
constexpr uint32_t RxFifoIndexBroadcast = 0;
constexpr uint32_t RxFifoIndexRequest = 0;
constexpr uint32_t RxFifoIndexResponse = 1;

static_assert(CONF_MCAN_ELEMENT_DATA_SIZE == sizeof(CanMessage), "Mismatched message sizes");

static unsigned int messagesQueuedForSending = 0;
static unsigned int messagesReceived = 0;
static unsigned int txTimeouts = 0;
static unsigned int messagesLost = 0;
static unsigned int busOffCount = 0;

# if SAME70
#  ifdef USE_CAN0

Mcan* const MCAN_MODULE = MCAN0;
constexpr IRQn MCanIRQn = MCAN0_INT0_IRQn;
#define MCAN_INT0_Handler	MCAN0_INT0_Handler

#  else

Mcan* const MCAN_MODULE = MCAN1;
constexpr IRQn MCanIRQn = MCAN1_INT0_IRQn;
#define MCAN_INT0_Handler	MCAN1_INT0_Handler

#  endif
# endif

static mcan_module mcan_instance;

// Send extended CAN message in FD mode
static status_code mcan_fd_send_ext_message(mcan_module *const module_inst, uint32_t id_value, const uint8_t *data, size_t dataLength, uint32_t whichTxBuffer, uint32_t maxWait, bool bitRateSwitch) noexcept
{
	if (WaitForTxBufferFree(module_inst, whichTxBuffer, maxWait))
	{
		++txTimeouts;
	}
	++messagesQueuedForSending;
	return mcan_fd_send_ext_message_no_wait(module_inst, id_value, data, dataLength, whichTxBuffer, bitRateSwitch);
}

static void configure_mcan() noexcept
{
	mcan_config config_mcan;
	mcan_get_config_defaults(&config_mcan);
	mcan_init(&mcan_instance, &config_mcan);
	mcan_enable_fd_mode(&mcan_instance);

	mcan_extended_message_filter_element et_filter;

	// Set up a filter to receive all request messages addressed to us in FIFO 0
	mcan_get_extended_message_filter_element_default(&et_filter);
	et_filter.F0.bit.EFID1 = (CanId::MasterAddress << CanId::DstAddressShift);
	et_filter.F0.bit.EFEC = MCAN_EXTENDED_MESSAGE_FILTER_ELEMENT_F0_EFEC_STF0M_Val;		// RxFifoIndexRequest
	et_filter.F1.bit.EFID2 = (CanId::BoardAddressMask << CanId::DstAddressShift) | CanId::ResponseBit;
	et_filter.F1.bit.EFT = 2;
	mcan_set_rx_extended_filter(&mcan_instance, &et_filter, 0);

	// Set up a filter to receive all broadcast messages also in FIFO 0
	mcan_get_extended_message_filter_element_default(&et_filter);
	et_filter.F0.bit.EFID1 = CanId::BroadcastAddress << CanId::DstAddressShift;
	et_filter.F0.bit.EFEC = MCAN_EXTENDED_MESSAGE_FILTER_ELEMENT_F0_EFEC_STF0M_Val;		// RxFifoIndexBroadcast
	et_filter.F1.bit.EFID2 = (CanId::BoardAddressMask << CanId::DstAddressShift);
	et_filter.F1.bit.EFT = 2;
	mcan_set_rx_extended_filter(&mcan_instance, &et_filter, 1);

	// Set up a filter to receive response messages in FIFO 1
	mcan_get_extended_message_filter_element_default(&et_filter);
	et_filter.F0.bit.EFID1 = (CanId::MasterAddress << CanId::DstAddressShift) | CanId::ResponseBit;
	et_filter.F0.bit.EFEC = MCAN_EXTENDED_MESSAGE_FILTER_ELEMENT_F0_EFEC_STF1M_Val;		// RxFifoIndexResponse
	et_filter.F1.bit.EFID2 = (CanId::BoardAddressMask << CanId::DstAddressShift) | CanId::ResponseBit;
	et_filter.F1.bit.EFT = 2;
	mcan_set_rx_extended_filter(&mcan_instance, &et_filter, 2);

	mcan_enable_interrupt(&mcan_instance, (mcan_interrupt_source)(MCAN_FORMAT_ERROR | MCAN_ACKNOWLEDGE_ERROR | MCAN_BUS_OFF
																		| MCAN_RX_FIFO_0_NEW_MESSAGE | MCAN_RX_FIFO_1_NEW_MESSAGE
																		| MCAN_RX_FIFO_0_LOST_MESSAGE | MCAN_RX_FIFO_1_MESSAGE_LOST));
	NVIC_ClearPendingIRQ(MCanIRQn);
	NVIC_EnableIRQ(MCanIRQn);

	mcan_start(&mcan_instance);
}

// Interrupt handler for MCAN, including RX,TX,ERROR and so on processes
extern "C" void MCAN_INT0_Handler() noexcept
{
	const uint32_t status = mcan_read_interrupt_status(&mcan_instance);

	if (status & MCAN_RX_BUFFER_NEW_MESSAGE)
	{
#if 1
		// We don't enable this interrupt, so it should never happen
		mcan_clear_interrupt_status(&mcan_instance, MCAN_RX_BUFFER_NEW_MESSAGE);
#else
		mcan_clear_interrupt_status(&mcan_instance, MCAN_RX_BUFFER_NEW_MESSAGE);
		for (unsigned int i = 0; i < CONF_MCAN1_RX_BUFFER_NUM; i++)
		{
			if (mcan_rx_get_buffer_status(&mcan_instance, i))
			{
				const uint32_t rx_buffer_index = i;
				mcan_rx_clear_buffer_status(&mcan_instance, i);
				mcan_get_rx_buffer_element(&mcan_instance, &rx_element_buffer, rx_buffer_index);
				if (rx_element_buffer.R0.bit.XTD)
				{
					canStatus |= (uint32_t)CanStatusBits::receivedExtendedFDMessage;
				}
				else
				{
					canStatus |= (uint32_t)CanStatusBits::receivedStandardFDMessage;
				}
			}
		}
#endif
	}

	if (status & (MCAN_RX_FIFO_0_LOST_MESSAGE | MCAN_RX_FIFO_1_MESSAGE_LOST))
	{
		++messagesLost;
	}

	if (status & (MCAN_RX_FIFO_0_NEW_MESSAGE | MCAN_RX_FIFO_0_LOST_MESSAGE))
	{
		mcan_clear_interrupt_status(&mcan_instance, (mcan_interrupt_source)(MCAN_RX_FIFO_0_NEW_MESSAGE | MCAN_RX_FIFO_0_LOST_MESSAGE));
		TaskBase::GiveFromISR(mcan_instance.taskWaitingOnFifo[0]);
	}

	if (status & (MCAN_RX_FIFO_1_NEW_MESSAGE | MCAN_RX_FIFO_1_MESSAGE_LOST))
	{
		mcan_clear_interrupt_status(&mcan_instance, (mcan_interrupt_source)(MCAN_RX_FIFO_1_NEW_MESSAGE | MCAN_RX_FIFO_1_MESSAGE_LOST));
		TaskBase::GiveFromISR(mcan_instance.taskWaitingOnFifo[1]);
	}

	if ((status & MCAN_ACKNOWLEDGE_ERROR))
	{
		mcan_clear_interrupt_status(&mcan_instance, (mcan_interrupt_source)(MCAN_ACKNOWLEDGE_ERROR));
	}

	if ((status & MCAN_FORMAT_ERROR))
	{
		mcan_clear_interrupt_status(&mcan_instance, (mcan_interrupt_source)(MCAN_FORMAT_ERROR));
	}

	if (status & MCAN_BUS_OFF)
	{
		mcan_clear_interrupt_status(&mcan_instance, MCAN_BUS_OFF);
		mcan_stop(&mcan_instance);
		configure_mcan();
		++busOffCount;
	}
}

#endif

constexpr uint32_t CanClockIntervalMillis = 200;

// CanSender management task
constexpr size_t CanSenderTaskStackWords = 400;
static Task<CanSenderTaskStackWords> canSenderTask;

constexpr size_t CanReceiverTaskStackWords = 1000;
static Task<CanReceiverTaskStackWords> canReceiverTask;

constexpr size_t CanClockTaskStackWords = 300;
static Task<CanSenderTaskStackWords> canClockTask;

static CanMessageBuffer * volatile pendingBuffers;
static CanMessageBuffer * volatile lastBuffer;			// only valid when pendingBuffers != nullptr

extern "C" [[noreturn]] void CanSenderLoop(void *) noexcept;
extern "C" [[noreturn]] void CanClockLoop(void *) noexcept;
extern "C" [[noreturn]] void CanReceiverLoop(void *) noexcept;

void CanInterface::Init() noexcept
{
	CanMessageBuffer::Init(NumCanBuffers);
	pendingBuffers = nullptr;

#if SAME70
# ifdef USE_CAN0
	ConfigurePin(APIN_CAN0_TX);
	ConfigurePin(APIN_CAN0_RX);
# else
	ConfigurePin(APIN_CAN1_TX);
	ConfigurePin(APIN_CAN1_RX);
# endif
	pmc_enable_upll_clock();			// configure_mcan sets up PCLK5 to be the UPLL divided by something, so make sure the UPLL is running
#elif SAME5x
	SetPinFunction(CanRxPin, CanPinsMode);
	SetPinFunction(CanTxPin, CanPinsMode);
#else
# error Unsupported MCU
#endif

// Initialise the CAN hardware
#if USE_NEW_CAN_DRIVER
	CanTiming timing;
	timing.SetDefaults();
	can0dev = CanDevice::Init(0, CanDeviceNumber, Can0Config, can0Memory, timing);

	// Set up a filter to receive all request messages addressed to us in FIFO 0
	can0dev->SetExtendedFilterElement(0, CanDevice::RxBufferNumber::fifo0,
										MyAddress << CanId::DstAddressShift,
										(CanId::BoardAddressMask << CanId::DstAddressShift) | CanId::ResponseBit);

	// Set up a filter to receive all broadcast messages also in FIFO 0
	can0dev->SetExtendedFilterElement(1, CanDevice::RxBufferNumber::fifo0,
										CanId::BroadcastAddress << CanId::DstAddressShift,
										CanId::BoardAddressMask << CanId::DstAddressShift);

	// Set up a filter to receive response messages in FIFO 1
	can0dev->SetExtendedFilterElement(2, RxBufferIndexResponse,
										(MyAddress << CanId::DstAddressShift) | CanId::ResponseBit,
										(CanId::BoardAddressMask << CanId::DstAddressShift) | CanId::ResponseBit);
# ifdef DUET3_ATE
	// Also respond to requests addressed to board 0 so we can update firmware on ATE boards
	can0dev->SetExtendedFilterElement(3, CanDevice::RxBufferNumber::fifo0,
										CanId::MasterAddress << CanId::DstAddressShift,
										(CanId::BoardAddressMask << CanId::DstAddressShift) | CanId::ResponseBit);
# endif
	can0dev->Enable();
#else
	mcan_init_once(&mcan_instance, MCAN_MODULE);
	configure_mcan();
#endif

	CanMotion::Init();

	// Create the task that sends CAN messages
	canClockTask.Create(CanClockLoop, "CanClock", nullptr, TaskPriority::CanClockPriority);
	canSenderTask.Create(CanSenderLoop, "CanSender", nullptr, TaskPriority::CanSenderPriority);
	canReceiverTask.Create(CanReceiverLoop, "CanReceiver", nullptr, TaskPriority::CanReceiverPriority);
}

void CanInterface::Shutdown() noexcept
{
	canClockTask.TerminateAndUnlink();
	canSenderTask.TerminateAndUnlink();
	canReceiverTask.TerminateAndUnlink();

#if USE_NEW_CAN_DRIVER
	if (can0dev != nullptr)
	{
		can0dev->DeInit();
		can0dev = nullptr;
	}
#else
	if (mcan_instance.hw != nullptr)
	{
		mcan_stop(&mcan_instance);
		mcan_instance.hw = nullptr;
	}
#endif
}

bool CanInterface::InEutMode() noexcept
{
	return inEutMode;
}

// Allocate a CAN request ID
CanRequestId CanInterface::AllocateRequestId(CanAddress destination) noexcept
{
	// We probably want to have special request IDs to tell the destination to resync. But for now just increment the ID. Reserve the top bit for future use.
	static uint16_t rid = 0;

	CanRequestId rslt = rid & 0x07FF;
	++rid;
	return rslt;
}

// Allocate a CAN message buffer, throw if failed
CanMessageBuffer *CanInterface::AllocateBuffer(const GCodeBuffer* gb) THROWS(GCodeException)
{
	CanMessageBuffer * const buf = CanMessageBuffer::Allocate();
	if (buf == nullptr)
	{
		throw GCodeException((gb == nullptr) ? -1 : gb->GetLineNumber(), -1, "no CAN buffer");
	}
	return buf;
}

void CanInterface::CheckCanAddress(uint32_t address, const GCodeBuffer& gb) THROWS(GCodeException)
{
	if (address == 0 || address > CanId::MaxCanAddress)
	{
		throw GCodeException(gb.GetLineNumber(), -1, "CAN address out of range");
	}
}

//TODO can we get rid of the CanSender task if we send movement messages via the Tx FIFO?
// This task picks up motion messages and sends them
extern "C" [[noreturn]] void CanSenderLoop(void *) noexcept
{
	for (;;)
	{
		TaskBase::Take(Mutex::TimeoutUnlimited);
		for (;;)
		{
			CanMessageBuffer * const urgentMessage = CanMotion::GetUrgentMessage();
			if (urgentMessage != nullptr)
			{
#if USE_NEW_CAN_DRIVER
				can0dev->SendMessage(TxBufferIndexUrgent, MaxUrgentSendWait, urgentMessage);
#else
				mcan_fd_send_ext_message(&mcan_instance, urgentMessage->id.GetWholeId(), reinterpret_cast<uint8_t*>(&(urgentMessage->msg)), urgentMessage->dataLength, TxBufferIndexUrgent, MaxUrgentSendWait, false);
#endif
			}
			else if (pendingBuffers != nullptr)
			{
				CanMessageBuffer *buf;
				{
					TaskCriticalSectionLocker lock;
					buf = pendingBuffers;
					pendingBuffers = buf->next;
				}

#if 0
				buf->msg.move.DebugPrint();
#endif
				// Send the message
#if USE_NEW_CAN_DRIVER
				can0dev->SendMessage(TxBufferIndexMotion, MaxMotionSendWait, buf);
#else
				mcan_fd_send_ext_message(&mcan_instance, buf->id.GetWholeId(), reinterpret_cast<uint8_t*>(&(buf->msg)), buf->dataLength, TxBufferIndexMotion, MaxMotionSendWait, false);
#endif

#ifdef CAN_DEBUG
				// Display a debug message too
				debugPrintf("CCCR %08" PRIx32 ", PSR %08" PRIx32 ", ECR %08" PRIx32 ", TXBRP %08" PRIx32 ", TXBTO %08" PRIx32 ", st %08" PRIx32 "\n",
							MCAN1->MCAN_CCCR, MCAN1->MCAN_PSR, MCAN1->MCAN_ECR, MCAN1->MCAN_TXBRP, MCAN1->MCAN_TXBTO, GetAndClearStatusBits());
				buf->msg.DebugPrint();
				delay(50);
				debugPrintf("CCCR %08" PRIx32 ", PSR %08" PRIx32 ", ECR %08" PRIx32 ", TXBRP %08" PRIx32 ", TXBTO %08" PRIx32 ", st %08" PRIx32 "\n",
							MCAN1->MCAN_CCCR, MCAN1->MCAN_PSR, MCAN1->MCAN_ECR, MCAN1->MCAN_TXBRP, MCAN1->MCAN_TXBTO, GetAndClearStatusBits());
#else
				delay(2);		// until we have the transmit fifo working, we need to delay to allow the message to be sent
#endif
				// Free the message buffer.
				CanMessageBuffer::Free(buf);
			}
			else
			{
				break;
			}
		}
	}
}

extern "C" [[noreturn]] void CanClockLoop(void *) noexcept
{
	CanMessageBuffer buf(nullptr);
	uint32_t lastWakeTime = xTaskGetTickCount();

	for (;;)
	{
		if (!inEutMode)
		{
			CanMessageTimeSync * const msg = buf.SetupBroadcastMessage<CanMessageTimeSync>(CanInterface::GetCanAddress());
#if USE_NEW_CAN_DRIVER
			can0dev->IsSpaceAvailable((CanDevice::TxBufferNumber)TxBufferIndexTimeSync, MaxTimeSyncSendWait);
#else
			if (WaitForTxBufferFree(&mcan_instance, TxBufferIndexTimeSync, MaxTimeSyncSendWait))	// make sure we can send immediately
			{
				++txTimeouts;
			}
#endif
			msg->lastTimeSent = lastTimeSent;
			msg->lastTimeAcknowledgeDelay = 0;														// TODO set lastTimeAcknowledgeDelay correctly
			msg->isPrinting = reprap.GetGCodes().IsReallyPrinting();
			msg->timeSent = lastTimeSent = StepTimer::GetTimerTicks();
			msg->realTime = (uint32_t)reprap.GetPlatform().GetDateTime();							// TODO save CAN bandwidth by sending this just once per second
#if USE_NEW_CAN_DRIVER
			can0dev->SendMessage(TxBufferIndexTimeSync, 0, &buf);
#else
			mcan_fd_send_ext_message_no_wait(&mcan_instance, buf.id.GetWholeId(), reinterpret_cast<uint8_t*>(&(buf.msg)), buf.dataLength, TxBufferIndexTimeSync, false);
#endif
		}
		// Delay until it is time again
		vTaskDelayUntil(&lastWakeTime, CanClockIntervalMillis);
	}
}

// Insert a new entry, keeping the list ordered
void CanDriversList::AddEntry(DriverId driver) noexcept
{
	if (numEntries < ARRAY_SIZE(drivers))
	{
		// We could do a binary search here but the number of CAN drivers supported isn't huge, so linear search instead
		size_t insertPoint = 0;
		while (insertPoint < numEntries && drivers[insertPoint] < driver)
		{
			++insertPoint;
		}

		if (insertPoint == numEntries)
		{
			drivers[numEntries] = driver;
			++numEntries;
		}
		else if (drivers[insertPoint] != driver)
		{
			memmove(drivers + (insertPoint + 1), drivers + insertPoint, (numEntries - insertPoint) * sizeof(drivers[0]));
			drivers[insertPoint] = driver;
			++numEntries;
		}
	}
}

// Get the details of the drivers on the next board and advance startFrom beyond the entries for this board
CanAddress CanDriversList::GetNextBoardDriverBitmap(size_t& startFrom, CanDriversBitmap& driversBitmap) const noexcept
{
	driversBitmap.Clear();
	if (startFrom >= numEntries)
	{
		return CanId::NoAddress;
	}
	const CanAddress boardAddress = drivers[startFrom].boardAddress;
	do
	{
		driversBitmap.SetBit(drivers[startFrom].localDriver);
		++startFrom;
	} while (startFrom < numEntries && drivers[startFrom].boardAddress == boardAddress);
	return boardAddress;
}

// Members of namespace CanInterface, and associated local functions

template<class T> static GCodeResult SetRemoteDriverValues(const CanDriversData<T>& data, const StringRef& reply, CanMessageType mt) noexcept
{
	GCodeResult rslt = GCodeResult::ok;
	size_t start = 0;
	for (;;)
	{
		CanDriversBitmap driverBits;
		const size_t savedStart = start;
		const CanAddress boardAddress = data.GetNextBoardDriverBitmap(start, driverBits);
		if (boardAddress == CanId::NoAddress)
		{
			break;
		}
		CanMessageBuffer * const buf = CanMessageBuffer::Allocate();
		if (buf == nullptr)
		{
			reply.lcat("No CAN buffer available");
			return GCodeResult::error;
		}
		const CanRequestId rid = CanInterface::AllocateRequestId(boardAddress);
		CanMessageMultipleDrivesRequest<T> * const msg = buf->SetupRequestMessage<CanMessageMultipleDrivesRequest<T>>(rid, CanInterface::GetCanAddress(), boardAddress, mt);
		msg->driversToUpdate = driverBits.GetRaw();
		const size_t numDrivers = driverBits.CountSetBits();
		for (size_t i = 0; i < numDrivers; ++i)
		{
			msg->values[i] = data.GetElement(savedStart + i);
		}
		buf->dataLength = msg->GetActualDataLength(numDrivers);
		rslt = max(rslt, CanInterface::SendRequestAndGetStandardReply(buf, rid, reply));
	}
	return rslt;
}

static GCodeResult SetRemoteDriverStates(const CanDriversList& drivers, const StringRef& reply, DriverStateControl state) noexcept
{
	GCodeResult rslt = GCodeResult::ok;
	size_t start = 0;
	for (;;)
	{
		CanDriversBitmap driverBits;
		const CanAddress boardAddress = drivers.GetNextBoardDriverBitmap(start, driverBits);
		if (boardAddress == CanId::NoAddress)
		{
			break;
		}
		CanMessageBuffer * const buf = CanMessageBuffer::Allocate();
		if (buf == nullptr)
		{
			reply.lcat("No CAN buffer available");
			return GCodeResult::error;
		}
		const CanRequestId rid = CanInterface::AllocateRequestId(boardAddress);
		const auto msg = buf->SetupRequestMessage<CanMessageMultipleDrivesRequest<DriverStateControl>>(rid, CanInterface::GetCanAddress(), boardAddress, CanMessageType::setDriverStates);
		msg->driversToUpdate = driverBits.GetRaw();
		const size_t numDrivers = driverBits.CountSetBits();
		for (size_t i = 0; i < numDrivers; ++i)
		{
			msg->values[i] = state;
		}
		buf->dataLength = msg->GetActualDataLength(numDrivers);
		rslt = max(rslt, CanInterface::SendRequestAndGetStandardReply(buf, rid, reply));
	}
	return rslt;
}

// Add a buffer to the end of the send queue
void CanInterface::SendMotion(CanMessageBuffer *buf) noexcept
{
	buf->next = nullptr;
	{
		TaskCriticalSectionLocker lock;

		if (pendingBuffers == nullptr)
		{
			pendingBuffers = buf;
		}
		else
		{
			lastBuffer->next = buf;
		}
		lastBuffer = buf;
	}

	canSenderTask.Give();
}

// Send a request to an expansion board and append the response to 'reply'
GCodeResult CanInterface::SendRequestAndGetStandardReply(CanMessageBuffer *buf, CanRequestId rid, const StringRef& reply, uint8_t *extra) noexcept
{
	return SendRequestAndGetCustomReply(buf, rid, reply, extra, CanMessageType::unusedMessageType, [](const CanMessageBuffer*) { });
}

// Send a request to an expansion board and append the response to 'reply'. The response may either be a standard reply or 'replyType'.
GCodeResult CanInterface::SendRequestAndGetCustomReply(CanMessageBuffer *buf, CanRequestId rid, const StringRef& reply, uint8_t *extra, CanMessageType replyType, std::function<void(const CanMessageBuffer*) /*noexcept*/> callback) noexcept
{
#if USE_NEW_CAN_DRIVER
	if (can0dev == nullptr)
#else
	if (mcan_instance.hw == nullptr)
#endif
	{
		// Transactions sometimes get requested after we have shut down CAN, e.g. when we destroy filament monitors
		return GCodeResult::error;
	}
	const CanAddress dest = buf->id.Dst();
#if USE_NEW_CAN_DRIVER
	can0dev->SendMessage(TxBufferIndexRequest, MaxRequestSendWait, buf);
#else
	mcan_fd_send_ext_message(&mcan_instance, buf->id.GetWholeId(), reinterpret_cast<uint8_t*>(&(buf->msg)), buf->dataLength, TxBufferIndexRequest, MaxRequestSendWait, false);
#endif
	const uint32_t whenStartedWaiting = millis();
	unsigned int fragmentsReceived = 0;
	const CanMessageType msgType = buf->id.MsgType();								// save for possible error message
	for (;;)
	{
		const uint32_t timeWaiting = millis() - whenStartedWaiting;
#if USE_NEW_CAN_DRIVER
		if (!can0dev->ReceiveMessage(RxBufferIndexResponse, CanResponseTimeout - timeWaiting, buf))
#else
		if (!GetMessageFromFifo(&mcan_instance, buf, RxFifoIndexResponse, CanResponseTimeout - timeWaiting))
#endif
		{
			break;
		}

#if !USE_NEW_CAN_DRIVER
		++messagesReceived;
#endif
		if (reprap.Debug(moduleCan))
		{
			buf->DebugPrint("Rx1:");
		}

		const bool matchesRequest = buf->id.Src() == dest && buf->msg.standardReply.requestId == rid;
		if (matchesRequest && buf->id.MsgType() == CanMessageType::standardReply && buf->msg.standardReply.fragmentNumber == fragmentsReceived)
		{
			if (fragmentsReceived == 0)
			{
				const size_t textLength = buf->msg.standardReply.GetTextLength(buf->dataLength);
				if (textLength != 0)			// avoid concatenating blank lines to existing output
				{
					reply.lcatn(buf->msg.standardReply.text, textLength);
				}
				if (extra != nullptr)
				{
					*extra = buf->msg.standardReply.extra;
				}
				uint32_t waitedFor = millis() - whenStartedWaiting;
				if (waitedFor > longestWaitTime)
				{
					longestWaitTime = waitedFor;
					longestWaitMessageType = (uint16_t)msgType;
				}
			}
			else
			{
				reply.catn(buf->msg.standardReply.text, buf->msg.standardReply.GetTextLength(buf->dataLength));
			}
			if (!buf->msg.standardReply.moreFollows)
			{
				const GCodeResult rslt = (GCodeResult)buf->msg.standardReply.resultCode;
				CanMessageBuffer::Free(buf);
				return rslt;
			}
			++fragmentsReceived;
		}
		else if (matchesRequest &&buf->id.MsgType() == replyType && fragmentsReceived == 0)
		{
			callback(buf);
			CanMessageBuffer::Free(buf);
			return GCodeResult::ok;
		}
		else
		{
			// We received an unexpected message. Don't tack it on to 'reply' because some replies contain important data, e.g. request for board short name.
			reprap.GetPlatform().MessageF(WarningMessage, "Discarded msg src=%u typ=%u RID=%u exp %u\n",
											buf->id.Src(), (unsigned int)buf->id.MsgType(), (unsigned int)buf->msg.standardReply.requestId, rid);
		}
	}

	CanMessageBuffer::Free(buf);
	reply.lcatf("Response timeout: CAN addr %u, req type %u, RID=%u", dest, (unsigned int)msgType, (unsigned int)rid);
	return GCodeResult::error;
}

// Send a request to an expansion board and get a single reply into the same buffer. Caller must free the buffer whether a response was received or not.
// Send a response to an expansion board and free the buffer
void CanInterface::SendResponseNoFree(CanMessageBuffer *buf) noexcept
{
#if USE_NEW_CAN_DRIVER
	can0dev->SendMessage(TxBufferIndexResponse, MaxResponseSendWait, buf);
#else
	mcan_fd_send_ext_message(&mcan_instance, buf->id.GetWholeId(), reinterpret_cast<uint8_t*>(&(buf->msg)), buf->dataLength, TxBufferIndexResponse, MaxResponseSendWait, false);
#endif
}

// Send a broadcast message and free the buffer
void CanInterface::SendBroadcastNoFree(CanMessageBuffer *buf) noexcept
{
#if USE_NEW_CAN_DRIVER
	if (can0dev != nullptr)
	{
		can0dev->SendMessage(TxBufferIndexBroadcast, MaxResponseSendWait, buf);
	}
#else
	if (mcan_instance.hw != nullptr)
	{
		mcan_fd_send_ext_message(&mcan_instance, buf->id.GetWholeId(), reinterpret_cast<uint8_t*>(&(buf->msg)), buf->dataLength, TxBufferIndexBroadcast, MaxResponseSendWait, false);
	}
#endif
}

// Send a request message with no reply expected, and don't free the buffer. Used to send emergency stop messages.
void CanInterface::SendMessageNoReplyNoFree(CanMessageBuffer *buf) noexcept
{
#if USE_NEW_CAN_DRIVER
	if (can0dev != nullptr)
	{
		can0dev->SendMessage(TxBufferIndexBroadcast, MaxResponseSendWait, buf);
	}
#else
	if (mcan_instance.hw != nullptr)
	{
		mcan_fd_send_ext_message(&mcan_instance, buf->id.GetWholeId(), reinterpret_cast<uint8_t*>(&(buf->msg)), buf->dataLength, TxBufferIndexBroadcast, MaxResponseSendWait, false);
	}
#endif
}

// The CanReceiver task
extern "C" [[noreturn]] void CanReceiverLoop(void *) noexcept
{
	CanMessageBuffer buf(nullptr);
<<<<<<< HEAD

	for (;;)
	{
#if USE_NEW_CAN_DRIVER
		can0dev->ReceiveMessage(RxBufferIndexRequest, TaskBase::TimeoutUnlimited, &buf);
#else
		GetMessageFromFifo(&mcan_instance, &buf, RxFifoIndexRequest, TaskBase::TimeoutUnlimited);
		++messagesReceived;
=======
	for (;;)
	{
#if USE_NEW_CAN_DRIVER
		if (can0dev->ReceiveMessage(RxBufferIndexRequest, TaskBase::TimeoutUnlimited, &buf))
#else
		if (GetMessageFromFifo(&mcan_instance, &buf, RxFifoIndexRequest, TaskBase::TimeoutUnlimited))
>>>>>>> c99c5be0
#endif
		{
<<<<<<< HEAD
			buf.DebugPrint("Rx0:");
		}

		CommandProcessor::ProcessReceivedMessage(&buf);
=======
#if !USE_NEW_CAN_DRIVER
			++messagesReceived;
#endif
			if (reprap.Debug(moduleCan))
			{
				buf.DebugPrint("Rx0:");
			}

			CommandProcessor::ProcessReceivedMessage(&buf);
		}
>>>>>>> c99c5be0
	}
}

// This one is used by ATE
GCodeResult CanInterface::EnableRemoteDrivers(const CanDriversList& drivers, const StringRef& reply) noexcept
{
	return SetRemoteDriverStates(drivers, reply, DriverStateControl(DriverStateControl::driverActive));
}

// This one is used by Prepare
void CanInterface::EnableRemoteDrivers(const CanDriversList& drivers) noexcept
{
	String<1> dummy;
	(void)EnableRemoteDrivers(drivers, dummy.GetRef());
}

// This one is used by ATE
GCodeResult CanInterface::DisableRemoteDrivers(const CanDriversList& drivers, const StringRef& reply) noexcept
{
	return SetRemoteDriverStates(drivers, reply, DriverStateControl(DriverStateControl::driverDisabled));
}

// This one is used by Prepare
void CanInterface::DisableRemoteDrivers(const CanDriversList& drivers) noexcept
{
	String<1> dummy;
	(void)DisableRemoteDrivers(drivers, dummy.GetRef());
}

void CanInterface::SetRemoteDriversIdle(const CanDriversList& drivers, float idleCurrentFactor) noexcept
{
	String<1> dummy;
	(void)SetRemoteDriverStates(drivers, dummy.GetRef(), DriverStateControl(DriverStateControl::driverIdle, lrintf(idleCurrentFactor * 100)));
}

GCodeResult CanInterface::SetRemoteStandstillCurrentPercent(const CanDriversData<float>& data, const StringRef& reply) noexcept
{
	return SetRemoteDriverValues(data, reply, CanMessageType::setStandstillCurrentFactor);
}

GCodeResult CanInterface::SetRemoteDriverCurrents(const CanDriversData<float>& data, const StringRef& reply) noexcept
{
	return SetRemoteDriverValues(data, reply, CanMessageType::setMotorCurrents);
}

GCodeResult CanInterface::SetRemoteDriverStepsPerMmAndMicrostepping(const CanDriversData<StepsPerUnitAndMicrostepping>& data, const StringRef& reply) noexcept
{
	return SetRemoteDriverValues(data, reply, CanMessageType::setStepsPerMmAndMicrostepping);
}

// Set the pressure advance on remote drivers, returning true if successful
GCodeResult CanInterface::SetRemotePressureAdvance(const CanDriversData<float>& data, const StringRef& reply) noexcept
{
	return SetRemoteDriverValues(data, reply, CanMessageType::setPressureAdvance);
}

// Handle M569 for a remote driver
GCodeResult CanInterface::ConfigureRemoteDriver(DriverId driver, GCodeBuffer& gb, const StringRef& reply) THROWS(GCodeException)
pre(driver.IsRemote())
{
	switch (gb.GetCommandFraction())
	{
	case -1:
	case 0:
		{
			CanMessageGenericConstructor cons(M569Params);
			cons.PopulateFromCommand(gb);
			return cons.SendAndGetResponse(CanMessageType::m569, driver.boardAddress, reply);
		}

	case 1:
		{
			CanMessageGenericConstructor cons(M569Point1Params);
			cons.PopulateFromCommand(gb);
			return cons.SendAndGetResponse(CanMessageType::m569p1, driver.boardAddress, reply);
		}

	default:
		return GCodeResult::errorNotSupported;
	}
}

// Handle M915 for a collection of remote drivers
GCodeResult CanInterface::GetSetRemoteDriverStallParameters(const CanDriversList& drivers, GCodeBuffer& gb, const StringRef& reply, OutputBuffer *& buf) THROWS(GCodeException)
{
	size_t start = 0;
	for (;;)
	{
		CanDriversBitmap driverBits;
		const CanAddress boardAddress = drivers.GetNextBoardDriverBitmap(start, driverBits);
		if (boardAddress == CanId::NoAddress)
		{
			break;
		}

		CanMessageGenericConstructor cons(M915Params);
		cons.AddUParam('d', driverBits.GetRaw());
		cons.PopulateFromCommand(gb);
		if (buf != nullptr)
		{
			reply.Clear();
		}
		const GCodeResult rslt = cons.SendAndGetResponse(CanMessageType::m915, boardAddress, reply);
		if (buf != nullptr)
		{
			buf->lcat(reply.c_str());
		}
		if (rslt != GCodeResult::ok)
		{
			return rslt;
		}
	}
	return GCodeResult::ok;
}

static GCodeResult GetRemoteInfo(uint8_t infoType, uint32_t boardAddress, uint8_t param, GCodeBuffer& gb, const StringRef& reply, uint8_t *extra = nullptr) THROWS(GCodeException)
{
	CanInterface::CheckCanAddress(boardAddress, gb);

	CanMessageBuffer * const buf = CanMessageBuffer::Allocate();
	if (buf == nullptr)
	{
		reply.copy("No CAN buffer available");
		return GCodeResult::error;
	}

	const CanRequestId rid = CanInterface::AllocateRequestId(boardAddress);
	auto msg = buf->SetupRequestMessage<CanMessageReturnInfo>(rid, CanInterface::GetCanAddress(), (CanAddress)boardAddress);
	msg->type = infoType;
	msg->param = param;
	return CanInterface::SendRequestAndGetStandardReply(buf, rid, reply, extra);
}

// Get diagnostics from an expansion board
GCodeResult CanInterface::RemoteDiagnostics(MessageType mt, uint32_t boardAddress, unsigned int type, GCodeBuffer& gb, const StringRef& reply) THROWS(GCodeException)
{
	CanInterface::CheckCanAddress(boardAddress, gb);

	if (type <= 15)
	{
		Platform& p = reprap.GetPlatform();

		uint8_t currentPart = 0;
		uint8_t lastPart;
		GCodeResult res;
		do
		{
			// The standard reply buffer is only 256 bytes long. We need a bigger one to receive the software reset data.
			String<StringLength500> infoBuffer;
			res = GetRemoteInfo(CanMessageReturnInfo::typeDiagnosticsPart0 + currentPart, boardAddress, type, gb, infoBuffer.GetRef(), &lastPart);
			if (res != GCodeResult::ok)
			{
				reply.copy(infoBuffer.c_str());
				return res;
			}
			if (type == 0 && currentPart == 0)
			{
				p.MessageF(mt, "Diagnostics for board %u:\n", (unsigned int)boardAddress);
			}
			if (!infoBuffer.IsEmpty())						// driverless boards may return empty response parts
			{
				infoBuffer.cat('\n');						// don't use MessageF, the format buffer is too small
				p.Message(mt, infoBuffer.c_str());
			}
			++currentPart;
		} while (currentPart <= lastPart);
		return res;
	}

	// It's a diagnostic test
	CanMessageBuffer * const buf = AllocateBuffer(&gb);
	const CanRequestId rid = CanInterface::AllocateRequestId(boardAddress);
	auto const msg = buf->SetupRequestMessage<CanMessageDiagnosticTest>(rid, MyAddress, (CanAddress)boardAddress);
	msg->testType = type;
	msg->invertedTestType = ~type;
	if (type == (uint16_t)DiagnosticTestType::AccessMemory)
	{
		gb.MustSee('A');
		msg->param32[0] = gb.GetUIValue();
		if (gb.Seen('V'))
		{
			msg->param32[1] = gb.GetUIValue();
			msg->param16 = 1;
		}
		else
		{
			msg->param16 = 0;
		}
	}
	return SendRequestAndGetStandardReply(buf, rid, reply);			// we may not actually get a reply if the test is one that crashes the expansion board
}

GCodeResult CanInterface::RemoteM408(uint32_t boardAddress, unsigned int type, GCodeBuffer& gb, const StringRef& reply) THROWS(GCodeException)
{
	return GetRemoteInfo(CanMessageReturnInfo::typeM408, boardAddress, type, gb, reply, nullptr);
}

GCodeResult CanInterface::GetRemoteFirmwareDetails(uint32_t boardAddress, GCodeBuffer& gb, const StringRef& reply) THROWS(GCodeException)
{
	return GetRemoteInfo(CanMessageReturnInfo::typeFirmwareVersion, boardAddress, 0, gb, reply);
}

void CanInterface::WakeAsyncSenderFromIsr() noexcept
{
	canSenderTask.GiveFromISR();
}

// Remote handle functions
GCodeResult CanInterface::CreateHandle(CanAddress boardAddress, RemoteInputHandle h, const char *pinName, uint16_t threshold, uint16_t minInterval,
										bool& currentState, const StringRef& reply) noexcept
{
	CanMessageBuffer * const buf = CanMessageBuffer::Allocate();
	if (buf == nullptr)
	{
		reply.copy("No CAN buffer");
		return GCodeResult::error;
	}

	const CanRequestId rid = AllocateRequestId(boardAddress);
	auto msg = buf->SetupRequestMessage<CanMessageCreateInputMonitor>(rid, MyAddress, boardAddress);
	msg->handle = h;
	msg->threshold = threshold;
	msg->minInterval = minInterval;
	SafeStrncpy(msg->pinName, pinName, ARRAY_SIZE(msg->pinName));
	buf->dataLength = msg->GetActualDataLength();

	uint8_t extra;
	const GCodeResult rslt = SendRequestAndGetStandardReply(buf, rid, reply, &extra);
	if (rslt == GCodeResult::ok)
	{
		currentState = (extra != 0);
	}
	return rslt;
}

static GCodeResult ChangeInputMonitor(CanAddress boardAddress, RemoteInputHandle h, uint8_t action, uint16_t param, bool* currentState, const StringRef &reply) noexcept
{
	if (!h.IsValid())
	{
		reply.copy("Invalid remote handle");
		return GCodeResult::error;
	}

	CanMessageBuffer * const buf = CanMessageBuffer::Allocate();
	if (buf == nullptr)
	{
		reply.copy("No CAN buffer");
		return GCodeResult::error;
	}

	const CanRequestId rid = CanInterface::AllocateRequestId(boardAddress);
	auto msg = buf->SetupRequestMessage<CanMessageChangeInputMonitor>(rid, CanInterface::GetCanAddress(), boardAddress);
	msg->handle = h;
	msg->action = action;
	msg->param = param;
	uint8_t extra;
	const GCodeResult rslt = CanInterface::SendRequestAndGetStandardReply(buf, rid, reply, &extra);
	if (rslt == GCodeResult::ok && currentState != nullptr)
	{
		*currentState = (extra != 0);
	}
	return rslt;
}

GCodeResult CanInterface::DeleteHandle(CanAddress boardAddress, RemoteInputHandle h, const StringRef &reply) noexcept
{
	return ChangeInputMonitor(boardAddress, h, CanMessageChangeInputMonitor::actionDelete, 0, nullptr, reply);
}

GCodeResult CanInterface::GetHandlePinName(CanAddress boardAddress, RemoteInputHandle h, bool& currentState, const StringRef &reply) noexcept
{
	return ChangeInputMonitor(boardAddress, h, CanMessageChangeInputMonitor::actionReturnPinName, 0, &currentState, reply);
}

GCodeResult CanInterface::EnableHandle(CanAddress boardAddress, RemoteInputHandle h, bool enable, bool &currentState, const StringRef &reply) noexcept
{
	return ChangeInputMonitor(boardAddress, h, (enable) ? CanMessageChangeInputMonitor::actionDoMonitor : CanMessageChangeInputMonitor::actionDontMonitor, 0, &currentState, reply);
}

GCodeResult CanInterface::ChangeHandleResponseTime(CanAddress boardAddress, RemoteInputHandle h, uint16_t responseMillis, bool &currentState, const StringRef &reply) noexcept
{
	return ChangeInputMonitor(boardAddress, h, CanMessageChangeInputMonitor::actionChangeMinInterval, responseMillis, &currentState, reply);
}

GCodeResult CanInterface::ReadRemoteHandles(CanAddress boardAddress, RemoteInputHandle mask, RemoteInputHandle pattern, ReadHandlesCallbackFunction callback, const StringRef &reply) noexcept
{
	CanMessageBuffer *buf = CanMessageBuffer::Allocate();
	if (buf == nullptr)
	{
		reply.copy("No CAN buffer");
		return GCodeResult::error;
	}

	const CanRequestId rid = CanInterface::AllocateRequestId(boardAddress);
	auto msg = buf->SetupRequestMessage<CanMessageReadInputsRequest>(rid, MyAddress, boardAddress);
	msg->mask = mask;
	msg->pattern = pattern;
	const GCodeResult rslt = SendRequestAndGetCustomReply(buf, rid, reply, nullptr, CanMessageType::readInputsReply,
															[callback](const CanMessageBuffer *buf)
																{
																	auto response = buf->msg.readInputsReply;
																	for (unsigned int i = 0; i < response.numReported; ++i)
																	{
																		callback(response.results[i].handle, response.results[i].value);
																	}
																});
	return rslt;
}

void CanInterface::Diagnostics(MessageType mtype) noexcept
{
#if USE_NEW_CAN_DRIVER
	unsigned int messagesQueuedForSending, messagesReceived, txTimeouts, messagesLost, busOffCount;
	can0dev->GetAndClearStats(messagesQueuedForSending, messagesReceived, txTimeouts, messagesLost, busOffCount);
#endif

	reprap.GetPlatform().MessageF(mtype, "=== CAN ===\nMessages queued %u, send timeouts %u, received %u, lost %u, longest wait %" PRIu32 "ms for reply type %u, free buffers %u\n",
									messagesQueuedForSending, txTimeouts, messagesReceived, messagesLost, longestWaitTime, longestWaitMessageType, CanMessageBuffer::FreeBuffers());

#if !USE_NEW_CAN_DRIVER
	messagesQueuedForSending = messagesReceived = txTimeouts = messagesLost = busOffCount = 0;
#endif

	longestWaitTime = 0;
	longestWaitMessageType = 0;
}

GCodeResult CanInterface::WriteGpio(CanAddress boardAddress, uint8_t portNumber, float pwm, bool isServo, const GCodeBuffer& gb, const StringRef &reply) THROWS(GCodeException)
{
	CanMessageBuffer * const buf = AllocateBuffer(&gb);
	const CanRequestId rid = CanInterface::AllocateRequestId(boardAddress);
	auto msg = buf->SetupRequestMessage<CanMessageWriteGpio>(rid, MyAddress, boardAddress);
	msg->portNumber = portNumber;
	msg->pwm = pwm;
	msg->isServo = isServo;
	return CanInterface::SendRequestAndGetStandardReply(buf, rid, reply, nullptr);
}

GCodeResult CanInterface::ChangeAddressAndNormalTiming(GCodeBuffer& gb, const StringRef& reply) THROWS(GCodeException)
{
	// Get the address of the board whose parameters we are changing
	gb.MustSee('B');
	const uint32_t oldAddress = gb.GetUIValue();
	CheckCanAddress(oldAddress, gb);

	// Get the new timing details, if provided
	CanTiming timing;
	bool changeTiming = false;
	if (gb.Seen('S'))
	{
		uint32_t speed = gb.GetUIValue();
		if (speed < MinBitRate || speed > MaxBitRate)
		{
			reply.copy("Data rate out of range");
			return GCodeResult::error;
		}
		speed *= 1000;
		timing.period = (CanTiming::ClockFrequency + speed - 1)/speed;
		const float tseg1 = gb.Seen('T') ? gb.GetFValue() : DefaultSamplePoint;
		if (tseg1 < MinSamplePoint || tseg1 > MaxSamplePoint)
		{
			reply.copy("Sample point out of range");
			return GCodeResult::error;
		}
		timing.tseg1 = lrintf(timing.period * tseg1);

		const float jumpWidth = (gb.Seen('J')) ? gb.GetFValue() : DefaultJumpWidth;
		if (jumpWidth < MinJumpWidth || jumpWidth > MaxJumpWidth)
		{
			reply.copy("Jump width out of range");
			return GCodeResult::error;
		}
		timing.jumpWidth = constrain<uint16_t>(lrintf(timing.period * jumpWidth), 1, timing.period - timing.tseg1 - 2);
		changeTiming = true;
	}

	if (oldAddress == 0)
	{
		if (changeTiming)
		{
#if USE_NEW_CAN_DRIVER
			can0dev->SetLocalCanTiming(timing);
#else
			ChangeLocalCanTiming(&mcan_instance, timing);
#endif
		}
		else
		{
#if USE_NEW_CAN_DRIVER
			can0dev->GetLocalCanTiming(timing);
#else
			GetLocalCanTiming(&mcan_instance, timing);
#endif
			reply.printf("CAN bus speed %.1fkbps, tseg1 %.2f, jump width %.2f",
							(double)((float)CanTiming::ClockFrequency/(1000 * timing.period)),
							(double)((float)timing.tseg1/(float)timing.period),
							(double)((float)timing.jumpWidth/(float)timing.period));
		}
		return GCodeResult::ok;
	}

	CanMessageBufferHandle buf(AllocateBuffer(&gb));
	const CanRequestId rid = CanInterface::AllocateRequestId((uint8_t)oldAddress);
	auto msg = buf.Access()->SetupRequestMessage<CanMessageSetAddressAndNormalTiming>(rid, MyAddress, (uint8_t)oldAddress);
	msg->oldAddress = (uint8_t)oldAddress;

	if (gb.Seen('A'))
	{
		const uint32_t newAddress = gb.GetUIValue();
		CheckCanAddress(newAddress, gb);
		msg->newAddress = (uint8_t)newAddress;
		msg->newAddressInverted = (uint8_t)~newAddress;
	}
	else
	{
		msg->newAddress = msg->newAddressInverted = 0;
	}

	msg->doSetTiming = (changeTiming) ? CanMessageSetAddressAndNormalTiming::DoSetTimingYes : CanMessageSetAddressAndNormalTiming::DoSetTimingNo;
	msg->normalTiming = timing;

	return CanInterface::SendRequestAndGetStandardReply(buf.HandOver(), rid, reply, nullptr);
}

GCodeResult CanInterface::ChangeFastTiming(GCodeBuffer& gb, const StringRef& reply) THROWS(GCodeException)
{
	return GCodeResult::errorNotSupported;
}

// Create a filament monitor but do not configure it
GCodeResult CanInterface::CreateFilamentMonitor(DriverId driver, uint8_t type, const GCodeBuffer& gb, const StringRef &reply) noexcept
{
	try
	{
		CanMessageBuffer* const buf = AllocateBuffer(&gb);
		const CanRequestId rid = CanInterface::AllocateRequestId(driver.boardAddress);
		auto msg = buf->SetupRequestMessage<CanMessageCreateFilamentMonitor>(rid, MyAddress, driver.boardAddress);
		msg->driver = driver.localDriver;
		msg->type = type;
		return SendRequestAndGetStandardReply(buf, rid, reply);
	}
	catch (const GCodeException& ex)
	{
		ex.GetMessage(reply, &gb);
		return GCodeResult::warning;
	}
}

// Configure a filament monitor
GCodeResult CanInterface::ConfigureFilamentMonitor(DriverId driver, GCodeBuffer &gb, const StringRef &reply) THROWS(GCodeException)
{
	CanMessageGenericConstructor cons(ConfigureFilamentMonitorParams);
	cons.AddUParam('d', driver.localDriver);
	cons.PopulateFromCommand(gb);
	return cons.SendAndGetResponse(CanMessageType::configureFilamentMonitor, driver.boardAddress, reply);
}

// Delete a filament monitor. XCalled from a destructor, so no exceptions or error return.
GCodeResult CanInterface::DeleteFilamentMonitor(DriverId driver, GCodeBuffer* gb, const StringRef& reply) noexcept
{
	try
	{
		CanMessageBuffer* const buf = AllocateBuffer(gb);
		const CanRequestId rid = CanInterface::AllocateRequestId(driver.boardAddress);
		auto msg = buf->SetupRequestMessage<CanMessageDeleteFilamentMonitor>(rid, MyAddress, driver.boardAddress);
		msg->driver = driver.localDriver;
		return SendRequestAndGetStandardReply(buf, rid, reply);
	}
	catch (const GCodeException& ex)
	{
		ex.GetMessage(reply, gb);
		return GCodeResult::warning;
	}
}

// Enter test mode, called in response to a command from the ATE
void CanInterface::EnterTestMode(uint32_t param) noexcept
{
#ifndef DUET3_ATE
	inEutMode = true;
#endif
}

#endif

// End<|MERGE_RESOLUTION|>--- conflicted
+++ resolved
@@ -801,31 +801,14 @@
 extern "C" [[noreturn]] void CanReceiverLoop(void *) noexcept
 {
 	CanMessageBuffer buf(nullptr);
-<<<<<<< HEAD
-
 	for (;;)
 	{
 #if USE_NEW_CAN_DRIVER
-		can0dev->ReceiveMessage(RxBufferIndexRequest, TaskBase::TimeoutUnlimited, &buf);
-#else
-		GetMessageFromFifo(&mcan_instance, &buf, RxFifoIndexRequest, TaskBase::TimeoutUnlimited);
-		++messagesReceived;
-=======
-	for (;;)
-	{
-#if USE_NEW_CAN_DRIVER
 		if (can0dev->ReceiveMessage(RxBufferIndexRequest, TaskBase::TimeoutUnlimited, &buf))
 #else
 		if (GetMessageFromFifo(&mcan_instance, &buf, RxFifoIndexRequest, TaskBase::TimeoutUnlimited))
->>>>>>> c99c5be0
-#endif
-		{
-<<<<<<< HEAD
-			buf.DebugPrint("Rx0:");
-		}
-
-		CommandProcessor::ProcessReceivedMessage(&buf);
-=======
+#endif
+		{
 #if !USE_NEW_CAN_DRIVER
 			++messagesReceived;
 #endif
@@ -836,7 +819,6 @@
 
 			CommandProcessor::ProcessReceivedMessage(&buf);
 		}
->>>>>>> c99c5be0
 	}
 }
 
