/*
 * CanMotion.cpp
 *
 *  Created on: 11 Aug 2019
 *      Author: David
 */

#include "CanMotion.h"

#if SUPPORT_CAN_EXPANSION

#include <CanMessageBuffer.h>
#include <CanMessageFormats.h>
#include "CanInterface.h"
#include <Platform/Platform.h>
#include <GCodes/GCodes.h>
#include <Movement/Move.h>
#include <General/FreelistManager.h>

namespace CanMotion
{
	enum class DriverStopState : uint8_t { inactive = 0, active, stopRequested, stopSent };

	// Class to record drivers active and requests to stop them
	class DriversStopList
	{
	public:
		DECLARE_FREELIST_NEW_DELETE(DriversStopList)

		DriversStopList(DriversStopList *p_next, CanAddress p_ba) noexcept : next(p_next), boardAddress(p_ba), sentRevertRequest(0) { }

		DriversStopList *next;
		CanAddress boardAddress;
		uint8_t numDrivers;
		bool sentRevertRequest;
		volatile DriverStopState stopStates[MaxLinearDriversPerCanSlave];
		volatile int32_t stopSteps[MaxLinearDriversPerCanSlave];
	};

	static CanMessageBuffer urgentMessageBuffer;
	static CanMessageBuffer *movementBufferList = nullptr;
	static DriversStopList *volatile stopList = nullptr;
	static uint32_t currentMoveClocks;
	static volatile uint32_t hiccupToInsert = 0;
	static volatile bool revertAll = false;
	static volatile bool revertedAll = false;
	static volatile uint32_t whenRevertedAll;
	static Mutex stopListMutex;
	static uint8_t nextSeq[CanId::MaxCanAddress + 1] = { 0 };

	static CanMessageBuffer *GetBuffer(const PrepParams& params, DriverId canDriver) noexcept;
	static void FreeMovementBuffers() noexcept;
}

void CanMotion::Init() noexcept
{
	movementBufferList = nullptr;
	stopListMutex.Create("stopList");
}

void CanMotion::FreeMovementBuffers() noexcept
{
	for (;;)
	{
		CanMessageBuffer *p = movementBufferList;
		if (p == nullptr)
		{
			break;
		}
		movementBufferList = p->next;
		CanMessageBuffer::Free(p);
	}
}

// This is called by DDA::Prepare at the start of preparing a movement
void CanMotion::StartMovement() noexcept
{
	FreeMovementBuffers();					// there shouldn't be any movement buffers in the list, but free any that there may be

	// Free up any stop list items left over from the previous move
	MutexLocker lock(stopListMutex);

	revertAll = revertedAll = false;
	for (;;)
	{
		DriversStopList *p = stopList;
		if (p == nullptr)
		{
			break;
		}
		stopList = p->next;
		delete p;
	}
}

CanMessageBuffer *CanMotion::GetBuffer(const PrepParams& params, DriverId canDriver) noexcept
{
	if (canDriver.localDriver >= MaxLinearDriversPerCanSlave)
	{
		return nullptr;
	}

	CanMessageBuffer* buf = movementBufferList;
	while (buf != nullptr && buf->id.Dst() != canDriver.boardAddress)
	{
		buf = buf->next;
	}

	if (buf == nullptr)
	{
		// Allocate a new movement buffer
		buf = CanMessageBuffer::Allocate();
		if (buf == nullptr)
		{
			reprap.GetPlatform().Message(ErrorMessage, "Out of CAN buffers\n");
			return nullptr;		//TODO error handling
		}

		buf->next = movementBufferList;
		movementBufferList = buf;
		auto move = buf->SetupRequestMessage<CanMessageMovementLinearShaped>(0, CanInterface::GetCurrentMasterAddress(), canDriver.boardAddress);

		// Common parameters
		if (buf->next == nullptr)
		{
			// This is the first CAN-connected board for this movement
			move->accelerationClocks = (uint32_t)params.accelClocks;
			move->steadyClocks = (uint32_t)params.steadyClocks;
			move->decelClocks = (uint32_t)params.decelClocks;
			currentMoveClocks = move->accelerationClocks + move->steadyClocks + move->decelClocks;
		}
		else
		{
			// Save some maths by using the values from the previous buffer
			move->accelerationClocks = buf->next->msg.moveLinearShaped.accelerationClocks;
			move->steadyClocks = buf->next->msg.moveLinearShaped.steadyClocks;
			move->decelClocks = buf->next->msg.moveLinearShaped.decelClocks;
		}
		move->acceleration = params.acceleration/params.totalDistance;			// scale the acceleration to correspond to unit distance
		move->deceleration = params.deceleration/params.totalDistance;			// scale the deceleration to correspond to unit distance
		move->extruderDrives = 0;
		move->numDrivers = canDriver.localDriver + 1;
		move->zero1 = move->zero2 = 0;
		move->useLateInputShaping = params.useInputShaping;

		// Clear out the per-drive fields. Can't use a range-based FOR loop on a packed struct.
		for (size_t drive = 0; drive < ARRAY_SIZE(move->perDrive); ++drive)
		{
			move->perDrive[drive].Init();
		}
	}
	else if (canDriver.localDriver >= buf->msg.moveLinearShaped.numDrivers)
	{
		buf->msg.moveLinearShaped.numDrivers = canDriver.localDriver + 1;
	}
	return buf;
}

// This is called by DDA::Prepare for each active CAN DM in the move
void CanMotion::AddLinearAxisMovement(const PrepParams& params, DriverId canDriver, int32_t steps) noexcept
{
	CanMessageBuffer * const buf = GetBuffer(params, canDriver);
	if (buf != nullptr)
	{
		buf->msg.moveLinearShaped.perDrive[canDriver.localDriver].steps = steps;
	}
}

// This is called by DDA::Prepare for each active CAN DM in the move
void CanMotion::AddDeltaAxisMovement(const PrepParams& params, DriverId canDriver, int32_t steps) noexcept
{
	//TODO currently this executes a linear movement, which is only OK if it was finely segmented
	AddLinearAxisMovement(params, canDriver, steps);
}

void CanMotion::AddExtruderMovement(const PrepParams& params, DriverId canDriver, float extrusion, bool usePressureAdvance) noexcept
{
	CanMessageBuffer * const buf = GetBuffer(params, canDriver);
	if (buf != nullptr)
	{
		buf->msg.moveLinearShaped.perDrive[canDriver.localDriver].extrusion = extrusion;
		buf->msg.moveLinearShaped.extruderDrives |= 1u << canDriver.localDriver;
		buf->msg.moveLinearShaped.usePressureAdvance = usePressureAdvance;
	}
}

// This is called by DDA::Prepare when all DMs for CAN drives have been processed. Return the calculated move time in steps, or 0 if there are no CAN moves
uint32_t CanMotion::FinishMovement(const DDA& dda, uint32_t moveStartTime, bool simulating) noexcept
{
	uint32_t clocks = 0;
	if (simulating || dda.GetState() == DDA::completed)
	{
		FreeMovementBuffers();											// it turned out that there was nothing to move
	}
	else
	{
		CanMessageBuffer *buf = movementBufferList;
		if (buf != nullptr)
		{
			MutexLocker lock((dda.IsCheckingEndstops()) ? &stopListMutex : nullptr);
			do
			{
				CanMessageBuffer * const nextBuffer = buf->next;		// must get this before sending the buffer, because sending the buffer releases it
				CanMessageMovementLinearShaped& msg = buf->msg.moveLinearShaped;
				if (msg.HasMotion())
				{
					msg.whenToExecute = moveStartTime;
					uint8_t& seq = nextSeq[buf->id.Dst()];
					msg.seq = seq;
					seq = (seq + 1) & 0x7F;
					buf->dataLength = msg.GetActualDataLength();
					if (dda.IsCheckingEndstops())
					{
						// Set up the stop list
						DriversStopList * const sl = new DriversStopList(stopList, buf->id.Dst());
						const size_t nd = msg.numDrivers;
						sl->numDrivers = (uint8_t)nd;
						for (size_t i = 0; i < nd; ++i)
						{
							sl->stopStates[i] = (msg.perDrive[i].steps != 0) ? DriverStopState::active : DriverStopState::inactive;
						}
						stopList = sl;
					}
					CanInterface::SendMotion(buf);								// queues the buffer for sending and frees it when done
					clocks = currentMoveClocks;
				}
				else
				{
					CanMessageBuffer::Free(buf);
				}
				buf = nextBuffer;
			} while (buf != nullptr);

			movementBufferList = nullptr;
		}
	}
	return clocks;
}

bool CanMotion::CanPrepareMove() noexcept
{
	return CanMessageBuffer::GetFreeBuffers() >= MaxCanBoards;
}

// This is called by the CanSender task to check if we have any urgent messages to send
// The only urgent messages we may have currently are messages to stop drivers, or to tell them that all drivers have now been stopped and they need to revert to the requested stop position.
CanMessageBuffer *CanMotion::GetUrgentMessage() noexcept
{
	if (!revertedAll)
	{
		MutexLocker lock(stopListMutex);					// make sure the list isn't being changed while we traverse it

		// We have to be careful of race conditions here. The stop list links won't change while we are scanning it because we hold the mutex,
		// but ISR may change the stop states to StopRequested up until the time at which it changes revertAll from false to true.
		const bool revertingAll = revertAll;
		for (DriversStopList *sl = stopList; sl != nullptr; sl = sl->next)
		{
			if (!sl->sentRevertRequest)						// if we've already reverted the drivers on this board, no more to do
			{
				// Set up a reversion message in case we are going to revert the drivers on this board
				auto revertMsg = urgentMessageBuffer.SetupRequestMessage<CanMessageRevertPosition>(0, CanInterface::GetCanAddress(), sl->boardAddress);
				uint16_t driversToStop = 0, driversToRevert = 0;
				size_t numDriversReverted = 0;
				for (size_t driver = 0; driver < sl->numDrivers; ++driver)
				{
					const DriverStopState ss = sl->stopStates[driver];
					if (ss == DriverStopState::stopRequested)
					{
						driversToStop |= 1u << driver;
						sl->stopStates[driver] = DriverStopState::stopSent;
					}
					else if (revertingAll && ss == DriverStopState::stopSent)
					{
						driversToRevert |= 1u << driver;
						revertMsg->finalStepCounts[numDriversReverted++] = sl->stopSteps[driver];
					}
				}

				if (driversToStop != 0)
				{
					auto stopMsg = urgentMessageBuffer.SetupRequestMessage<CanMessageStopMovement>(0, CanInterface::GetCanAddress(), sl->boardAddress);
					stopMsg->whichDrives = driversToStop;
					//debugPrintf("Stopping drivers %u on board %u\n", driversToStop, sl->boardAddress);
					return &urgentMessageBuffer;
				}

				if (driversToRevert != 0)
				{
					sl->sentRevertRequest = true;
					revertMsg->whichDrives = driversToRevert;
					revertMsg->clocksAllowed = (StepClockRate * BasicDriverPositionRevertMillis)/1000;
					urgentMessageBuffer.dataLength = revertMsg->GetActualDataLength(numDriversReverted);
					//debugPrintf("Reverting drivers %u by %" PRIi32 " on board %u\n", driversToRevert,revertMsg->finalStepCounts[0], sl->boardAddress);
					return &urgentMessageBuffer;
				}
			}
		}

		// We found nothing to send
		if (revertingAll)
		{
			// All drivers have been stopped and reverted where requested
			whenRevertedAll = millis();
			revertedAll = true;
		}
	}
	return nullptr;
}

// The next 4 functions may be called from the step ISR, so they can't send CAN messages directly

void CanMotion::InsertHiccup(uint32_t numClocks) noexcept
{
	hiccupToInsert += numClocks;
	CanInterface::WakeAsyncSender();
}

// Flag a CAN-connected driver as not moving when we haven't sent the movement message yet
void CanMotion::StopDriverWhenProvisional(DriverId driver) noexcept
{
	// Search for the correct movement buffer
	CanMessageBuffer* buf = movementBufferList;
	while (buf != nullptr && buf->id.Dst() != driver.boardAddress)
	{
		buf = buf->next;
	}

	// If the move was found, set the steps to zero. We still send the message so that the drivers get enabled.
	if (buf != nullptr)
	{
		buf->msg.moveLinearShaped.perDrive[driver.localDriver].steps = 0;
	}
}

// Tell a CAN-connected driver to stop moving after we have sent the movement message
bool CanMotion::StopDriverWhenExecuting(DriverId driver, int32_t netStepsTaken) noexcept
{
	DriversStopList *sl = stopList;
	while (sl != nullptr)
	{
		if (sl->boardAddress == driver.boardAddress)
		{
			if (sl->stopStates[driver.localDriver] == DriverStopState::active)			// if active and stop not yet requested
			{
				sl->stopSteps[driver.localDriver] = netStepsTaken;						// must assign this one first
				sl->stopStates[driver.localDriver] = DriverStopState::stopRequested;
				return true;
			}
			break;																		// we found the right board, no point in searching further
		}
		sl = sl->next;
	}
	return false;
}

// This is called from the step ISR with DDA state executing, or from the Move task with DDA state provisional
<<<<<<< HEAD
void CanMotion::FinishedStoppingDrivers() noexcept
=======
// Returns true if the caller needs to wake the sync sender task (we don't do that here because it causes problems in some contexts)
bool CanMotion::StopDriver(const DDA& dda, size_t axis, DriverId driver) noexcept
>>>>>>> 76d145e0
{
	if (stopList != nullptr)
	{
<<<<<<< HEAD
		CanInterface::WakeAsyncSenderFromIsr();
=======
		InternalStopDriverWhenProvisional(driver);
	}
	else
	{
		const DriveMovement * const dm = dda.FindDM(axis);
		if (dm != nullptr)
		{
			return InternalStopDriverWhenMoving(driver, dm->GetNetStepsTaken());
		}
>>>>>>> 76d145e0
	}
	return false;
}

<<<<<<< HEAD
// This is called by the main task when it is waiting for the move to complete, after checking that motion has stopped
// We must make sure that all boards have been told to adjust their stepper motor positions to the points at which we wanted them to stop.
bool CanMotion::RevertStoppedDrivers() noexcept
{
	if (stopList == nullptr)
	{
		return true;
	}

	if (!revertAll)
=======
// This is called from the step ISR with DDA state executing, or from the Move task with DDA state provisional
// Returns true if the caller needs to wake the sync sender task (we don't do that here because it causes problems in some contexts)
bool CanMotion::StopAxis(const DDA& dda, size_t axis) noexcept
{
	const Platform& p = reprap.GetPlatform();
	if (axis < reprap.GetGCodes().GetTotalAxes())
	{
		bool wakeAsyncSender = false;
		const AxisDriversConfig& cfg = p.GetAxisDriversConfig(axis);
		if (dda.GetState() == DDA::DDAState::provisional)
		{
			for (size_t i = 0; i < cfg.numDrivers; ++i)
			{
				const DriverId driver = cfg.driverNumbers[i];
				if (driver.IsRemote())
				{
					InternalStopDriverWhenProvisional(driver);
				}
			}
		}
		else
		{
			const DriveMovement * const dm = dda.FindDM(axis);
			if (dm != nullptr)
			{
				const uint32_t steps = dm->GetNetStepsTaken();
				for (size_t i = 0; i < cfg.numDrivers; ++i)
				{
					const DriverId driver = cfg.driverNumbers[i];
					if (driver.IsRemote() && InternalStopDriverWhenMoving(driver, steps))
					{
						wakeAsyncSender = true;
					}
				}
			}
		}
		return wakeAsyncSender;
	}

	const DriverId exDriver = p.GetExtruderDriver(LogicalDriveToExtruder(axis));
	return StopDriver(dda, axis, exDriver);
}

// This is called from the step ISR with DDA state executing, or from the CAN receiver task with state executing, or from the Move task with DDA state provisional
// Returns true if the caller needs to wake the sync sender task (we don't do that here because it causes problems in some contexts)
bool CanMotion::StopAll(const DDA& dda) noexcept
{
	if (dda.GetState() == DDA::DDAState::provisional)
	{
		// We still send the messages so that the drives get enabled, but we set the steps to zero
		for (CanMessageBuffer *buf = movementBufferList; buf != nullptr; buf = buf->next)
		{
			buf->msg.moveLinear.accelerationClocks = buf->msg.moveLinear.decelClocks = buf->msg.moveLinear.steadyClocks = 0;
			for (size_t drive = 0; drive < ARRAY_SIZE(buf->msg.moveLinear.perDrive); ++drive)
			{
				buf->msg.moveLinear.perDrive[drive].steps = 0;
			}
		}
	}
	else if (stopList != nullptr)
>>>>>>> 76d145e0
	{
		revertAll = true;
<<<<<<< HEAD
		CanInterface::WakeAsyncSenderFromIsr();
		return false;
	}
=======
		return true;
	}
	return false;
}
>>>>>>> 76d145e0

	if (revertedAll && millis() - whenRevertedAll >= TotalDriverPositionRevertMillis)
	{
<<<<<<< HEAD
		for (DriversStopList *sl = stopList; sl != nullptr; sl = sl->next)
		{
			stopList = sl->next;
			delete sl;
		}
		revertAll = revertedAll = false;
		return true;
=======
		revertAll = true;
		CanInterface::WakeAsyncSender();
>>>>>>> 76d145e0
	}

	return false;
}

#endif

// End<|MERGE_RESOLUTION|>--- conflicted
+++ resolved
@@ -354,18 +354,18 @@
 }
 
 // This is called from the step ISR with DDA state executing, or from the Move task with DDA state provisional
-<<<<<<< HEAD
-void CanMotion::FinishedStoppingDrivers() noexcept
-=======
+// Returns true if the caller needs to wake the sync sender task (we don't do that here because it causes problems in some contexts)
+bool CanMotion::FinishedStoppingDrivers() noexcept
+//=======
 // Returns true if the caller needs to wake the sync sender task (we don't do that here because it causes problems in some contexts)
 bool CanMotion::StopDriver(const DDA& dda, size_t axis, DriverId driver) noexcept
->>>>>>> 76d145e0
+//>>>>>>> 3.5-dev
 {
 	if (stopList != nullptr)
 	{
-<<<<<<< HEAD
+//<<<<<<< HEAD
 		CanInterface::WakeAsyncSenderFromIsr();
-=======
+//=======
 		InternalStopDriverWhenProvisional(driver);
 	}
 	else
@@ -375,23 +375,10 @@
 		{
 			return InternalStopDriverWhenMoving(driver, dm->GetNetStepsTaken());
 		}
->>>>>>> 76d145e0
 	}
 	return false;
 }
 
-<<<<<<< HEAD
-// This is called by the main task when it is waiting for the move to complete, after checking that motion has stopped
-// We must make sure that all boards have been told to adjust their stepper motor positions to the points at which we wanted them to stop.
-bool CanMotion::RevertStoppedDrivers() noexcept
-{
-	if (stopList == nullptr)
-	{
-		return true;
-	}
-
-	if (!revertAll)
-=======
 // This is called from the step ISR with DDA state executing, or from the Move task with DDA state provisional
 // Returns true if the caller needs to wake the sync sender task (we don't do that here because it causes problems in some contexts)
 bool CanMotion::StopAxis(const DDA& dda, size_t axis) noexcept
@@ -452,23 +439,71 @@
 		}
 	}
 	else if (stopList != nullptr)
->>>>>>> 76d145e0
-	{
+	{
+		// Loop through the axes that are actually moving
+		const GCodes& gc = reprap.GetGCodes();
+		const size_t totalAxes = gc.GetTotalAxes();
+		const Platform& p = reprap.GetPlatform();
+		for (size_t axis = 0; axis < totalAxes; ++axis)
+		{
+			const DriveMovement* const dm = dda.FindDM(axis);
+			if (dm != nullptr)
+			{
+				const uint32_t steps = dm->GetNetStepsTaken();
+				const AxisDriversConfig& cfg = p.GetAxisDriversConfig(axis);
+				for (size_t i = 0; i < cfg.numDrivers; ++i)
+				{
+					const DriverId driver = cfg.driverNumbers[i];
+					if (driver.IsRemote())
+					{
+						(void)InternalStopDriverWhenMoving(driver, steps);
+					}
+				}
+			}
+		}
+		const size_t numExtruders = gc.GetNumExtruders();
+		for (size_t extruder = 0; extruder < numExtruders; ++extruder)
+		{
+			const DriverId driver = p.GetExtruderDriver(extruder);
+			if (driver.IsRemote())
+			{
+				const DriveMovement* const dm = dda.FindDM(extruder);
+				if (dm != nullptr)
+				{
+					(void)InternalStopDriverWhenMoving(driver, dm->GetNetStepsTaken());
+				}
+			}
+		}
+
 		revertAll = true;
-<<<<<<< HEAD
+		return true;
+//>>>>>>> 3.5-dev
+	}
+	return false;
+}
+
+// This is called by the main task when it is waiting for the move to complete, after checking that motion has stopped
+// We must make sure that all boards have been told to adjust their stepper motor positions to the points at which we wanted them to stop.
+bool CanMotion::RevertStoppedDrivers() noexcept
+{
+	if (stopList == nullptr)
+	{
+		return true;
+	}
+
+	if (!revertAll)
+	{
+		revertAll = true;
+//<<<<<<< HEAD
 		CanInterface::WakeAsyncSenderFromIsr();
 		return false;
-	}
-=======
-		return true;
-	}
-	return false;
-}
->>>>>>> 76d145e0
+//=======
+		CanInterface::WakeAsyncSender();
+//>>>>>>> 3.5-dev
+	}
 
 	if (revertedAll && millis() - whenRevertedAll >= TotalDriverPositionRevertMillis)
 	{
-<<<<<<< HEAD
 		for (DriversStopList *sl = stopList; sl != nullptr; sl = sl->next)
 		{
 			stopList = sl->next;
@@ -476,10 +511,6 @@
 		}
 		revertAll = revertedAll = false;
 		return true;
-=======
-		revertAll = true;
-		CanInterface::WakeAsyncSender();
->>>>>>> 76d145e0
 	}
 
 	return false;
