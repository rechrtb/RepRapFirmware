/*
 * CanMotion.h
 *
 *  Created on: 11 Aug 2019
 *      Author: David
 */

#ifndef SRC_CAN_CANMOTION_H_
#define SRC_CAN_CANMOTION_H_

#include "RepRapFirmware.h"

#if SUPPORT_CAN_EXPANSION

#include <Movement/DDA.h>

class CanMessageBuffer;

namespace CanMotion
{
	void Init() noexcept;
	void StartMovement() noexcept;
	void AddLinearAxisMovement(const PrepParams& params, DriverId canDriver, int32_t steps) noexcept;
	void AddDeltaAxisMovement(const PrepParams& params, DriverId canDriver, int32_t steps) noexcept;
	void AddExtruderMovement(const PrepParams& params, DriverId canDriver, float extrusion, bool usePressureAdvance) noexcept;
	uint32_t FinishMovement(const DDA& dda, uint32_t moveStartTime, bool simulating) noexcept;
	bool CanPrepareMove() noexcept;
	CanMessageBuffer *GetUrgentMessage() noexcept;

	// The next 4 functions may be called from the step ISR, so they can't send CAN messages directly
	void InsertHiccup(uint32_t numClocks) noexcept;
<<<<<<< HEAD
	void StopDriverWhenProvisional(DriverId driver) noexcept
		pre(driver.IsRemote());
	bool StopDriverWhenExecuting(DriverId driver, int32_t netStepsTaken) noexcept
=======
	bool StopAll(const DDA& dda) noexcept;
	bool StopAxis(const DDA& dda, size_t axis) noexcept;
	bool StopDriver(const DDA& dda, size_t axis, DriverId driver) noexcept
>>>>>>> 76d145e0
		pre(driver.IsRemote());
	void FinishedStoppingDrivers() noexcept;
	bool RevertStoppedDrivers() noexcept;
}

#endif

#endif /* SRC_CAN_CANMOTION_H_ */<|MERGE_RESOLUTION|>--- conflicted
+++ resolved
@@ -29,15 +29,15 @@
 
 	// The next 4 functions may be called from the step ISR, so they can't send CAN messages directly
 	void InsertHiccup(uint32_t numClocks) noexcept;
-<<<<<<< HEAD
+//<<<<<<< HEAD
 	void StopDriverWhenProvisional(DriverId driver) noexcept
-		pre(driver.IsRemote());
-	bool StopDriverWhenExecuting(DriverId driver, int32_t netStepsTaken) noexcept
-=======
+//=======
 	bool StopAll(const DDA& dda) noexcept;
 	bool StopAxis(const DDA& dda, size_t axis) noexcept;
 	bool StopDriver(const DDA& dda, size_t axis, DriverId driver) noexcept
->>>>>>> 76d145e0
+//>>>>>>> 3.5-dev
+		pre(driver.IsRemote());
+	bool StopDriverWhenExecuting(DriverId driver, int32_t netStepsTaken) noexcept
 		pre(driver.IsRemote());
 	void FinishedStoppingDrivers() noexcept;
 	bool RevertStoppedDrivers() noexcept;
