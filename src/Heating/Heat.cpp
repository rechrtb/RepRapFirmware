/****************************************************************************************************

RepRapFirmware - Heat

This is all the code to deal with heat and temperature.

-----------------------------------------------------------------------------------------------------

Version 0.1

18 November 2012

Adrian Bowyer
RepRap Professional Ltd
http://reprappro.com

Licence: GPL

****************************************************************************************************/

#include "Heat.h"
#include "HeaterProtection.h"
//#include "Pins.h"
#include "Platform.h"
#include "RepRap.h"
#include "Sensors/TemperatureSensor.h"

#if SUPPORT_DHT_SENSOR
# include "Sensors/DhtSensor.h"
#endif

#ifdef RTOS

# include "Tasks.h"

constexpr uint32_t HeaterTaskStackWords = 400;			// task stack size in dwords, must be large enough for auto tuning
static Task<HeaterTaskStackWords> heaterTask;

extern "C" void HeaterTask(void * pvParameters)
{
	reprap.GetHeat().Task();
}

#endif

Heat::Heat(Platform& p)
	: platform(p),
#ifndef RTOS
	  active(false),
#endif
	  coldExtrude(false), heaterBeingTuned(-1), lastHeaterTuned(-1)
{
	ARRAY_INIT(bedHeaters, DefaultBedHeaters);
	ARRAY_INIT(chamberHeaters, DefaultChamberHeaters);

	for (size_t index : ARRAY_INDICES(heaterProtections))
	{
		heaterProtections[index] = new HeaterProtection(index);
	}

	for (size_t heater : ARRAY_INDICES(pids))
	{
		pids[heater] = new PID(platform, heater);
	}
}

// Reset all heater models to defaults. Called when running M502.
void Heat::ResetHeaterModels()
{
	for (size_t heater : ARRAY_INDICES(pids))
	{
		if (pids[heater]->IsHeaterEnabled())
		{
			if (IsBedOrChamberHeater(heater))
			{
				pids[heater]->SetModel(DefaultBedHeaterGain, DefaultBedHeaterTimeConstant, DefaultBedHeaterDeadTime, 1.0, 0.0, false, false, 0);
			}
			else
			{
				pids[heater]->SetModel(DefaultHotEndHeaterGain, DefaultHotEndHeaterTimeConstant, DefaultHotEndHeaterDeadTime, 1.0, 0.0, true, false, 0);
			}
		}
	}
}

void Heat::Init()
{
	// Initialise the heater protection items first
	for (size_t index : ARRAY_INDICES(heaterProtections))
	{
		HeaterProtection * const prot = heaterProtections[index];

		const float tempLimit = (IsBedOrChamberHeater(index)) ? DefaultBedTemperatureLimit : DefaultExtruderTemperatureLimit;
		prot->Init(tempLimit);

		if (index < Heaters)
		{
			pids[index]->SetHeaterProtection(prot);
		}
	}

	// Then set up the real heaters and the corresponding PIDs
	for (size_t heater : ARRAY_INDICES(pids))
	{
		heaterSensors[heater] = nullptr;			// no temperature sensor assigned yet
		if (IsBedOrChamberHeater(heater))
		{
			pids[heater]->Init(DefaultBedHeaterGain, DefaultBedHeaterTimeConstant, DefaultBedHeaterDeadTime, false, false);
		}
#if defined(DUET_06_085)
		else if (heater == Heaters - 1)
		{
			// On the Duet 085, the heater 6 pin is also the fan 1 pin. By default we support fan 1, so disable heater 6.
			pids[heater]->Init(-1.0, -1.0, -1.0, true, false);
		}
#endif
		else
		{
			pids[heater]->Init(DefaultHotEndHeaterGain, DefaultHotEndHeaterTimeConstant, DefaultHotEndHeaterDeadTime, true, false);
		}
		lastStandbyTools[heater] = nullptr;
	}

	// Set up the virtual heaters
	// Clear the user-defined virtual heaters
	for (TemperatureSensor* &v : virtualHeaterSensors)
	{
		v = nullptr;
	}

	// Set up default virtual heaters for MCU temperature and TMC driver overheat sensors
#if HAS_CPU_TEMP_SENSOR
	virtualHeaterSensors[0] = TemperatureSensor::Create(CpuTemperatureSenseChannel);
	virtualHeaterSensors[0]->SetHeaterName("MCU");				// name this virtual heater so that it appears in DWC
#endif
#if HAS_SMART_DRIVERS
	virtualHeaterSensors[1] = TemperatureSensor::Create(FirstTmcDriversSenseChannel);
	virtualHeaterSensors[2] = TemperatureSensor::Create(FirstTmcDriversSenseChannel + 1);
#endif

<<<<<<< HEAD
	// Initialise static fields of the DHT sensor
	DhtSensor::InitStatic();
=======
#if SUPPORT_DHT_SENSOR
	// Initialise static fields of the DHT sensor
	DhtSensor::InitStatic();
#endif
>>>>>>> b6a4a9d9

	coldExtrude = false;

#ifdef RTOS
	heaterTask.Create(HeaterTask, "HEAT", nullptr, TaskBase::HeatPriority);
#else
	lastTime = millis() - platform.HeatSampleInterval();		// flag the PIDS as due for spinning
	active = true;
#endif
}

void Heat::Exit()
{
	for (PID *pid : pids)
	{
		pid->SwitchOff();
	}

#ifdef RTOS
	heaterTask.Suspend();
#else
	active = false;
#endif
}

#ifdef RTOS

void Heat::Task()
{
	lastWakeTime = xTaskGetTickCount();
	for (;;)
	{
		for (size_t heater = 0; heater < Heaters; heater++)
		{
			pids[heater]->Spin();
		}

		// See if we have finished tuning a PID
		if (heaterBeingTuned != -1 && !pids[heaterBeingTuned]->IsTuning())
		{
			lastHeaterTuned = heaterBeingTuned;
			heaterBeingTuned = -1;
		}

		// Delay until it is time again
		vTaskDelayUntil(&lastWakeTime, platform.HeatSampleInterval());
	}
}

#else

void Heat::Spin()
{
	if (active)
	{
		// See if it is time to spin the PIDs
		const uint32_t now = millis();
		if (now - lastTime >= platform.HeatSampleInterval())
		{
			lastTime = now;
			for (size_t heater = 0; heater < Heaters; heater++)
			{
				pids[heater]->Spin();
			}

			// See if we have finished tuning a PID
			if (heaterBeingTuned != -1 && !pids[heaterBeingTuned]->IsTuning())
			{
				lastHeaterTuned = heaterBeingTuned;
				heaterBeingTuned = -1;
			}
		}

#if SUPPORT_DHT_SENSOR
		// If the DHT temperature sensor is active, it needs to be spinned too
		DhtSensor::Spin();
#endif
	}
}

#endif

void Heat::Diagnostics(MessageType mtype)
{
	platform.Message(mtype, "=== Heat ===\nBed heaters =");
	for (int8_t bedHeater : bedHeaters)
	{
		platform.MessageF(mtype, " %d", bedHeater);
	}
	platform.Message(mtype, ", chamberHeaters =");
	for (int8_t chamberHeater : chamberHeaters)
	{
		platform.MessageF(mtype, " %d", chamberHeater);
	}
	platform.Message(mtype, "\n");

	for (size_t heater : ARRAY_INDICES(pids))
	{
		if (pids[heater]->Active())
		{
			platform.MessageF(mtype, "Heater %d is on, I-accum = %.1f\n", heater, (double)(pids[heater]->GetAccumulator()));
		}
	}
}

bool Heat::AllHeatersAtSetTemperatures(bool includingBed) const
{
	for (size_t heater : ARRAY_INDICES(pids))
	{
		if (!HeaterAtSetTemperature(heater, true) && (includingBed || !IsBedHeater(heater)))
		{
			return false;
		}
	}
	return true;
}

//query an individual heater
bool Heat::HeaterAtSetTemperature(int8_t heater, bool waitWhenCooling) const
{
	// If it hasn't anything to do, it must be right wherever it is...
	if (heater < 0 || heater >= (int)Heaters || pids[heater]->SwitchedOff() || pids[heater]->FaultOccurred())
	{
		return true;
	}

	const float dt = GetTemperature(heater);
	const float target = (pids[heater]->Active()) ? GetActiveTemperature(heater) : GetStandbyTemperature(heater);
	return (target < TEMPERATURE_LOW_SO_DONT_CARE)
		|| (fabsf(dt - target) <= TEMPERATURE_CLOSE_ENOUGH)
		|| (target < dt && !waitWhenCooling);
}

Heat::HeaterStatus Heat::GetStatus(int8_t heater) const
{
	if (heater < 0 || heater >= (int)Heaters)
	{
		return HS_off;
	}

	return (pids[heater]->FaultOccurred()) ? HS_fault
			: (pids[heater]->SwitchedOff()) ? HS_off
				: (pids[heater]->IsTuning()) ? HS_tuning
					: (pids[heater]->Active()) ? HS_active
						: HS_standby;
}

void Heat::SetBedHeater(size_t index, int8_t heater)
{
	const size_t bedHeater = bedHeaters[index];
	if (bedHeater >= 0)
	{
		pids[bedHeater]->SwitchOff();
	}
	bedHeaters[index] = heater;
}

bool Heat::IsBedHeater(int8_t heater) const
{
	for (int8_t bedHeater : bedHeaters)
	{
		if (heater == bedHeater)
		{
			return true;
		}
	}
	return false;
}

void Heat::SetChamberHeater(size_t index, int8_t heater)
{
	const size_t chamberHeater = chamberHeaters[heater];
	if (chamberHeater >= 0)
	{
		pids[chamberHeater]->SwitchOff();
	}
	chamberHeaters[index] = heater;
}

bool Heat::IsChamberHeater(int8_t heater) const
{
	for (int8_t chamberHeater : chamberHeaters)
	{
		if (heater == chamberHeater)
		{
			return true;
		}
	}
	return false;
}

void Heat::SetActiveTemperature(int8_t heater, float t)
{
	if (heater >= 0 && heater < (int)Heaters)
	{
		pids[heater]->SetActiveTemperature(t);
	}
}

float Heat::GetActiveTemperature(int8_t heater) const
{
	return (heater >= 0 && heater < (int)Heaters) ? pids[heater]->GetActiveTemperature() : ABS_ZERO;
}

void Heat::SetStandbyTemperature(int8_t heater, float t)
{
	if (heater >= 0 && heater < (int)Heaters)
	{
		pids[heater]->SetStandbyTemperature(t);
	}
}

float Heat::GetStandbyTemperature(int8_t heater) const
{
	return (heater >= 0 && heater < (int)Heaters) ? pids[heater]->GetStandbyTemperature() : ABS_ZERO;
}

float Heat::GetHighestTemperatureLimit(int8_t heater) const
{
	float limit = BAD_ERROR_TEMPERATURE;
	if (heater >= 0 && heater < (int)Heaters)
	{
		for (const HeaterProtection *prot : heaterProtections)
		{
			if (prot->GetSupervisedHeater() == heater && prot->GetTrigger() == HeaterProtectionTrigger::TemperatureExceeded)
			{
				const float t = prot->GetTemperatureLimit();
				if (limit == BAD_ERROR_TEMPERATURE || t > limit)
				{
					limit = t;
				}
			}
		}
	}
	return limit;
}

float Heat::GetLowestTemperatureLimit(int8_t heater) const
{
	float limit = ABS_ZERO;
	if (heater >= 0 && heater < (int)Heaters)
	{
		for (const HeaterProtection *prot : heaterProtections)
		{
			if (prot->GetSupervisedHeater() == heater && prot->GetTrigger() == HeaterProtectionTrigger::TemperatureTooLow)
			{
				const float t = prot->GetTemperatureLimit();
				if (limit == ABS_ZERO || t < limit)
				{
					limit = t;
				}
			}
		}
	}
	return limit;
}

// Get the current temperature of a heater
float Heat::GetTemperature(int8_t heater) const
{
	return (heater >= 0 && heater < (int)Heaters) ? pids[heater]->GetTemperature() : ABS_ZERO;
}

// Get the target temperature of a heater
float Heat::GetTargetTemperature(int8_t heater) const
{
	const Heat::HeaterStatus hs = GetStatus(heater);
	return (hs == HS_active) ? GetActiveTemperature(heater)
			: (hs == HS_standby) ? GetStandbyTemperature(heater)
				: 0.0;
}

void Heat::Activate(int8_t heater)
{
	if (heater >= 0 && heater < (int)Heaters)
	{
		pids[heater]->Activate();
	}
}

void Heat::SwitchOff(int8_t heater)
{
	if (heater >= 0 && heater < (int)Heaters)
	{
		pids[heater]->SwitchOff();
		lastStandbyTools[heater] = nullptr;
	}
}

void Heat::SwitchOffAll(bool includingChamberAndBed)
{
	for (int heater = 0; heater < (int)Heaters; ++heater)
	{
		if (includingChamberAndBed || !IsBedOrChamberHeater(heater))
		{
			pids[heater]->SwitchOff();
		}
	}
}

void Heat::Standby(int8_t heater, const Tool *tool)
{
	if (heater >= 0 && heater < (int)Heaters)
	{
		pids[heater]->Standby();
		lastStandbyTools[heater] = tool;
	}
}

void Heat::ResetFault(int8_t heater)
{
	if (heater >= 0 && heater < (int)Heaters)
	{
		pids[heater]->ResetFault();
	}
}

float Heat::GetAveragePWM(size_t heater) const
{
	return pids[heater]->GetAveragePWM();
}

uint32_t Heat::GetLastSampleTime(size_t heater) const
{
	return pids[heater]->GetLastSampleTime();
}

bool Heat::IsBedOrChamberHeater(int8_t heater) const
{
	return IsBedHeater(heater) || IsChamberHeater(heater);
}

// Auto tune a PID
void Heat::StartAutoTune(size_t heater, float temperature, float maxPwm, const StringRef& reply)
{
	if (heaterBeingTuned == -1)
	{
		heaterBeingTuned = (int8_t)heater;
		pids[heater]->StartAutoTune(temperature, maxPwm, reply);
	}
	else
	{
		// Trying to start a new auto tune, but we are already tuning a heater
		reply.printf("Error: cannot start auto tuning heater %u because heater %d is being tuned", heater, heaterBeingTuned);
	}
}

bool Heat::IsTuning(size_t heater) const
{
	return pids[heater]->IsTuning();
}

void Heat::GetAutoTuneStatus(const StringRef& reply) const
{
	int8_t whichPid = (heaterBeingTuned == -1) ? lastHeaterTuned : heaterBeingTuned;
	if (whichPid != -1)
	{
		pids[whichPid]->GetAutoTuneStatus(reply);
	}
	else
	{
		reply.copy("No heater has been tuned yet");
	}
}

// Get the highest temperature limit of any heater
float Heat::GetHighestTemperatureLimit() const
{
	float limit = ABS_ZERO;
	for (HeaterProtection *prot : heaterProtections)
	{
		if (prot->GetHeater() >= 0 && prot->GetTrigger() == HeaterProtectionTrigger::TemperatureExceeded)
		{
			const float t = prot->GetTemperatureLimit();
			if (t > limit)
			{
				limit = t;
			}
		}
	}
	return limit;
}

// Override the model-generated PID parameters
void Heat::SetM301PidParameters(size_t heater, const M301PidParameters& params)
{
	pids[heater]->SetM301PidParameters(params);
}

// Write heater model parameters to file returning true if no error
bool Heat::WriteModelParameters(FileStore *f) const
{
	bool ok = f->Write("; Heater model parameters\n");
	for (size_t h : ARRAY_INDICES(pids))
	{
		const FopDt& model = pids[h]->GetModel();
		if (model.IsEnabled())
		{
			ok = model.WriteParameters(f, h);
		}
	}
	return ok;
}

// Return the channel used by a particular heater, or -1 if not configured
int Heat::GetHeaterChannel(size_t heater) const
{
	const TemperatureSensor * const * const spp = GetSensor(heater);
	return (spp != nullptr && *spp != nullptr) ? (*spp)->GetSensorChannel() : -1;
}

// Set the channel used by a heater, returning true if bad heater or channel number
bool Heat::SetHeaterChannel(size_t heater, int channel)
{
	TemperatureSensor ** const spp = GetSensor(heater);
	if (spp == nullptr)
	{
		return true;		// bad heater number
	}

	TemperatureSensor *sp = TemperatureSensor::Create(channel);
	if (sp == nullptr)
	{
		return true;		// bad channel number
	}

	delete *spp;			// release the old sensor object, if any
	*spp = sp;
	return false;
}

// Configure the temperature sensor for a channel
GCodeResult Heat::ConfigureHeaterSensor(unsigned int mcode, size_t heater, GCodeBuffer& gb, const StringRef& reply)
{
	TemperatureSensor ** const spp = GetSensor(heater);
	if (spp == nullptr || *spp == nullptr)
	{
		reply.printf("heater %d is not configured", heater);
		return GCodeResult::error;
	}

	return (*spp)->Configure(mcode, heater, gb, reply);
}

// Get a pointer to the temperature sensor entry, or nullptr if the heater number is bad
TemperatureSensor **Heat::GetSensor(size_t heater)
{
	if (heater < Heaters)
	{
		return &heaterSensors[heater];
	}
	if (heater >= FirstVirtualHeater && heater < FirstVirtualHeater + ARRAY_SIZE(virtualHeaterSensors))
	{
		return &virtualHeaterSensors[heater - FirstVirtualHeater];
	}
	return nullptr;
}

// Get a pointer to the temperature sensor entry, or nullptr if the heater number is bad (const version of above)
TemperatureSensor * const *Heat::GetSensor(size_t heater) const
{
	if (heater < Heaters)
	{
		return &heaterSensors[heater];
	}
	if (heater >= FirstVirtualHeater && heater < FirstVirtualHeater + ARRAY_SIZE(virtualHeaterSensors))
	{
		return &virtualHeaterSensors[heater - FirstVirtualHeater];
	}
	return nullptr;
}

// Get the name of a heater, or nullptr if it hasn't been named
const char *Heat::GetHeaterName(size_t heater) const
{
	const TemperatureSensor * const * const spp = GetSensor(heater);
	return (spp == nullptr || *spp == nullptr) ? nullptr : (*spp)->GetHeaterName();
}

// Return the protection parameters of the given index
HeaterProtection& Heat::AccessHeaterProtection(size_t index) const
{
	if (index >= FirstExtraHeaterProtection && index < FirstExtraHeaterProtection + NumExtraHeaterProtections)
	{
		return *heaterProtections[index + Heaters - FirstExtraHeaterProtection];
	}
	return *heaterProtections[index];
}



// Updates the PIDs and HeaterProtection items after a heater change
void Heat::UpdateHeaterProtection()
{
	// Reassign the first mapped heater protection item of each PID where applicable
	// and rebuild the linked list of heater protection elements per heater
	for (size_t heater : ARRAY_INDICES(pids))
	{
		// Rebuild linked lists
		HeaterProtection *firstProtectionItem = nullptr;
		HeaterProtection *lastElementInList = nullptr;
		for (HeaterProtection *prot : heaterProtections)
		{
			if (prot->GetHeater() == (int)heater)
			{
				if (firstProtectionItem == nullptr)
				{
					firstProtectionItem = prot;
					prot->SetNext(nullptr);
				}
				else if (lastElementInList == nullptr)
				{
					firstProtectionItem->SetNext(prot);
					lastElementInList = prot;
				}
				else
				{
					lastElementInList->SetNext(prot);
					lastElementInList = prot;
				}
			}
		}

		// Update reference to the first item so that we can achieve better performance
		pids[heater]->SetHeaterProtection(firstProtectionItem);
	}
}

// Check if the heater is able to operate returning true if everything is OK
bool Heat::CheckHeater(size_t heater)
{
	return !pids[heater]->FaultOccurred() && pids[heater]->CheckProtection();
}

// Get the temperature of a real or virtual heater
float Heat::GetTemperature(size_t heater, TemperatureError& err)
{
	TemperatureSensor * const * const spp = GetSensor(heater);
	if (spp == nullptr)
	{
		err = TemperatureError::unknownHeater;
		return BAD_ERROR_TEMPERATURE;
	}

	if (*spp == nullptr)
	{
		err = TemperatureError::unknownChannel;
		return BAD_ERROR_TEMPERATURE;
	}

	float t;
	err = (*spp)->GetTemperature(t);
	if (err != TemperatureError::success)
	{
		t = BAD_ERROR_TEMPERATURE;
	}
	return t;
}

// Suspend the heaters to conserve power or while doing Z probing
void Heat::SuspendHeaters(bool sus)
{
	for (PID *p : pids)
	{
		p->Suspend(sus);
	}
}

// Save some resume information returning true if successful.
// We assume that the bed and chamber heaters are either on and active, or off (not on standby).
bool Heat::WriteBedAndChamberTempSettings(FileStore *f) const
{
	String<100> bufSpace;
	const StringRef buf = bufSpace.GetRef();
	for (size_t index : ARRAY_INDICES(bedHeaters))
	{
		const int8_t bedHeater = bedHeaters[index];
		if (bedHeater >= 0 && pids[bedHeater]->Active() && !pids[bedHeater]->SwitchedOff())
		{
			buf.printf("M140 P%u S%.1f\n", index, (double)GetActiveTemperature(bedHeater));
		}
	}
	for (size_t index : ARRAY_INDICES(chamberHeaters))
	{
		const int8_t chamberHeater = chamberHeaters[index];
		if (chamberHeater >= 0 && pids[chamberHeater]->Active() && !pids[chamberHeater]->SwitchedOff())
		{
			buf.printf("M141 P%u S%.1f\n", index, (double)GetActiveTemperature(chamberHeater));
		}
	}
	return (buf.strlen() == 0) || f->Write(buf.c_str());
}

// End<|MERGE_RESOLUTION|>--- conflicted
+++ resolved
@@ -138,15 +138,10 @@
 	virtualHeaterSensors[2] = TemperatureSensor::Create(FirstTmcDriversSenseChannel + 1);
 #endif
 
-<<<<<<< HEAD
-	// Initialise static fields of the DHT sensor
-	DhtSensor::InitStatic();
-=======
 #if SUPPORT_DHT_SENSOR
 	// Initialise static fields of the DHT sensor
 	DhtSensor::InitStatic();
 #endif
->>>>>>> b6a4a9d9
 
 	coldExtrude = false;
 
