--- conflicted
+++ resolved
@@ -25,12 +25,8 @@
 #define STACK 5
 #define GCODE_LENGTH 100 // Maximum length of internally-generated G Code string
 
-<<<<<<< HEAD
-=======
 #define GCODE_LETTERS { 'X', 'Y', 'Z', 'E', 'F' } // The drives and feedrate in a GCode //FIXME when working with multiple extruders GCODE_LETTERS[DRIVES] is out of scope
 #define FEEDRATE_LETTER 'F'//FIX to work with multiple extruders without having to re-define GCODE_LETTERS array
-
->>>>>>> 66f783e0
 // Small class to hold an individual GCode and provide functions to allow it to be parsed
 
 class GCodeBuffer
@@ -170,6 +166,7 @@
     bool cannedCycleMoveQueued;					// True if a canned cycle move has been set
     bool zProbesSet;							// True if all Z probing is done and we can set the bed equation
     float longWait;								// Timer for things that happen occasionally (seconds)
+    bool limitAxes;								// Don't think outside the box.
     bool axisIsHomed[3];						// These record which of the axes have been homed
 };
 
